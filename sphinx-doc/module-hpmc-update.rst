hpmc.update
--------------

.. rubric:: Overview

.. py:currentmodule:: hoomd.hpmc.update

.. autosummary::
    :nosignatures:

<<<<<<< HEAD
    hpmc.update.boxmc
    hpmc.update.Clusters
    hpmc.update.muvt
    hpmc.update.QuickCompress
    hpmc.update.remove_drift
    hpmc.update.wall
    hpmc.update.shape_update
    hpmc.update.alchemy
    hpmc.update.elastic_shape
=======
    Clusters
    QuickCompress
>>>>>>> 0e4f9105

.. rubric:: Details

.. automodule:: hoomd.hpmc.update
    :synopsis: HPMC updaters.
    :members: Clusters, QuickCompress<|MERGE_RESOLUTION|>--- conflicted
+++ resolved
@@ -8,20 +8,8 @@
 .. autosummary::
     :nosignatures:
 
-<<<<<<< HEAD
-    hpmc.update.boxmc
-    hpmc.update.Clusters
-    hpmc.update.muvt
-    hpmc.update.QuickCompress
-    hpmc.update.remove_drift
-    hpmc.update.wall
-    hpmc.update.shape_update
-    hpmc.update.alchemy
-    hpmc.update.elastic_shape
-=======
     Clusters
     QuickCompress
->>>>>>> 0e4f9105
 
 .. rubric:: Details
 
