--- conflicted
+++ resolved
@@ -90,14 +90,10 @@
 	g_gpu_error_checking = true;
 	#endif
 	
-<<<<<<< HEAD
 	// check that the nve updater can actually integrate particle positions and velocities correctly
 	// start with a 2 particle system to keep things simple: also put everything in a huge box so boundary conditions
 	// don't come into play
-	shared_ptr<SystemDefinition> sysdef(new SystemDefinition(10, BoxDim(1000.0), 1, 0, exec_conf));
-=======
-	shared_ptr<SystemDefinition> sysdef(new SystemDefinition(N, BoxDim(40.0, 40.0, 40.0), ntypes, nbondtypes, 0, 0, 0, exec_conf));
->>>>>>> 68a0e89a
+	shared_ptr<SystemDefinition> sysdef(new SystemDefinition(10, BoxDim(1000.0), 1, 0, 0, 0, 0, exec_conf));
 	shared_ptr<ParticleData> pdata = sysdef->getParticleData();
 	
 	ParticleDataArrays arrays = pdata->acquireReadWrite();
