/*
Highly Optimized Object-oriented Many-particle Dynamics -- Blue Edition
(HOOMD-blue) Open Source Software License Copyright 2009-2015 The Regents of
the University of Michigan All rights reserved.

HOOMD-blue may contain modifications ("Contributions") provided, and to which
copyright is held, by various Contributors who have granted The Regents of the
University of Michigan the right to modify and/or distribute such Contributions.

You may redistribute, use, and create derivate works of HOOMD-blue, in source
and binary forms, provided you abide by the following conditions:

* Redistributions of source code must retain the above copyright notice, this
list of conditions, and the following disclaimer both in the code and
prominently in any materials provided with the distribution.

* Redistributions in binary form must reproduce the above copyright notice, this
list of conditions, and the following disclaimer in the documentation and/or
other materials provided with the distribution.

* All publications and presentations based on HOOMD-blue, including any reports
or published results obtained, in whole or in part, with HOOMD-blue, will
acknowledge its use according to the terms posted at the time of submission on:
http://codeblue.umich.edu/hoomd-blue/citations.html

* Any electronic documents citing HOOMD-Blue will link to the HOOMD-Blue website:
http://codeblue.umich.edu/hoomd-blue/

* Apart from the above required attributions, neither the name of the copyright
holder nor the names of HOOMD-blue's contributors may be used to endorse or
promote products derived from this software without specific prior written
permission.

Disclaimer

THIS SOFTWARE IS PROVIDED BY THE COPYRIGHT HOLDER AND CONTRIBUTORS ``AS IS'' AND
ANY EXPRESS OR IMPLIED WARRANTIES, INCLUDING, BUT NOT LIMITED TO, THE IMPLIED
WARRANTIES OF MERCHANTABILITY, FITNESS FOR A PARTICULAR PURPOSE, AND/OR ANY
WARRANTIES THAT THIS SOFTWARE IS FREE OF INFRINGEMENT ARE DISCLAIMED.

IN NO EVENT SHALL THE COPYRIGHT HOLDER OR CONTRIBUTORS BE LIABLE FOR ANY DIRECT,
INDIRECT, INCIDENTAL, SPECIAL, EXEMPLARY, OR CONSEQUENTIAL DAMAGES (INCLUDING,
BUT NOT LIMITED TO, PROCUREMENT OF SUBSTITUTE GOODS OR SERVICES; LOSS OF USE,
DATA, OR PROFITS; OR BUSINESS INTERRUPTION) HOWEVER CAUSED AND ON ANY THEORY OF
LIABILITY, WHETHER IN CONTRACT, STRICT LIABILITY, OR TORT (INCLUDING NEGLIGENCE
OR OTHERWISE) ARISING IN ANY WAY OUT OF THE USE OF THIS SOFTWARE, EVEN IF
ADVISED OF THE POSSIBILITY OF SUCH DAMAGE.
*/



#include <math.h>
#include "HOOMDDumpWriter.h"
#include "HOOMDInitializer.h"
#include "BondedGroupData.h"

#include <iostream>
#include <sstream>
#include <boost/filesystem/operations.hpp>
#include <boost/filesystem/convenience.hpp>
using namespace boost::filesystem;
#include <boost/shared_ptr.hpp>
using namespace boost;

#include <fstream>
using namespace std;

//! Name the unit test module
#define BOOST_TEST_MODULE XMLReaderWriterTest
#include "boost_utf_configure.h"

/*! \file xml_reader_writer_test.cc
    \brief Unit tests for HOOMDDumpWriter and HOOMDumpReader
    \ingroup unit_tests
*/

//! Performs low level tests of HOOMDDumpWriter
BOOST_AUTO_TEST_CASE( HOOMDDumpWriterBasicTests )
    {
    // temporary directory for files (avoid race conditions in multiple test invocations)
    path ph = unique_path();
    create_directories(ph);
    std::string tmp_path = ph.string();

    Scalar3 I;

    // start by creating a single particle system: see it the correct file is written
    BoxDim box(Scalar(35), Scalar(55), Scalar(125));

    // set some tilt factors
    box.setTiltFactors(Scalar(1.0),Scalar(0.5),Scalar(0.25));
    int n_types = 5;
    int n_bond_types = 2;
    int n_angle_types = 1;
    int n_dihedral_types = 1;
    int n_improper_types = 1;

    boost::shared_ptr<SystemDefinition> sysdef(new SystemDefinition(4, box, n_types, n_bond_types, n_angle_types, n_dihedral_types, n_improper_types));
    boost::shared_ptr<ParticleData> pdata = sysdef->getParticleData();

    // set recognizable values for the particle
    {
    ArrayHandle<Scalar4> h_pos(pdata->getPositions(), access_location::host, access_mode::readwrite);
    ArrayHandle<Scalar4> h_vel(pdata->getVelocities(), access_location::host, access_mode::readwrite);
    ArrayHandle<Scalar3> h_accel(pdata->getAccelerations(), access_location::host, access_mode::readwrite);
    ArrayHandle<int3> h_image(pdata->getImages(), access_location::host, access_mode::readwrite);
    ArrayHandle<unsigned int> h_body(pdata->getBodies(), access_location::host, access_mode::readwrite);
    ArrayHandle<unsigned int> h_tag(pdata->getTags(), access_location::host, access_mode::readwrite);
    ArrayHandle<unsigned int> h_rtag(pdata->getRTags(), access_location::host, access_mode::readwrite);
    ArrayHandle<Scalar> h_charge(pdata->getCharges(), access_location::host, access_mode::readwrite);
    ArrayHandle<Scalar> h_diameter(pdata->getDiameters(), access_location::host, access_mode::readwrite);
    ArrayHandle<Scalar3> h_moments(pdata->getMomentsOfInertiaArray(), access_location::host, access_mode::readwrite);
    ArrayHandle<Scalar4> h_angmom(pdata->getAngularMomentumArray(), access_location::host, access_mode::readwrite);


    h_pos.data[0].x = Scalar(1.5);
    h_pos.data[0].y = Scalar(2.5);
    h_pos.data[0].z = Scalar(-5.5);

    h_image.data[0].x = -1;
    h_image.data[0].y = -5;
    h_image.data[0].z = 6;

    h_vel.data[0].x = Scalar(-1.5);
    h_vel.data[0].y = Scalar(-10.5);
    h_vel.data[0].z = Scalar(56.5);

    h_vel.data[0].w = Scalar(1.5); //mass

    h_diameter.data[0] = Scalar(3.5);

    h_pos.data[0].w = __int_as_scalar(3); //type

    h_body.data[0] = NO_BODY;

    I = make_scalar3(0, 1, 2);
    h_moments.data[0] = I;
    h_angmom.data[0] = make_scalar4(0,1,2,3);

    h_pos.data[1].x = Scalar(1.5);
    h_pos.data[1].y = Scalar(2.5);
    h_pos.data[1].z = Scalar(-3.5);

    h_image.data[1].x = 10;
    h_image.data[1].y = 500;
    h_image.data[1].z = 900;

    h_vel.data[1].x = Scalar(-1.5);
    h_vel.data[1].y = Scalar(-10.5);
    h_vel.data[1].z = Scalar(5.5);

    h_vel.data[1].w = Scalar(2.5); /// mass

    h_diameter.data[1] = Scalar(4.5);

    h_pos.data[1].w = __int_as_scalar(0);

    h_body.data[1] = 1;

    I = make_scalar3(5, 4, 3);
    h_moments.data[1] = I;
    h_angmom.data[1] = make_scalar4(9,8,7,6);

    h_pos.data[2].x = Scalar(-1.5);
    h_pos.data[2].y = Scalar(2.5);
    h_pos.data[2].z = Scalar(3.5);

    h_image.data[2].x = 10;
    h_image.data[2].y = 500;
    h_image.data[2].z = 900;

    h_vel.data[2].x = Scalar(-1.5);
    h_vel.data[2].y = Scalar(-10.5);
    h_vel.data[2].z = Scalar(5.5);

    h_vel.data[2].w = Scalar(2.5);

    h_diameter.data[2] = Scalar(4.5);

    h_pos.data[2].w = __int_as_scalar(1);

    h_body.data[2] = 1;

    I = make_scalar3(1, 11, 21);
    h_moments.data[2] = I;
    h_angmom.data[2] = make_scalar4(1, 2, 3, 4);

    h_pos.data[3].x = Scalar(-1.5);
    h_pos.data[3].y = Scalar(2.5);
    h_pos.data[3].z = Scalar(3.5);

    h_image.data[3].x = 105;
    h_image.data[3].y = 5005;
    h_image.data[3].z = 9005;

    h_vel.data[3].x = Scalar(-1.5);
    h_vel.data[3].y = Scalar(-10.5);
    h_vel.data[3].z = Scalar(5.5);

    h_vel.data[3].w = Scalar(2.5);

    h_diameter.data[3] = Scalar(4.5);

    h_pos.data[3].w = __int_as_scalar(1);

    h_body.data[3] = 0;

    I = make_scalar3(51,41,31);
    h_moments.data[3] = I;
    h_angmom.data[3] = make_scalar4(51,41,31,21);
    }

    // add a few bonds too
    sysdef->getBondData()->addBondedGroup(Bond(0, 0, 1));
    sysdef->getBondData()->addBondedGroup(Bond(1, 1, 0));

    // and angles as well
    sysdef->getAngleData()->addBondedGroup(Angle(0, 0, 1, 2));
    sysdef->getAngleData()->addBondedGroup(Angle(0, 1, 2, 0));

    // and a dihedral
    sysdef->getDihedralData()->addBondedGroup(Dihedral(0, 0, 1, 2, 3));

    // and an improper
    sysdef->getImproperData()->addBondedGroup(Dihedral(0, 3, 2, 1, 0));

    // create the writer
    boost::shared_ptr<HOOMDDumpWriter> writer(new HOOMDDumpWriter(sysdef, tmp_path+"/test"));

    writer->setOutputPosition(false);

    // first test
        {
        // make sure the first output file is deleted

        // write the first output
        writer->analyze(0);

        // make sure the file was created
        BOOST_REQUIRE(exists(tmp_path+"/test.0000000000.xml"));

        // check the output line by line
        ifstream f((tmp_path+"/test.0000000000.xml").c_str());
        string line;
        getline(f, line);
        BOOST_CHECK_EQUAL(line, "<?xml version=\"1.0\" encoding=\"UTF-8\"?>");
        BOOST_REQUIRE(!f.bad());

        getline(f, line);
        BOOST_CHECK_EQUAL(line, "<hoomd_xml version=\"1.6\">");
        BOOST_REQUIRE(!f.bad());

        getline(f, line);
        BOOST_CHECK_EQUAL(line,  "<configuration time_step=\"0\" dimensions=\"3\" natoms=\"4\" >");
        BOOST_REQUIRE(!f.bad());

        getline(f, line);
        BOOST_CHECK_EQUAL(line,  "<box lx=\"35\" ly=\"55\" lz=\"125\" xy=\"1\" xz=\"0.5\" yz=\"0.25\"/>");
        BOOST_REQUIRE(!f.bad());

        getline(f, line);
        BOOST_CHECK_EQUAL(line,  "</configuration>");
        BOOST_REQUIRE(!f.bad());

        getline(f, line);
        BOOST_CHECK_EQUAL(line,  "</hoomd_xml>");
        BOOST_REQUIRE(!f.bad());
        f.close();
        }

    // second test: test position
        {
        writer->setOutputPosition(true);

        // write the file
        writer->analyze(10);

        // make sure the file was created
        BOOST_REQUIRE(exists(tmp_path+"/test.0000000010.xml"));

        // assume that the first lines tested in the first case are still OK and skip them
        ifstream f((tmp_path+"/test.0000000010.xml").c_str());
        string line;
        getline(f, line); // <?xml
        getline(f, line); // <HOOMD_xml
        getline(f, line); // <Configuration
        getline(f, line); // <Box

        getline(f, line);
        BOOST_CHECK_EQUAL(line, "<position num=\"4\">");
        BOOST_REQUIRE(!f.bad());

        getline(f, line);
        BOOST_CHECK_EQUAL(line, "1.5 2.5 -5.5");
        BOOST_REQUIRE(!f.bad());

        getline(f, line);
        BOOST_CHECK_EQUAL(line, "1.5 2.5 -3.5");
        BOOST_REQUIRE(!f.bad());

        getline(f, line);
        BOOST_CHECK_EQUAL(line, "-1.5 2.5 3.5");
        BOOST_REQUIRE(!f.bad());

        getline(f, line);
        BOOST_CHECK_EQUAL(line, "-1.5 2.5 3.5");
        BOOST_REQUIRE(!f.bad());

        getline(f, line);
        BOOST_CHECK_EQUAL(line, "</position>");

        getline(f, line); // </configuration
        getline(f, line); // </HOOMD_xml
        f.close();
        }

    // third test: test velocity
        {
        writer->setOutputPosition(false);
        writer->setOutputVelocity(true);

        // write the file
        writer->analyze(20);

        // assume that the first lines tested in the first case are still OK and skip them
        ifstream f((tmp_path+"/test.0000000020.xml").c_str());
        string line;
        getline(f, line); // <?xml
        getline(f, line); // <HOOMD_xml
        getline(f, line); // <Configuration
        getline(f, line); // <Box

        getline(f, line);
        BOOST_CHECK_EQUAL(line, "<velocity num=\"4\">");
        BOOST_REQUIRE(!f.bad());

        getline(f, line);
        BOOST_CHECK_EQUAL(line, "-1.5 -10.5 56.5");
        BOOST_REQUIRE(!f.bad());

        getline(f, line);
        BOOST_CHECK_EQUAL(line, "-1.5 -10.5 5.5");
        BOOST_REQUIRE(!f.bad());

        getline(f, line);
        BOOST_CHECK_EQUAL(line, "-1.5 -10.5 5.5");
        BOOST_REQUIRE(!f.bad());

        getline(f, line);
        BOOST_CHECK_EQUAL(line, "-1.5 -10.5 5.5");
        BOOST_REQUIRE(!f.bad());

        getline(f, line);
        BOOST_CHECK_EQUAL(line, "</velocity>");
        f.close();
        }

    // fourth test: the type array
        {
        writer->setOutputVelocity(false);
        writer->setOutputType(true);

        // write the file
        writer->analyze(30);

        // assume that the first lines tested in the first case are still OK and skip them
        ifstream f((tmp_path+"/test.0000000030.xml").c_str());
        string line;
        getline(f, line); // <?xml
        getline(f, line); // <HOOMD_xml
        getline(f, line); // <Configuration
        getline(f, line); // <Box

        getline(f, line);
        BOOST_CHECK_EQUAL(line, "<type num=\"4\">");
        BOOST_REQUIRE(!f.bad());

        getline(f, line);
        BOOST_CHECK_EQUAL(line, "D");
        BOOST_REQUIRE(!f.bad());

        getline(f, line);
        BOOST_CHECK_EQUAL(line, "A");
        BOOST_REQUIRE(!f.bad());

        getline(f, line);
        BOOST_CHECK_EQUAL(line, "B");
        BOOST_REQUIRE(!f.bad());

        getline(f, line);
        BOOST_CHECK_EQUAL(line, "B");
        BOOST_REQUIRE(!f.bad());

        getline(f, line);
        BOOST_CHECK_EQUAL(line, "</type>");
        f.close();
        }

    // fifth test: the bond array
        {
        writer->setOutputBond(true);

        // write the file
        writer->analyze(50);

        // assume that the first lines tested in the first case are still OK and skip them
        ifstream f((tmp_path+"/test.0000000050.xml").c_str());
        string line;
        getline(f, line); // <?xml
        getline(f, line); // <HOOMD_xml
        getline(f, line); // <Configuration
        getline(f, line); // <Box

        getline(f, line);
        BOOST_CHECK_EQUAL(line, "<bond num=\"2\">");
        BOOST_REQUIRE(!f.bad());

        getline(f, line);
        BOOST_CHECK_EQUAL(line, "bondA 0 1");
        BOOST_REQUIRE(!f.bad());

        getline(f, line);
        BOOST_CHECK_EQUAL(line, "bondB 1 0");
        BOOST_REQUIRE(!f.bad());

        getline(f, line);
        BOOST_CHECK_EQUAL(line, "</bond>");
        f.close();
        }

    // sixth test: the angle array
        {
        writer->setOutputBond(false);
        writer->setOutputAngle(true);

        // write the file
        writer->analyze(60);

        // assume that the first lines tested in the first case are still OK and skip them
        ifstream f((tmp_path+"/test.0000000060.xml").c_str());
        string line;
        getline(f, line); // <?xml
        getline(f, line); // <HOOMD_xml
        getline(f, line); // <Configuration
        getline(f, line); // <Box

        getline(f, line);
        BOOST_CHECK_EQUAL(line, "<angle num=\"2\">");
        BOOST_REQUIRE(!f.bad());

        getline(f, line);
        BOOST_CHECK_EQUAL(line, "angleA 0 1 2");
        BOOST_REQUIRE(!f.bad());

        getline(f, line);
        BOOST_CHECK_EQUAL(line, "angleA 1 2 0");
        BOOST_REQUIRE(!f.bad());

        getline(f, line);
        BOOST_CHECK_EQUAL(line, "</angle>");
        f.close();
        }

    // seventh test: test image
        {
        writer->setOutputAngle(false);
        writer->setOutputImage(true);

        // write the file
        writer->analyze(70);

        // assume that the first lines tested in the first case are still OK and skip them
        ifstream f((tmp_path+"/test.0000000070.xml").c_str());
        string line;
        getline(f, line); // <?xml
        getline(f, line); // <HOOMD_xml
        getline(f, line); // <Configuration
        getline(f, line); // <Box

        getline(f, line);
        BOOST_CHECK_EQUAL(line, "<image num=\"4\">");
        BOOST_REQUIRE(!f.bad());

        getline(f, line);
        BOOST_CHECK_EQUAL(line, "-1 -5 6");
        BOOST_REQUIRE(!f.bad());

        getline(f, line);
        BOOST_CHECK_EQUAL(line, "10 500 900");
        BOOST_REQUIRE(!f.bad());

        getline(f, line);
        BOOST_CHECK_EQUAL(line, "10 500 900");
        BOOST_REQUIRE(!f.bad());

        getline(f, line);
        BOOST_CHECK_EQUAL(line, "105 5005 9005");
        BOOST_REQUIRE(!f.bad());

        getline(f, line);
        BOOST_CHECK_EQUAL(line, "</image>");
        f.close();
        }

    // eighth test: test mass
        {
        writer->setOutputImage(false);
        writer->setOutputMass(true);

        // write the file
        writer->analyze(80);

        // assume that the first lines tested in the first case are still OK and skip them
        ifstream f((tmp_path+"/test.0000000080.xml").c_str());
        string line;
        getline(f, line); // <?xml
        getline(f, line); // <HOOMD_xml
        getline(f, line); // <Configuration
        getline(f, line); // <Box

        getline(f, line);
        BOOST_CHECK_EQUAL(line, "<mass num=\"4\">");
        BOOST_REQUIRE(!f.bad());

        getline(f, line);
        BOOST_CHECK_EQUAL(line, "1.5");
        BOOST_REQUIRE(!f.bad());

        getline(f, line);
        BOOST_CHECK_EQUAL(line, "2.5");
        BOOST_REQUIRE(!f.bad());

        getline(f, line);
        BOOST_CHECK_EQUAL(line, "2.5");
        BOOST_REQUIRE(!f.bad());

        getline(f, line);
        BOOST_CHECK_EQUAL(line, "2.5");
        BOOST_REQUIRE(!f.bad());

        getline(f, line);
        BOOST_CHECK_EQUAL(line, "</mass>");
        f.close();
        }

    // nineth test: test diameter
        {
        writer->setOutputMass(false);
        writer->setOutputDiameter(true);

        // write the file
        writer->analyze(90);

        // assume that the first lines tested in the first case are still OK and skip them
        ifstream f((tmp_path+"/test.0000000090.xml").c_str());
        string line;
        getline(f, line); // <?xml
        getline(f, line); // <HOOMD_xml
        getline(f, line); // <Configuration
        getline(f, line); // <Box

        getline(f, line);
        BOOST_CHECK_EQUAL(line, "<diameter num=\"4\">");
        BOOST_REQUIRE(!f.bad());

        getline(f, line);
        BOOST_CHECK_EQUAL(line, "3.5");
        BOOST_REQUIRE(!f.bad());

        getline(f, line);
        BOOST_CHECK_EQUAL(line, "4.5");
        BOOST_REQUIRE(!f.bad());

        getline(f, line);
        BOOST_CHECK_EQUAL(line, "4.5");
        BOOST_REQUIRE(!f.bad());

        getline(f, line);
        BOOST_CHECK_EQUAL(line, "4.5");
        BOOST_REQUIRE(!f.bad());

        getline(f, line);
        BOOST_CHECK_EQUAL(line, "</diameter>");
        f.close();
        }

    // tenth test: the dihedral array
        {
        writer->setOutputDiameter(false);
        writer->setOutputDihedral(true);

        // write the file
        writer->analyze(100);

        // assume that the first lines tested in the first case are still OK and skip them
        ifstream f((tmp_path+"/test.0000000100.xml").c_str());
        string line;
        getline(f, line); // <?xml
        getline(f, line); // <HOOMD_xml
        getline(f, line); // <Configuration
        getline(f, line); // <Box

        getline(f, line);
        BOOST_CHECK_EQUAL(line, "<dihedral num=\"1\">");
        BOOST_REQUIRE(!f.bad());

        getline(f, line);
        BOOST_CHECK_EQUAL(line, "dihedralA 0 1 2 3");
        BOOST_REQUIRE(!f.bad());

        getline(f, line);
        BOOST_CHECK_EQUAL(line, "</dihedral>");
        f.close();
        }


    // eleventh test: the improper array
        {
        writer->setOutputDihedral(false);
        writer->setOutputImproper(true);

        // write the file
        writer->analyze(110);

        // assume that the first lines tested in the first case are still OK and skip them
        ifstream f((tmp_path+"/test.0000000110.xml").c_str());
        string line;
        getline(f, line); // <?xml
        getline(f, line); // <HOOMD_xml
        getline(f, line); // <Configuration
        getline(f, line); // <Box

        getline(f, line);
        BOOST_CHECK_EQUAL(line, "<improper num=\"1\">");
        BOOST_REQUIRE(!f.bad());

        getline(f, line);
        BOOST_CHECK_EQUAL(line, "improperA 3 2 1 0");
        BOOST_REQUIRE(!f.bad());

        getline(f, line);
        BOOST_CHECK_EQUAL(line, "</improper>");
        f.close();
        }

    // twelfth test: the body array
        {
        writer->setOutputImproper(false);
        writer->setOutputBody(true);

        // write the file
        writer->analyze(120);

        // assume that the first lines tested in the first case are still OK and skip them
        ifstream f((tmp_path+"/test.0000000120.xml").c_str());
        string line;
        getline(f, line); // <?xml
        getline(f, line); // <HOOMD_xml
        getline(f, line); // <Configuration
        getline(f, line); // <Box

        getline(f, line);
        BOOST_CHECK_EQUAL(line, "<body num=\"4\">");
        BOOST_REQUIRE(!f.bad());

        getline(f, line);
        BOOST_CHECK_EQUAL(line, "-1");
        BOOST_REQUIRE(!f.bad());

        getline(f, line);
        BOOST_CHECK_EQUAL(line, "1");
        BOOST_REQUIRE(!f.bad());

        getline(f, line);
        BOOST_CHECK_EQUAL(line, "1");
        BOOST_REQUIRE(!f.bad());

        getline(f, line);
        BOOST_CHECK_EQUAL(line, "0");
        BOOST_REQUIRE(!f.bad());

        getline(f, line);
        BOOST_CHECK_EQUAL(line, "</body>");
        f.close();
        }

<<<<<<< HEAD
    // thirteenth test: the moment_inertia array
=======
        // fourteenth test: the moment_inertia array
>>>>>>> c8a3431f
        {
        writer->setOutputBody(false);
        writer->setOutputMomentInertia(true);

        // write the file
        writer->analyze(130);

        // assume that the first lines tested in the first case are still OK and skip them
        ifstream f((tmp_path+"/test.0000000130.xml").c_str());
        string line;
        getline(f, line); // <?xml
        getline(f, line); // <HOOMD_xml
        getline(f, line); // <Configuration
        getline(f, line); // <Box

        getline(f, line);
        BOOST_CHECK_EQUAL(line, "<moment_inertia num=\"4\">");
        BOOST_REQUIRE(!f.bad());

        getline(f, line);
        BOOST_CHECK_EQUAL(line, "0 1 2");
        BOOST_REQUIRE(!f.bad());

        getline(f, line);
        BOOST_CHECK_EQUAL(line, "5 4 3");
        BOOST_REQUIRE(!f.bad());

        getline(f, line);
        BOOST_CHECK_EQUAL(line, "1 11 21");
        BOOST_REQUIRE(!f.bad());

        getline(f, line);
        BOOST_CHECK_EQUAL(line, "51 41 31");
        BOOST_REQUIRE(!f.bad());

        getline(f, line);
        BOOST_CHECK_EQUAL(line, "</moment_inertia>");
        f.close();
        }

        // fifteenth test: the angmom array
        {
        writer->setOutputMomentInertia(false);
        writer->setOutputAngularMomentum(true);

        // write the file
        writer->analyze(150);

        // assume that the first lines tested in the first case are still OK and skip them
        ifstream f((tmp_path+"/test.0000000150.xml").c_str());
        string line;
        getline(f, line); // <?xml
        getline(f, line); // <HOOMD_xml
        getline(f, line); // <Configuration
        getline(f, line); // <Box

        getline(f, line);
        BOOST_CHECK_EQUAL(line, "<angmom num=\"4\">");
        BOOST_REQUIRE(!f.bad());

        getline(f, line);
        BOOST_CHECK_EQUAL(line, "0 1 2 3");
        BOOST_REQUIRE(!f.bad());

        getline(f, line);
        BOOST_CHECK_EQUAL(line, "9 8 7 6");
        BOOST_REQUIRE(!f.bad());

        getline(f, line);
        BOOST_CHECK_EQUAL(line, "1 2 3 4");
        BOOST_REQUIRE(!f.bad());

        getline(f, line);
        BOOST_CHECK_EQUAL(line, "51 41 31 21");
        BOOST_REQUIRE(!f.bad());

        getline(f, line);
        BOOST_CHECK_EQUAL(line, "</angmom>");
        f.close();
        }

    remove_all(ph);
    }

//! Tests the ability of HOOMDDumpWriter to handle tagged and reordered particles
BOOST_AUTO_TEST_CASE( HOOMDDumpWriter_tag_test )
    {
    // temporary directory for files (avoid race conditions in multiple test invocations)
    path ph = unique_path();
    create_directories(ph);
    std::string tmp_path = ph.string();

    // start by creating a single particle system: see it the correct file is written
    BoxDim box(Scalar(100.5), Scalar(120.5), Scalar(130.5));
    int n_types = 10;
    boost::shared_ptr<SystemDefinition> sysdef(new SystemDefinition(6, box, n_types));
    boost::shared_ptr<ParticleData> pdata = sysdef->getParticleData();

    // this is the shuffle order of the particles
    unsigned int tags[6] = { 5, 2, 3, 1, 0, 4 };
    unsigned int rtags[6] = { 4, 3, 1, 2, 5, 0 };

    {
    // set recognizable values for the particle
    ArrayHandle<Scalar4> h_pos(pdata->getPositions(), access_location::host, access_mode::readwrite);
    ArrayHandle<Scalar4> h_vel(pdata->getVelocities(), access_location::host, access_mode::readwrite);
    ArrayHandle<Scalar3> h_accel(pdata->getAccelerations(), access_location::host, access_mode::readwrite);
    ArrayHandle<int3> h_image(pdata->getImages(), access_location::host, access_mode::readwrite);
    ArrayHandle<unsigned int> h_body(pdata->getBodies(), access_location::host, access_mode::readwrite);
    ArrayHandle<unsigned int> h_tag(pdata->getTags(), access_location::host, access_mode::readwrite);
    ArrayHandle<unsigned int> h_rtag(pdata->getRTags(), access_location::host, access_mode::readwrite);
    ArrayHandle<Scalar> h_charge(pdata->getCharges(), access_location::host, access_mode::readwrite);
    ArrayHandle<Scalar> h_diameter(pdata->getDiameters(), access_location::host, access_mode::readwrite);

    for (int i = 0; i < 6; i++)
        {
        h_tag.data[i] = tags[i];
        unsigned int tag = tags[i];

        h_pos.data[i].x = Scalar(tag)+Scalar(0.5);
        h_pos.data[i].y = Scalar(tag)+Scalar(1.5);
        h_pos.data[i].z = Scalar(tag)+Scalar(2.5);

        h_image.data[i].x = tag - 10;
        h_image.data[i].y = tag - 11;
        h_image.data[i].z = tag + 50;

        h_vel.data[i].x = Scalar(tag)*Scalar(10.0);
        h_vel.data[i].y = Scalar(tag)*Scalar(11.0);
        h_vel.data[i].z = Scalar(tag)*Scalar(12.0);

        h_pos.data[i].w =__int_as_scalar(tag + 2);
        h_rtag.data[i] = rtags[i];
        }
    }

    // create the writer
    boost::shared_ptr<HOOMDDumpWriter> writer(new HOOMDDumpWriter(sysdef, tmp_path+"/test"));

    // write the file with all outputs enabled
    writer->setOutputPosition(true);
    writer->setOutputVelocity(true);
    writer->setOutputType(true);
    writer->setOutputImage(true);

    // now the big mess: check the file line by line
        {
        // write the first output
        writer->analyze(100);

        // make sure the file was created
        BOOST_REQUIRE(exists(tmp_path+"/test.0000000100.xml"));

        // check the output line by line
        ifstream f((tmp_path+"/test.0000000100.xml").c_str());
        string line;
        getline(f, line);
        BOOST_CHECK_EQUAL(line, "<?xml version=\"1.0\" encoding=\"UTF-8\"?>");
        BOOST_REQUIRE(!f.bad());

        getline(f, line);
        BOOST_CHECK_EQUAL(line, "<hoomd_xml version=\"1.6\">");
        BOOST_REQUIRE(!f.bad());

        getline(f, line);
        BOOST_CHECK_EQUAL(line,  "<configuration time_step=\"100\" dimensions=\"3\" natoms=\"6\" >");
        BOOST_REQUIRE(!f.bad());

        getline(f, line);
        BOOST_CHECK_EQUAL(line,  "<box lx=\"100.5\" ly=\"120.5\" lz=\"130.5\" xy=\"0\" xz=\"0\" yz=\"0\"/>");
        BOOST_REQUIRE(!f.bad());

        getline(f, line);
        BOOST_CHECK_EQUAL(line, "<position num=\"6\">");
        BOOST_REQUIRE(!f.bad());

        // check all the positions
        getline(f, line);
        BOOST_CHECK_EQUAL(line, "0.5 1.5 2.5");
        BOOST_REQUIRE(!f.bad());

        getline(f, line);
        BOOST_CHECK_EQUAL(line, "1.5 2.5 3.5");
        BOOST_REQUIRE(!f.bad());

        getline(f, line);
        BOOST_CHECK_EQUAL(line, "2.5 3.5 4.5");
        BOOST_REQUIRE(!f.bad());

        getline(f, line);
        BOOST_CHECK_EQUAL(line, "3.5 4.5 5.5");
        BOOST_REQUIRE(!f.bad());

        getline(f, line);
        BOOST_CHECK_EQUAL(line, "4.5 5.5 6.5");
        BOOST_REQUIRE(!f.bad());

        getline(f, line);
        BOOST_CHECK_EQUAL(line, "5.5 6.5 7.5");
        BOOST_REQUIRE(!f.bad());

        getline(f, line);
        BOOST_CHECK_EQUAL(line,  "</position>");
        BOOST_REQUIRE(!f.bad());

        // check all the images
        getline(f, line);
        BOOST_CHECK_EQUAL(line, "<image num=\"6\">");
        BOOST_REQUIRE(!f.bad());

        getline(f, line);
        BOOST_CHECK_EQUAL(line, "-10 -11 50");
        BOOST_REQUIRE(!f.bad());

        getline(f, line);
        BOOST_CHECK_EQUAL(line, "-9 -10 51");
        BOOST_REQUIRE(!f.bad());

        getline(f, line);
        BOOST_CHECK_EQUAL(line, "-8 -9 52");
        BOOST_REQUIRE(!f.bad());

        getline(f, line);
        BOOST_CHECK_EQUAL(line, "-7 -8 53");
        BOOST_REQUIRE(!f.bad());

        getline(f, line);
        BOOST_CHECK_EQUAL(line, "-6 -7 54");
        BOOST_REQUIRE(!f.bad());

        getline(f, line);
        BOOST_CHECK_EQUAL(line, "-5 -6 55");
        BOOST_REQUIRE(!f.bad());

        getline(f, line);
        BOOST_CHECK_EQUAL(line,  "</image>");
        BOOST_REQUIRE(!f.bad());

        // check all velocities
        getline(f, line);
        BOOST_CHECK_EQUAL(line, "<velocity num=\"6\">");
        BOOST_REQUIRE(!f.bad());

        getline(f, line);
        BOOST_CHECK_EQUAL(line, "0 0 0");
        BOOST_REQUIRE(!f.bad());

        getline(f, line);
        BOOST_CHECK_EQUAL(line, "10 11 12");
        BOOST_REQUIRE(!f.bad());

        getline(f, line);
        BOOST_CHECK_EQUAL(line, "20 22 24");
        BOOST_REQUIRE(!f.bad());

        getline(f, line);
        BOOST_CHECK_EQUAL(line, "30 33 36");
        BOOST_REQUIRE(!f.bad());

        getline(f, line);
        BOOST_CHECK_EQUAL(line, "40 44 48");
        BOOST_REQUIRE(!f.bad());

        getline(f, line);
        BOOST_CHECK_EQUAL(line, "50 55 60");
        BOOST_REQUIRE(!f.bad());

        getline(f, line);
        BOOST_CHECK_EQUAL(line, "</velocity>");

        // check all types
        getline(f, line);
        BOOST_CHECK_EQUAL(line, "<type num=\"6\">");
        BOOST_REQUIRE(!f.bad());

        getline(f, line);
        BOOST_CHECK_EQUAL(line, "C");
        BOOST_REQUIRE(!f.bad());

        getline(f, line);
        BOOST_CHECK_EQUAL(line, "D");
        BOOST_REQUIRE(!f.bad());

        getline(f, line);
        BOOST_CHECK_EQUAL(line, "E");
        BOOST_REQUIRE(!f.bad());

        getline(f, line);
        BOOST_CHECK_EQUAL(line, "F");
        BOOST_REQUIRE(!f.bad());

        getline(f, line);
        BOOST_CHECK_EQUAL(line, "G");
        BOOST_REQUIRE(!f.bad());

        getline(f, line);
        BOOST_CHECK_EQUAL(line, "H");
        BOOST_REQUIRE(!f.bad());

        getline(f, line);
        BOOST_CHECK_EQUAL(line, "</type>");

        getline(f, line);
        BOOST_CHECK_EQUAL(line,  "</configuration>");
        BOOST_REQUIRE(!f.bad());

        getline(f, line);
        BOOST_CHECK_EQUAL(line,  "</hoomd_xml>");
        BOOST_REQUIRE(!f.bad());
        f.close();
        }
    remove_all(ph);
    }

//! Test basic functionality of HOOMDInitializer
BOOST_AUTO_TEST_CASE( HOOMDInitializer_basic_tests )
    {
    // temporary directory for files (avoid race conditions in multiple test invocations)
    path ph = unique_path();
    create_directories(ph);
    std::string tmp_path = ph.string();

    // create a test input file
    ofstream f((tmp_path+"/test_input.xml").c_str());
    f << "<?xml version =\"1.0\" encoding =\"UTF-8\" ?>\n\
<hoomd_xml version=\"1.6\">\n\
<configuration time_step=\"150000000\" dimensions=\"2\">\n\
<box lx=\"20.05\" ly= \"32.12345\" lz=\"45.098\" xy=\".12\" xz=\".23\" yz=\".34\"/>\n\
<position >\n\
1.4 2.567890 3.45\n\
2.4 3.567890 4.45\n\
3.4 4.567890 5.45\n\
4.4 5.567890 6.45\n\
5.4 6.567890 7.45\n\
6.4 7.567890 8.45\n\
</position>\n\
<image>\n\
10 20 30\n\
11 21 31\n\
12 22 32\n\
13 23 33\n\
14 24 34\n\
15 25 35\n\
</image>\n\
<velocity>\n\
10.12 12.1567 1.056\n\
20.12 22.1567 2.056\n\
30.12 32.1567 3.056\n\
40.12 42.1567 4.056\n\
50.12 52.1567 5.056\n\
60.12 62.1567 6.056\n\
</velocity>\n\
<mass>\n\
1.0\n\
2.0\n\
3.0\n\
4.0\n\
5.0\n\
6.0\n\
</mass>\n\
<diameter>\n\
7.0\n\
8.0\n\
9.0\n\
10.0\n\
11.0\n\
12.0\n\
</diameter>\n\
<body>\n\
-1\n\
0\n\
1\n\
2\n\
3\n\
4\n\
</body>\n\
<type>\n\
5\n\
4\n\
3\n\
2\n\
1\n\
0\n\
</type>\n\
<charge>\n\
0.0\n\
10.0\n\
20.0\n\
30.0\n\
40.0\n\
50.0\n\
</charge>\n\
<moment_inertia>\n\
0 1 2 \n\
10 11 12\n\
20 21 22\n\
30 31 32\n\
40 41 42\n\
50 51 52\n\
</moment_inertia>\n\
<<<<<<< HEAD
=======
<angmom>\n\
1 10 100 1000\n\
2 20 200 2000\n\
3 30 300 3000\n\
4 40 400 4000\n\
5 50 500 5000\n\
6 60 600 6000\n\
</angmom>\n\
<wall>\n\
<coord ox=\"1.0\" oy=\"2.0\" oz=\"3.0\" nx=\"4.0\" ny=\"5.0\" nz=\"6.0\"/>\n\
<coord ox=\"7.0\" oy=\"8.0\" oz=\"9.0\" nx=\"10.0\" ny=\"11.0\" nz=\"-12.0\"/>\n\
</wall>\n\
>>>>>>> c8a3431f
<bond>\n\
bond_a 0 1\n\
bond_b 1 2\n\
bond_a 2 3\n\
bond_c 3 4\n\
</bond>\n\
<angle>\n\
angle_a 0 1 2\n\
angle_b 1 2 3\n\
angle_a 2 3 4\n\
</angle>\n\
<dihedral>\n\
di_a 0 1 2 3\n\
di_b 1 2 3 4\n\
</dihedral>\n\
<improper>\n\
im_a 3 2 1 0\n\
im_b 5 4 3 2\n\
</improper>\n\
</configuration>\n\
</hoomd_xml>" << endl;
    f.close();

    // now that we have created a test file, load it up into a pdata
    boost::shared_ptr<ExecutionConfiguration> exec_conf(new ExecutionConfiguration(ExecutionConfiguration::CPU));
    HOOMDInitializer init(exec_conf,tmp_path+"/test_input.xml");
    boost::shared_ptr< SnapshotSystemData<Scalar> > snapshot;
    snapshot = init.getSnapshot();
    boost::shared_ptr<SystemDefinition> sysdef(new SystemDefinition(snapshot));
    boost::shared_ptr<ParticleData> pdata = sysdef->getParticleData();

    // verify all parameters
    BOOST_CHECK_EQUAL(init.getTimeStep(), (unsigned int)150000000);
    BOOST_CHECK_EQUAL(sysdef->getNDimensions(), (unsigned int)2);
    BOOST_CHECK_EQUAL(pdata->getN(), (unsigned int)6);
    BOOST_CHECK_EQUAL(pdata->getNTypes(), (unsigned int)6);
    MY_BOOST_CHECK_CLOSE(pdata->getGlobalBox().getL().x, 20.05, tol);
    MY_BOOST_CHECK_CLOSE(pdata->getGlobalBox().getL().y, 32.12345, tol);
    MY_BOOST_CHECK_CLOSE(pdata->getGlobalBox().getL().z, 45.098, tol);
    MY_BOOST_CHECK_CLOSE(pdata->getGlobalBox().getTiltFactorXY(), 0.12, tol);
    MY_BOOST_CHECK_CLOSE(pdata->getGlobalBox().getTiltFactorXZ(), 0.23, tol);
    MY_BOOST_CHECK_CLOSE(pdata->getGlobalBox().getTiltFactorYZ(), 0.34, tol);

    {
    ArrayHandle<Scalar4> h_pos(pdata->getPositions(), access_location::host, access_mode::read);
    ArrayHandle<Scalar4> h_vel(pdata->getVelocities(), access_location::host, access_mode::read);
    ArrayHandle<Scalar3> h_accel(pdata->getAccelerations(), access_location::host, access_mode::read);
    ArrayHandle<int3> h_image(pdata->getImages(), access_location::host, access_mode::read);
    ArrayHandle<unsigned int> h_body(pdata->getBodies(), access_location::host, access_mode::read);
    ArrayHandle<unsigned int> h_tag(pdata->getTags(), access_location::host, access_mode::read);
    ArrayHandle<unsigned int> h_rtag(pdata->getRTags(), access_location::host, access_mode::read);
    ArrayHandle<Scalar> h_charge(pdata->getCharges(), access_location::host, access_mode::read);
    ArrayHandle<Scalar> h_diameter(pdata->getDiameters(), access_location::host, access_mode::read);
    ArrayHandle<Scalar3> h_moments(pdata->getMomentsOfInertiaArray(), access_location::host, access_mode::readwrite);
    ArrayHandle<Scalar4> h_angmom(pdata->getAngularMomentumArray(), access_location::host, access_mode::readwrite);

    for (int i = 0; i < 6; i++)
        {
        MY_BOOST_CHECK_CLOSE(h_pos.data[i].x, Scalar(i) + Scalar(1.4), tol);
        MY_BOOST_CHECK_CLOSE(h_pos.data[i].y, Scalar(i) + Scalar(2.567890), tol);
        MY_BOOST_CHECK_CLOSE(h_pos.data[i].z, Scalar(i) + Scalar(3.45), tol);

        BOOST_CHECK_EQUAL(h_image.data[i].x, 10 + i);
        BOOST_CHECK_EQUAL(h_image.data[i].y, 20 + i);
        BOOST_CHECK_EQUAL(h_image.data[i].z, 30 + i);

        MY_BOOST_CHECK_CLOSE(h_vel.data[i].x, Scalar(i+1)*Scalar(10.0) + Scalar(0.12), tol);
        MY_BOOST_CHECK_CLOSE(h_vel.data[i].y, Scalar(i+1)*Scalar(10.0) + Scalar(2.1567), tol);
        MY_BOOST_CHECK_CLOSE(h_vel.data[i].z, Scalar(i+1) + Scalar(0.056), tol);

        MY_BOOST_CHECK_CLOSE(h_vel.data[i].w, Scalar(i+1), tol); // mass

        MY_BOOST_CHECK_CLOSE(h_diameter.data[i], Scalar(i+7), tol);

        MY_BOOST_CHECK_CLOSE(h_charge.data[i], Scalar(i)*Scalar(10.0), tol);

        BOOST_CHECK_EQUAL(h_body.data[i], (unsigned int)(i-1));

        // checking that the type is correct becomes tricky because types are identified by
        // string
        ostringstream type_name;
        type_name << 5-i;   // the expected type is the integer 5-i
        BOOST_CHECK_EQUAL((unsigned int)__scalar_as_int(h_pos.data[i].w), pdata->getTypeByName(type_name.str()));
        BOOST_CHECK_EQUAL(h_tag.data[i], (unsigned int)i);
        BOOST_CHECK_EQUAL(h_rtag.data[i], (unsigned int)i);

        // check the moment_inertia values
        Scalar3 I;
        I = h_moments.data[i];
        MY_BOOST_CHECK_CLOSE(I.x, i*10, tol);
        MY_BOOST_CHECK_CLOSE(I.y, i*10+1, tol);
        MY_BOOST_CHECK_CLOSE(I.z, i*10+2, tol);

        // check the angular momentum values
        Scalar4 M;
        M = h_angmom.data[i];
        MY_BOOST_CHECK_CLOSE(M.x, i+1, tol);
        MY_BOOST_CHECK_CLOSE(M.y, (i+1)*10, tol);
        MY_BOOST_CHECK_CLOSE(M.z, (i+1)*100, tol);
        MY_BOOST_CHECK_CLOSE(M.w, (i+1)*1000, tol);
        }
    }

    // check the bonds
    boost::shared_ptr<BondData> bond_data = sysdef->getBondData();

    // 4 bonds should have been read in
    BOOST_REQUIRE_EQUAL(bond_data->getN(), (unsigned int)4);

    // check that the types have been named properly
    BOOST_REQUIRE_EQUAL(bond_data->getNTypes(), (unsigned int)3);
    BOOST_CHECK_EQUAL(bond_data->getTypeByName("bond_a"), (unsigned int)0);
    BOOST_CHECK_EQUAL(bond_data->getTypeByName("bond_b"), (unsigned int)1);
    BOOST_CHECK_EQUAL(bond_data->getTypeByName("bond_c"), (unsigned int)2);

    BOOST_CHECK_EQUAL(bond_data->getNameByType(0), string("bond_a"));
    BOOST_CHECK_EQUAL(bond_data->getNameByType(1), string("bond_b"));
    BOOST_CHECK_EQUAL(bond_data->getNameByType(2), string("bond_c"));

    // verify each bond
    Bond b = bond_data-> getGroupByTag(0);
    BOOST_CHECK_EQUAL(b.a, (unsigned int)0);
    BOOST_CHECK_EQUAL(b.b, (unsigned int)1);
    BOOST_CHECK_EQUAL(b.type, (unsigned int)0);

    b = bond_data-> getGroupByTag(1);
    BOOST_CHECK_EQUAL(b.a, (unsigned int)1);
    BOOST_CHECK_EQUAL(b.b, (unsigned int)2);
    BOOST_CHECK_EQUAL(b.type, (unsigned int)1);

    b = bond_data-> getGroupByTag(2);
    BOOST_CHECK_EQUAL(b.a, (unsigned int)2);
    BOOST_CHECK_EQUAL(b.b, (unsigned int)3);
    BOOST_CHECK_EQUAL(b.type, (unsigned int)0);

    b = bond_data-> getGroupByTag(3);
    BOOST_CHECK_EQUAL(b.a, (unsigned int)3);
    BOOST_CHECK_EQUAL(b.b, (unsigned int)4);
    BOOST_CHECK_EQUAL(b.type, (unsigned int)2);

    // check the angles
    boost::shared_ptr<AngleData> angle_data = sysdef->getAngleData();

    // 3 angles should have been read in
    BOOST_REQUIRE_EQUAL(angle_data->getN(), (unsigned int)3);

    // check that the types have been named properly
    BOOST_REQUIRE_EQUAL(angle_data->getNTypes(), (unsigned int)2);
    BOOST_CHECK_EQUAL(angle_data->getTypeByName("angle_a"), (unsigned int)0);
    BOOST_CHECK_EQUAL(angle_data->getTypeByName("angle_b"), (unsigned int)1);

    BOOST_CHECK_EQUAL(angle_data->getNameByType(0), string("angle_a"));
    BOOST_CHECK_EQUAL(angle_data->getNameByType(1), string("angle_b"));

    // verify each angle
    Angle a = angle_data->getGroupByTag(0);
    BOOST_CHECK_EQUAL(a.a, (unsigned int)0);
    BOOST_CHECK_EQUAL(a.b, (unsigned int)1);
    BOOST_CHECK_EQUAL(a.c, (unsigned int)2);
    BOOST_CHECK_EQUAL(a.type, (unsigned int)0);

    a = angle_data->getGroupByTag(1);
    BOOST_CHECK_EQUAL(a.a, (unsigned int)1);
    BOOST_CHECK_EQUAL(a.b, (unsigned int)2);
    BOOST_CHECK_EQUAL(a.c, (unsigned int)3);
    BOOST_CHECK_EQUAL(a.type, (unsigned int)1);

    a = angle_data->getGroupByTag(2);
    BOOST_CHECK_EQUAL(a.a, (unsigned int)2);
    BOOST_CHECK_EQUAL(a.b, (unsigned int)3);
    BOOST_CHECK_EQUAL(a.c, (unsigned int)4);
    BOOST_CHECK_EQUAL(a.type, (unsigned int)0);

    // check the dihedrals
    boost::shared_ptr<DihedralData> dihedral_data = sysdef->getDihedralData();

    // 2 dihedrals should have been read in
    BOOST_REQUIRE_EQUAL(dihedral_data->getN(), (unsigned int)2);

    // check that the types have been named properly
    BOOST_REQUIRE_EQUAL(dihedral_data->getNTypes(), (unsigned int)2);
    BOOST_CHECK_EQUAL(dihedral_data->getTypeByName("di_a"), (unsigned int)0);
    BOOST_CHECK_EQUAL(dihedral_data->getTypeByName("di_b"), (unsigned int)1);

    BOOST_CHECK_EQUAL(dihedral_data->getNameByType(0), string("di_a"));
    BOOST_CHECK_EQUAL(dihedral_data->getNameByType(1), string("di_b"));

    // verify each dihedral
    Dihedral d = dihedral_data->getGroupByTag(0);
    BOOST_CHECK_EQUAL(d.a, (unsigned int)0);
    BOOST_CHECK_EQUAL(d.b, (unsigned int)1);
    BOOST_CHECK_EQUAL(d.c, (unsigned int)2);
    BOOST_CHECK_EQUAL(d.d, (unsigned int)3);
    BOOST_CHECK_EQUAL(d.type, (unsigned int)0);

    d = dihedral_data->getGroupByTag(1);
    BOOST_CHECK_EQUAL(d.a, (unsigned int)1);
    BOOST_CHECK_EQUAL(d.b, (unsigned int)2);
    BOOST_CHECK_EQUAL(d.c, (unsigned int)3);
    BOOST_CHECK_EQUAL(d.d, (unsigned int)4);
    BOOST_CHECK_EQUAL(d.type, (unsigned int)1);


    // check the impropers
    boost::shared_ptr<ImproperData> improper_data = sysdef->getImproperData();

    // 2 dihedrals should have been read in
    BOOST_REQUIRE_EQUAL(improper_data->getN(), (unsigned int)2);

    // check that the types have been named properly
    BOOST_REQUIRE_EQUAL(improper_data->getNTypes(), (unsigned int)2);
    BOOST_CHECK_EQUAL(improper_data->getTypeByName("im_a"), (unsigned int)0);
    BOOST_CHECK_EQUAL(improper_data->getTypeByName("im_b"), (unsigned int)1);

    BOOST_CHECK_EQUAL(improper_data->getNameByType(0), string("im_a"));
    BOOST_CHECK_EQUAL(improper_data->getNameByType(1), string("im_b"));

    // verify each dihedral
    d = improper_data->getGroupByTag(0);
    BOOST_CHECK_EQUAL(d.a, (unsigned int)3);
    BOOST_CHECK_EQUAL(d.b, (unsigned int)2);
    BOOST_CHECK_EQUAL(d.c, (unsigned int)1);
    BOOST_CHECK_EQUAL(d.d, (unsigned int)0);
    BOOST_CHECK_EQUAL(d.type, (unsigned int)0);

    d = improper_data->getGroupByTag(1);
    BOOST_CHECK_EQUAL(d.a, (unsigned int)5);
    BOOST_CHECK_EQUAL(d.b, (unsigned int)4);
    BOOST_CHECK_EQUAL(d.c, (unsigned int)3);
    BOOST_CHECK_EQUAL(d.d, (unsigned int)2);
    BOOST_CHECK_EQUAL(d.type, (unsigned int)1);

    // clean up after ourselves
    remove_all(ph);
    }<|MERGE_RESOLUTION|>--- conflicted
+++ resolved
@@ -684,11 +684,7 @@
         f.close();
         }
 
-<<<<<<< HEAD
     // thirteenth test: the moment_inertia array
-=======
-        // fourteenth test: the moment_inertia array
->>>>>>> c8a3431f
         {
         writer->setOutputBody(false);
         writer->setOutputMomentInertia(true);
@@ -729,7 +725,7 @@
         f.close();
         }
 
-        // fifteenth test: the angmom array
+        // fourteenth test: the angmom array
         {
         writer->setOutputMomentInertia(false);
         writer->setOutputAngularMomentum(true);
@@ -1089,8 +1085,6 @@
 40 41 42\n\
 50 51 52\n\
 </moment_inertia>\n\
-<<<<<<< HEAD
-=======
 <angmom>\n\
 1 10 100 1000\n\
 2 20 200 2000\n\
@@ -1099,11 +1093,6 @@
 5 50 500 5000\n\
 6 60 600 6000\n\
 </angmom>\n\
-<wall>\n\
-<coord ox=\"1.0\" oy=\"2.0\" oz=\"3.0\" nx=\"4.0\" ny=\"5.0\" nz=\"6.0\"/>\n\
-<coord ox=\"7.0\" oy=\"8.0\" oz=\"9.0\" nx=\"10.0\" ny=\"11.0\" nz=\"-12.0\"/>\n\
-</wall>\n\
->>>>>>> c8a3431f
 <bond>\n\
 bond_a 0 1\n\
 bond_b 1 2\n\
