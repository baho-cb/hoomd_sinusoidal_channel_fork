--- conflicted
+++ resolved
@@ -31,14 +31,14 @@
     }
 
 template<class group_data, bool inMesh>
-Communicator::GroupCommunicator<group_data, inMesh>::GroupCommunicator(
-    Communicator& comm)
+Communicator::GroupCommunicator<group_data, inMesh>::GroupCommunicator(Communicator& comm)
     : m_comm(comm), m_exec_conf(comm.m_exec_conf), m_gdata(NULL)
     {
     }
 
 template<class group_data, bool inMesh>
-void Communicator::GroupCommunicator<group_data, inMesh>::setGroupData(std::shared_ptr<group_data> gdata)
+void Communicator::GroupCommunicator<group_data, inMesh>::setGroupData(
+    std::shared_ptr<group_data> gdata)
     {
     m_gdata = gdata;
 
@@ -52,20 +52,12 @@
     {
     if (m_gdata->getNGlobal())
         {
-<<<<<<< HEAD
         unsigned int group_size = group_data::size;
         if (inMesh)
             {
             group_size /= 2;
             }
 
-        if (m_comm.m_prof)
-            {
-            m_comm.m_prof->push(m_exec_conf, m_gdata->getName());
-            }
-
-=======
->>>>>>> 0527043b
             {
             // wipe out reverse-lookup tag -> idx for old ghost groups
             ArrayHandle<unsigned int> h_group_tag(m_gdata->getTags(),
@@ -955,18 +947,12 @@
     {
     if (m_gdata->getNGlobal())
         {
-<<<<<<< HEAD
-        if (m_comm.m_prof)
-            m_comm.m_prof->push(m_exec_conf, m_gdata->getName());
-
         unsigned int group_size = group_data::size;
         if (inMesh)
             {
             group_size /= 2;
             }
 
-=======
->>>>>>> 0527043b
         // send plan for groups
         std::vector<unsigned int> group_plan(m_gdata->getN(), 0);
 
@@ -1243,8 +1229,7 @@
       m_dihedral_comm(*this, m_sysdef->getDihedralData()),
       m_improper_comm(*this, m_sysdef->getImproperData()),
       m_constraint_comm(*this, m_sysdef->getConstraintData()),
-      m_pair_comm(*this, m_sysdef->getPairData()),
-      m_meshbond_comm(*this),
+      m_pair_comm(*this, m_sysdef->getPairData()), m_meshbond_comm(*this),
       m_meshtriangle_comm(*this)
     {
     // initialize array of neighbor processor ids
@@ -1420,7 +1405,9 @@
 
     if (m_meshdef != NULL)
         {
-        m_meshdef->getMeshBondData()->getGroupNumChangeSignal().disconnect<Communicator, &Communicator::setMeshbondsChanged>(this);
+        m_meshdef->getMeshBondData()
+            ->getGroupNumChangeSignal()
+            .disconnect<Communicator, &Communicator::setMeshbondsChanged>(this);
 
         m_meshdef->getMeshTriangleData()
             ->getGroupNumChangeSignal()
