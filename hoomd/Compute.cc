// Copyright (c) 2009-2021 The Regents of the University of Michigan
// This file is part of the HOOMD-blue project, released under the BSD 3-Clause License.

// Maintainer: joaander

#include "Compute.h"
#include "Communicator.h"

namespace py = pybind11;

#include <iostream>
#include <stdexcept>
using namespace std;

/*! \file Compute.cc
    \brief Contains code for the Compute class
*/

namespace hoomd {

/*! \param sysdef SystemDefinition this compute will act on. Must not be NULL.
    \post The Compute is constructed with the given particle data and a NULL profiler.
*/
Compute::Compute(std::shared_ptr<SystemDefinition> sysdef)
    : m_sysdef(sysdef), m_pdata(m_sysdef->getParticleData()), m_exec_conf(m_pdata->getExecConf()),
      m_force_compute(false), m_last_computed(0), m_first_compute(true)
    {
    // sanity check
    assert(m_sysdef);
    assert(m_pdata);
    assert(m_exec_conf);
    }

/*! \param num_iters Number of iterations to average for the benchmark
    \returns Milliseconds of execution time per calculation
    Derived classes can optionally implement this method. */
double Compute::benchmark(unsigned int num_iters)
    {
    m_exec_conf->msg->error() << "This compute doesn't support benchmarking" << endl;
    throw runtime_error("Error benchmarking compute");
    return 0.0;
    }

/*! It is useful for the user to know where computation time is spent, so all Computes
    should profile themselves. This method sets the profiler for them to use.
    This method does not need to be called, as Computes will not profile themselves
    on a NULL profiler
    \param prof Pointer to a profiler for the compute to use. Set to NULL
        (std::shared_ptr<Profiler>()) to stop the
        analyzer from profiling itself.
    \note Derived classes MUST check if m_prof is set before calling any profiler methods.
*/
void Compute::setProfiler(std::shared_ptr<Profiler> prof)
    {
    m_prof = prof;
    }

/*! \param timestep Current time step
    \returns true if computations should be performed, false if they have already been done
        at this \a timestep.
    \note This method is designed to only be called once per call to compute() like so:
\code
void SomeClass::compute(uint64_t timestep)
    {
    if (!shouldCompute(timestep))
        return;
    ... do compute tasks
    }
\endcode
*/
bool Compute::shouldCompute(uint64_t timestep)
    {
    // handle case where no computation has been performed yet
    if (m_first_compute)
        {
        m_first_compute = false;
        m_last_computed = timestep;
        return true;
        }

    // Update if computation is enforced, but leave m_last_computed unchanged
    // (such that after a forced compute(), still a regular compute() is possible)
    if (m_force_compute)
        {
        m_force_compute = false;
        return true;
        }

    // otherwise, we update if the last computed timestep is less than the current
    if (m_last_computed != timestep)
        {
        m_last_computed = timestep;
        return true;
        }

    // failing the above, we perform no computation
    return false;
    }

/*! \param timestep Current time step
    \returns true if computations should be performed, false if they have already been done
        at this \a timestep.

    The same logic is applied as in shouldCompute() to determine if compute() should
    be called at \a timestep. However, unlike shouldCompute(), this method does not
    modify the internal state of the Compute and is safe to be called multiple times.
*/
bool Compute::peekCompute(uint64_t timestep) const
    {
    return (m_first_compute || m_force_compute || m_last_computed != timestep);
    }

void Compute::forceCompute(uint64_t timestep)
    {
    m_force_compute = true;

    compute(timestep);
    }

namespace detail {
void export_Compute(py::module& m)
    {
    py::class_<Compute, std::shared_ptr<Compute>>(m, "Compute")
        .def(py::init<std::shared_ptr<SystemDefinition>>())
        .def("compute", &Compute::compute)
        .def("benchmark", &Compute::benchmark)
        .def("setProfiler", &Compute::setProfiler)
<<<<<<< HEAD
        .def("notifyDetach", &Compute::notifyDetach)
#ifdef ENABLE_MPI
        .def("setCommunicator", &Compute::setCommunicator)
#endif
        ;
    }
} // end namespace detail

} // end namespace hoomd
=======
        .def("notifyDetach", &Compute::notifyDetach);
    }
>>>>>>> ea7e4d8f
<|MERGE_RESOLUTION|>--- conflicted
+++ resolved
@@ -125,17 +125,8 @@
         .def("compute", &Compute::compute)
         .def("benchmark", &Compute::benchmark)
         .def("setProfiler", &Compute::setProfiler)
-<<<<<<< HEAD
-        .def("notifyDetach", &Compute::notifyDetach)
-#ifdef ENABLE_MPI
-        .def("setCommunicator", &Compute::setCommunicator)
-#endif
-        ;
+        .def("notifyDetach", &Compute::notifyDetach);
     }
 } // end namespace detail
 
-} // end namespace hoomd
-=======
-        .def("notifyDetach", &Compute::notifyDetach);
-    }
->>>>>>> ea7e4d8f
+} // end namespace hoomd