--- conflicted
+++ resolved
@@ -37,19 +37,11 @@
 To allow particles to rotate, use integrators which can update
 rotational degrees of freedom:
 
-<<<<<<< HEAD
-  * :py:mod:`hoomd.md.methods.nve`
-  * ``hoomd.md.methods.NVT``
-  * ``hoomd.md.methods.NPT``
-  * :py:mod:`hoomd.md.methods.Langevin`
-  * :py:mod:`hoomd.md.methods.brownian`
-=======
   * `hoomd.md.methods.NVE`
   * `hoomd.md.methods.NVT`
-  * `hoomd.md.methods.npt`
+  * `hoomd.md.methods.NPT`
   * `hoomd.md.methods.Langevin`
   * `hoomd.md.methods.Brownian`
->>>>>>> 2f8655b8
 
 Note that the Nosé-Hoover thermostats used in
 `hoomd.md.methods.NVT` and `hoomd.md.methods.npt`
