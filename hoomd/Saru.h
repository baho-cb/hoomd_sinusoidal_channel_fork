--- conflicted
+++ resolved
@@ -110,27 +110,6 @@
         DEVICE inline Real s(Real a, Real b);
         //@}
 
-<<<<<<< HEAD
-        //! \name Methods for stdlib compatibility.
-        //@{
-        typedef unsigned int result_type;
-        //! Wrapper to u32() call.
-        result_type operator()();
-
-        //! Smallest number that can be returned by u32. Set as 0x00.
-        static constexpr result_type min() { return 0; }
-
-        //! Largest number that can be returned by u32. Set as 0xffffffff.
-        static constexpr result_type max() { return 0xffffffff; } // Max for 32-bit numbers (TODO: use STD limits.h ?)
-        //@}
-
-    private:
-        uint2 state;    //!< Internal state of the generator
-
-        //! \name Internal advancement methods
-=======
-        //! \name Other distributions
->>>>>>> 6c2fa1bd
         //@{
         //! Draw a normally distributed random number (float)
         DEVICE inline float normal(float sigma, float mu=0.0f);
