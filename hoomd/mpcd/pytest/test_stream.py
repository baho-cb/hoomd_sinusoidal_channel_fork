# Copyright (c) 2009-2024 The Regents of the University of Michigan.
# Part of HOOMD-blue, released under the BSD 3-Clause License.

import numpy as np
import pytest

import hoomd
from hoomd.conftest import pickling_check


@pytest.fixture
def snap():
    snap_ = hoomd.Snapshot()
    if snap_.communicator.rank == 0:
        snap_.configuration.box = [10, 10, 10, 0, 0, 0]
        snap_.particles.N = 0
        snap_.particles.types = ["A"]
        snap_.mpcd.N = 1
        snap_.mpcd.types = ["A"]
    return snap_


@pytest.mark.parametrize(
    "cls, init_args",
    [
        (hoomd.mpcd.stream.Bulk, {}),
        (
            hoomd.mpcd.stream.BounceBack,
            {
                "geometry":
                    hoomd.mpcd.geometry.CosineChannel(
                        amplitude=4.0,
                        wavenumber=2.0 * np.pi / 20.0,
                        separation=2.0),
            },
        ),
        (
            hoomd.mpcd.stream.BounceBack,
            {
                "geometry":
                    hoomd.mpcd.geometry.CosineExpansionContraction(
                        expansion_separation=8.0,
                        contraction_separation=4.0,
                        wavenumber=2.0 * np.pi / 20.0,
                        no_slip=True)
            },
        ),
        (
            hoomd.mpcd.stream.BounceBack,
            {
                "geometry":
                    hoomd.mpcd.geometry.ParallelPlates(
                        separation=8.0, speed=0.0, no_slip=True),
            },
        ),
        (
            hoomd.mpcd.stream.BounceBack,
            {
                "geometry":
                    hoomd.mpcd.geometry.PlanarPore(
                        separation=8.0, length=6.0, no_slip=True)
            },
        ),
        (
            hoomd.mpcd.stream.BounceBack,
            {
                "geometry": hoomd.mpcd.geometry.Sphere(radius=4.0, no_slip=True)
            },
        ),
    ],
<<<<<<< HEAD
    ids=[
        "Bulk", "CosineChannel", "CosineExpansionContraction", "ParallelPlates",
        "PlanarPore"
    ],
=======
    ids=["Bulk", "ParallelPlates", "PlanarPore", "Sphere"],
>>>>>>> eb554e13
)
class TestStreamingMethod:

    def test_create(self, simulation_factory, snap, cls, init_args):
        sim = simulation_factory(snap)
        sm = cls(period=5, **init_args)
        ig = hoomd.mpcd.Integrator(dt=0.02, streaming_method=sm)
        sim.operations.integrator = ig

        assert ig.streaming_method is sm
        assert sm.period == 5
        sim.run(0)
        assert ig.streaming_method is sm
        assert sm.period == 5

    def test_pickling(self, simulation_factory, snap, cls, init_args):
        sm = cls(period=5, **init_args)
        pickling_check(sm)

        sim = simulation_factory(snap)
        sim.operations.integrator = hoomd.mpcd.Integrator(dt=0.02,
                                                          streaming_method=sm)
        sim.run(0)
        pickling_check(sm)

    @pytest.mark.parametrize(
        "force",
        [
            None,
            hoomd.mpcd.force.BlockForce(force=2.0, separation=3.0, width=0.5),
            hoomd.mpcd.force.ConstantForce(force=(1, -2, 3)),
            hoomd.mpcd.force.SineForce(amplitude=2.0, wavenumber=1),
        ],
        ids=["NoForce", "BlockForce", "ConstantForce", "SineForce"],
    )
    def test_force_attach(self, simulation_factory, snap, cls, init_args,
                          force):
        """Test that force can be attached with various forces."""
        sm = cls(period=5, **init_args, mpcd_particle_force=force)
        assert sm.mpcd_particle_force is force
        pickling_check(sm)

        sim = simulation_factory(snap)
        sim.operations.integrator = hoomd.mpcd.Integrator(dt=0.02,
                                                          streaming_method=sm)
        sim.run(0)

        assert sm.mpcd_particle_force is force
        pickling_check(sm)

    def test_forced_step(self, simulation_factory, snap, cls, init_args):
        """Test a forced step.

        The particle starts in the middle, and there is a constant force in +x
        and -z.

        This test should be skipped or adapted if geometries are added for which
        this point is / will be out of bounds, but is legal for all the ones we
        have now.
        """
        if snap.communicator.rank == 0:
            snap.mpcd.position[0] = [0, 4, -1]
            snap.mpcd.velocity[0] = [1, -2, 3]

        sim = simulation_factory(snap)
        sm = cls(period=1,
                 **init_args,
                 mpcd_particle_force=hoomd.mpcd.force.ConstantForce((1, 0, -1)))
        ig = hoomd.mpcd.Integrator(dt=0.1, streaming_method=sm)
        sim.operations.integrator = ig

        # take 1 step and check updated velocity and position
        sim.run(1)
        snap = sim.state.get_snapshot()
        if snap.communicator.rank == 0:
            np.testing.assert_array_almost_equal(snap.mpcd.velocity,
                                                 [[1.1, -2.0, 2.9]])
            np.testing.assert_array_almost_equal(snap.mpcd.position,
                                                 [[0.105, 3.8, -0.705]])


class TestBulk:

    def test_bulk_step(self, simulation_factory, snap):
        if snap.communicator.rank == 0:
            snap.mpcd.N = 2
            snap.mpcd.position[:] = [[1.0, 4.85, 3.0], [-3.0, -4.75, -1.0]]
            snap.mpcd.velocity[:] = [[1.0, 1.0, 1.0], [-1.0, -1.0, -1.0]]

        sim = simulation_factory(snap)
        sm = hoomd.mpcd.stream.Bulk(period=1)
        ig = hoomd.mpcd.Integrator(dt=0.1, streaming_method=sm)
        sim.operations.integrator = ig

        # take one step
        sim.run(1)
        snap = sim.state.get_snapshot()
        if snap.communicator.rank == 0:
            np.testing.assert_array_almost_equal(
                snap.mpcd.position, [[1.1, 4.95, 3.1], [-3.1, -4.85, -1.1]])

        # take another step, wrapping the first particle through the boundary
        sim.run(1)
        snap = sim.state.get_snapshot()
        if snap.communicator.rank == 0:
            np.testing.assert_array_almost_equal(
                snap.mpcd.position, [[1.2, -4.95, 3.2], [-3.2, -4.95, -1.2]])

        # take another step, wrapping the second particle through the boundary
        sim.run(1)
        snap = sim.state.get_snapshot()
        if snap.communicator.rank == 0:
            np.testing.assert_array_almost_equal(
                snap.mpcd.position, [[1.3, -4.85, 3.3], [-3.3, 4.95, -1.3]])

        # change streaming method to use a different period, and change
        # integrator step running again should not move the particles since we
        # haven't hit next period
        ig.dt = 0.05
        ig.streaming_method = hoomd.mpcd.stream.Bulk(period=4)
        sim.run(1)
        snap = sim.state.get_snapshot()
        if snap.communicator.rank == 0:
            np.testing.assert_array_almost_equal(
                snap.mpcd.position, [[1.3, -4.85, 3.3], [-3.3, 4.95, -1.3]])

        # but running one more should move them
        sim.run(1)
        snap = sim.state.get_snapshot()
        if snap.communicator.rank == 0:
            np.testing.assert_array_almost_equal(
                snap.mpcd.position, [[1.5, -4.65, 3.5], [-3.5, 4.75, -1.5]])

        # then 3 more should do nothing
        sim.run(3)
        snap = sim.state.get_snapshot()
        if snap.communicator.rank == 0:
            np.testing.assert_array_almost_equal(
                snap.mpcd.position, [[1.5, -4.65, 3.5], [-3.5, 4.75, -1.5]])


class TestCosineChannel:

    def _make_particles(self, snap):
        if snap.communicator.rank == 0:
            snap.configuration.box = [20, 20, 20, 0, 0, 0]
            snap.mpcd.N = 3
            snap.mpcd.position[:] = [
                [0., 5.85, -3.0],
                [1.55, 5.5, 0],
                [0.0, 2.2, 0.0],
            ]
            snap.mpcd.velocity[:] = [
                [0, 1., 0.],
                [1., 0., 0.],
                [-1., -1., -1.],
            ]
        return snap

    def test_step_noslip(self, simulation_factory, snap):
        snap = self._make_particles(snap)
        sim = simulation_factory(snap)
        sm = hoomd.mpcd.stream.BounceBack(
            period=1,
            geometry=hoomd.mpcd.geometry.CosineChannel(amplitude=4.0,
                                                       wavenumber=2.0 * np.pi
                                                       / 20.0,
                                                       separation=4.0,
                                                       no_slip=True),
        )
        ig = hoomd.mpcd.Integrator(dt=0.1, streaming_method=sm)
        sim.operations.integrator = ig

        # take one step, particle 1 hits the wall
        sim.run(1)
        snap = sim.state.get_snapshot()
        if snap.communicator.rank == 0:
            np.testing.assert_array_almost_equal(snap.mpcd.position[0],
                                                 [0, 5.95, -3.0])
            np.testing.assert_array_almost_equal(snap.mpcd.velocity[0],
                                                 [0, 1, 0.])
            np.testing.assert_array_almost_equal(snap.mpcd.position[1],
                                                 [1.567225, 5.5, 0.0])
            np.testing.assert_array_almost_equal(snap.mpcd.velocity[1],
                                                 [-1, 0, 0])
            np.testing.assert_array_almost_equal(snap.mpcd.position[2],
                                                 [-0.1, 2.1, -0.1])
            np.testing.assert_array_almost_equal(snap.mpcd.velocity[2],
                                                 [-1, -1, -1])

        # particle 0 hits the highest spot and is reflected back
        sim.run(1)
        snap = sim.state.get_snapshot()
        if snap.communicator.rank == 0:
            np.testing.assert_array_almost_equal(snap.mpcd.position[0],
                                                 [0, 5.95, -3.0])
            np.testing.assert_array_almost_equal(snap.mpcd.velocity[0],
                                                 [0, -1, 0.])
            np.testing.assert_array_almost_equal(snap.mpcd.position[1],
                                                 [1.467225, 5.5, 0.0])
            np.testing.assert_array_almost_equal(snap.mpcd.velocity[1],
                                                 [-1, 0, 0])
            np.testing.assert_array_almost_equal(snap.mpcd.position[2],
                                                 [-0.2, 2.0, -0.2])
            np.testing.assert_array_almost_equal(snap.mpcd.velocity[2],
                                                 [-1, -1, -1])
        # particle 2 collides diagonally
        sim.run(1)
        snap = sim.state.get_snapshot()
        if snap.communicator.rank == 0:
            np.testing.assert_array_almost_equal(snap.mpcd.position[0],
                                                 [0, 5.85, -3.0])
            np.testing.assert_array_almost_equal(snap.mpcd.velocity[0],
                                                 [0, -1., 0.])
            np.testing.assert_array_almost_equal(snap.mpcd.position[1],
                                                 [1.367225, 5.5, 0.0])
            np.testing.assert_array_almost_equal(snap.mpcd.velocity[1],
                                                 [-1, 0, 0])
            np.testing.assert_array_almost_equal(snap.mpcd.position[2],
                                                 [-0.11717, 2.08283, -0.11717])
            np.testing.assert_array_almost_equal(snap.mpcd.velocity[2],
                                                 [1, 1, 1])

    def test_step_slip(self, simulation_factory, snap):
        snap = self._make_particles(snap)
        sim = simulation_factory(snap)
        sm = hoomd.mpcd.stream.BounceBack(
            period=1,
            geometry=hoomd.mpcd.geometry.CosineChannel(amplitude=4.0,
                                                       wavenumber=2.0 * np.pi
                                                       / 20.0,
                                                       separation=4.0,
                                                       no_slip=False),
        )
        ig = hoomd.mpcd.Integrator(dt=0.1, streaming_method=sm)
        sim.operations.integrator = ig

        # take one step, particle 1 hits the wall
        sim.run(1)
        snap = sim.state.get_snapshot()
        if snap.communicator.rank == 0:
            np.testing.assert_array_almost_equal(snap.mpcd.position[0],
                                                 [0, 5.95, -3.0])
            np.testing.assert_array_almost_equal(snap.mpcd.velocity[0],
                                                 [0, 1, 0.])
            np.testing.assert_array_almost_equal(snap.mpcd.position[1],
                                                 [1.62764, 5.463246, 0])
            np.testing.assert_array_almost_equal(snap.mpcd.velocity[1],
                                                 [0.459737, -0.888055, 0])
            np.testing.assert_array_almost_equal(snap.mpcd.position[2],
                                                 [-0.1, 2.1, -0.1])
            np.testing.assert_array_almost_equal(snap.mpcd.velocity[2],
                                                 [-1, -1, -1])

        # take one step,particle 0 hits the wall (same as for no_slip, because
        # it's vertical)
        sim.run(1)
        snap = sim.state.get_snapshot()
        if snap.communicator.rank == 0:
            np.testing.assert_array_almost_equal(snap.mpcd.position[0],
                                                 [0, 5.95, -3.0])
            np.testing.assert_array_almost_equal(snap.mpcd.velocity[0],
                                                 [0, -1., 0.])
            np.testing.assert_array_almost_equal(snap.mpcd.position[2],
                                                 [-0.2, 2.0, -0.2])
            np.testing.assert_array_almost_equal(snap.mpcd.velocity[2],
                                                 [-1, -1, -1])

        # take another step,  particle 2 hits the wall
        sim.run(1)
        snap = sim.state.get_snapshot()
        if snap.communicator.rank == 0:
            np.testing.assert_array_almost_equal(snap.mpcd.position[2],
                                                 [-0.313714, 2.066657, -0.3])
            np.testing.assert_array_almost_equal(snap.mpcd.velocity[2],
                                                 [-1.150016, 0.823081, -1.])

    def test_check_mpcd_particles(self, simulation_factory, snap):
        """Test box validation raises an error on run."""
        snap = self._make_particles(snap)
        sim = simulation_factory(snap)
        ig = hoomd.mpcd.Integrator(dt=0.1)
        sim.operations.integrator = ig

        ig.streaming_method = hoomd.mpcd.stream.BounceBack(
            period=1,
            geometry=hoomd.mpcd.geometry.CosineChannel(amplitude=4.0,
                                                       wavenumber=2.0 * np.pi
                                                       / 20.0,
                                                       separation=4.0),
        )
        sim.run(0)
        assert ig.streaming_method.check_mpcd_particles()

        ig.streaming_method = hoomd.mpcd.stream.BounceBack(
            period=1,
            geometry=hoomd.mpcd.geometry.CosineChannel(amplitude=10.0,
                                                       wavenumber=2.0 * np.pi
                                                       / 20.0,
                                                       separation=4.0),
        )
        sim.run(0)
        assert not ig.streaming_method.check_mpcd_particles()

        ig.streaming_method = hoomd.mpcd.stream.BounceBack(
            period=1,
            geometry=hoomd.mpcd.geometry.CosineChannel(amplitude=4.0,
                                                       wavenumber=2.0 * np.pi
                                                       / 20.0,
                                                       separation=4.0),
        )
        assert ig.streaming_method.check_mpcd_particles()

        ig.streaming_method = hoomd.mpcd.stream.BounceBack(
            period=1,
            geometry=hoomd.mpcd.geometry.CosineChannel(amplitude=4.0,
                                                       wavenumber=2.0 * np.pi
                                                       / 20.0,
                                                       separation=2.0),
        )
        sim.run(0)
        assert not ig.streaming_method.check_mpcd_particles()


class TestCosineExpansionContraction:

    def _make_particles(self, snap):
        if snap.communicator.rank == 0:
            snap.configuration.box = [15, 15, 15, 0, 0, 0]
            snap.mpcd.N = 3
            snap.mpcd.position[:] = [[1., -3.8, -3.0], [3.5, 3., 0.],
                                     [-4.2, -2.2, 5.1]]
            snap.mpcd.velocity[:] = [[0., -1., 0.], [1., 0., 0.],
                                     [-1., -1., -1.]]
        return snap

    def test_step_noslip(self, simulation_factory, snap):
        snap = self._make_particles(snap)
        sim = simulation_factory(snap)
        sm = hoomd.mpcd.stream.BounceBack(
            period=1,
            geometry=hoomd.mpcd.geometry.CosineExpansionContraction(
                expansion_separation=8.0,
                contraction_separation=4.0,
                wavenumber=2.0 * np.pi / 15.0,
                no_slip=True),
        )
        ig = hoomd.mpcd.Integrator(dt=0.1, streaming_method=sm)
        sim.operations.integrator = ig

        # take one step, no particle hits the wall
        sim.run(1)
        snap = sim.state.get_snapshot()
        if snap.communicator.rank == 0:
            np.testing.assert_array_almost_equal(snap.mpcd.position[0],
                                                 [1, -3.9, -3.0])
            np.testing.assert_array_almost_equal(snap.mpcd.velocity[0],
                                                 [0., -1, 0.])
            np.testing.assert_array_almost_equal(snap.mpcd.position[1],
                                                 [3.6, 3.0, 0.0])
            np.testing.assert_array_almost_equal(snap.mpcd.velocity[1],
                                                 [1., 0, 0])
            np.testing.assert_array_almost_equal(snap.mpcd.position[2],
                                                 [-4.3, -2.3, 5.0])
            np.testing.assert_array_almost_equal(snap.mpcd.velocity[2],
                                                 [-1., -1., -1.])

        # take another step where  particle 1 will now hit the wall vertically
        # point of wall contact is z=-(cos(2*pi/15.)+3) = -3.913545, remaining
        # integration time is 0.086455 so resulting position is
        # -3.913545+0.086455=-3.82709
        sim.run(1)
        snap = sim.state.get_snapshot()
        if snap.communicator.rank == 0:
            np.testing.assert_array_almost_equal(snap.mpcd.position[0],
                                                 [1, -3.82709, -3.0])
            np.testing.assert_array_almost_equal(snap.mpcd.velocity[0],
                                                 [0., 1., 0.])
            np.testing.assert_array_almost_equal(snap.mpcd.position[1],
                                                 [3.7, 3.0, 0.0])
            np.testing.assert_array_almost_equal(snap.mpcd.velocity[1],
                                                 [1., 0., 0.])
            np.testing.assert_array_almost_equal(snap.mpcd.position[2],
                                                 [-4.4, -2.4, 4.9])
            np.testing.assert_array_almost_equal(snap.mpcd.velocity[2],
                                                 [-1., -1., -1.])

        # take another step, where particle 2 will now hit the wall
        # horizontally dt = 0.05, particle travels exactly 0.05 inside, and then
        # gets projected back right onto the wall
        sim.run(1)
        snap = sim.state.get_snapshot()
        if snap.communicator.rank == 0:
            np.testing.assert_array_almost_equal(snap.mpcd.position[0],
                                                 [1, -3.72709, -3.0])
            np.testing.assert_array_almost_equal(snap.mpcd.velocity[0],
                                                 [0., 1., 0.])
            np.testing.assert_array_almost_equal(snap.mpcd.position[1],
                                                 [3.7, 3.0, 0.0])
            np.testing.assert_array_almost_equal(snap.mpcd.velocity[1],
                                                 [-1., 0., 0.])
            np.testing.assert_array_almost_equal(snap.mpcd.position[2],
                                                 [-4.5, -2.5, 4.8])
            np.testing.assert_array_almost_equal(snap.mpcd.velocity[2],
                                                 [-1., -1., -1.])

        # take another step, no particle collides, check for spurious collisions
        sim.run(1)
        snap = sim.state.get_snapshot()
        if snap.communicator.rank == 0:
            np.testing.assert_array_almost_equal(snap.mpcd.position[0],
                                                 [1, -3.62709, -3.0])
            np.testing.assert_array_almost_equal(snap.mpcd.velocity[0],
                                                 [0., 1., 0.])
            np.testing.assert_array_almost_equal(snap.mpcd.position[1],
                                                 [3.6, 3.0, 0.0])
            np.testing.assert_array_almost_equal(snap.mpcd.velocity[1],
                                                 [-1., 0., 0.])
            np.testing.assert_array_almost_equal(snap.mpcd.position[2],
                                                 [-4.6, -2.6, 4.7])
            np.testing.assert_array_almost_equal(snap.mpcd.velocity[2],
                                                 [-1., -1., -1.])

        # take another step, last particle collides
        # wall intersection: -4.636956 4.663044 -2.63696 (calculated with
        # python) dt = 0.063042 position -4.636956+0.06304 4.663044+0.063042
        # -2.63696+0.063042
        sim.run(1)
        snap = sim.state.get_snapshot()
        if snap.communicator.rank == 0:
            np.testing.assert_array_almost_equal(snap.mpcd.position[0],
                                                 [1, -3.52709, -3.0])
            np.testing.assert_array_almost_equal(snap.mpcd.velocity[0],
                                                 [0., 1., 0.])
            np.testing.assert_array_almost_equal(snap.mpcd.position[1],
                                                 [3.5, 3.0, 0.0])
            np.testing.assert_array_almost_equal(snap.mpcd.velocity[1],
                                                 [-1., 0., 0.])
            np.testing.assert_array_almost_equal(
                snap.mpcd.position[2], [-4.573913, -2.573919, 4.726087])
            np.testing.assert_array_almost_equal(snap.mpcd.velocity[2],
                                                 [1., 1., 1.])

    def test_step_slip(self, simulation_factory, snap):
        snap = self._make_particles(snap)
        sim = simulation_factory(snap)
        sm = hoomd.mpcd.stream.BounceBack(
            period=1,
            geometry=hoomd.mpcd.geometry.CosineExpansionContraction(
                expansion_separation=8.0,
                contraction_separation=4.0,
                wavenumber=2.0 * np.pi / 15.0,
                no_slip=False),
        )
        ig = hoomd.mpcd.Integrator(dt=0.1, streaming_method=sm)
        sim.operations.integrator = ig

        # take one step, and everything should collide and bounce back
        sim.run(1)
        snap = sim.state.get_snapshot()
        if snap.communicator.rank == 0:
            np.testing.assert_array_almost_equal(snap.mpcd.position[0],
                                                 [1, -3.9, -3.0])
            np.testing.assert_array_almost_equal(snap.mpcd.velocity[0],
                                                 [0., -1., 0.])
            np.testing.assert_array_almost_equal(snap.mpcd.position[1],
                                                 [3.6, 3.0, 0.0])
            np.testing.assert_array_almost_equal(snap.mpcd.velocity[1],
                                                 [1., 0, 0])
            np.testing.assert_array_almost_equal(snap.mpcd.position[2],
                                                 [-4.3, -2.3, 5.0])
            np.testing.assert_array_almost_equal(snap.mpcd.velocity[2],
                                                 [-1., -1., -1.])

        # take another step where  particle 1 will now hit the wall vertically
        # point of contact with wall same test before, but velocity needs to be
        # reflected. point of wall contact is z=-(cos(2*pi/15.)+3) = -3.913545,
        # remaining integration time is 0.086455 so resulting position is
        # -3.913545+0.086455*v_z=-3.82709
        # B for surface normal is -0.17037344664, so v_y = 0,
        # v_x = 0 + 2B/(B^2+1) = 0 -0.33113500075
        # v_z =  -1 + 2/(B^2+1) = -1 + 1.94358338862
        # now, new pos = contact point wall + dt*v
        sim.run(1)
        snap = sim.state.get_snapshot()
        if snap.communicator.rank == 0:
            np.testing.assert_array_almost_equal(snap.mpcd.position[0],
                                                 [0.971372, -3.831968, -3.0])
            np.testing.assert_array_almost_equal(snap.mpcd.velocity[0],
                                                 [-0.331135, 0.943583, 0.0])
            np.testing.assert_array_almost_equal(snap.mpcd.position[1],
                                                 [3.7, 3.0, 0.0])
            np.testing.assert_array_almost_equal(snap.mpcd.velocity[1],
                                                 [1., 0., 0.])
            np.testing.assert_array_almost_equal(snap.mpcd.position[2],
                                                 [-4.4, -2.4, 4.9])
            np.testing.assert_array_almost_equal(snap.mpcd.velocity[2],
                                                 [-1., -1., -1.])

        # one more step, second particle collides
        # B = 0.418879 ( x0 approx 3.7)
        # velocities: v_y = 0
        # v_x = 1 - 2*B^2/(B^2+1) =  0.70146211038
        # v_z = 0 -2B/(B^2+1) =  -0.71270674733
        sim.run(1)
        snap = sim.state.get_snapshot()
        if snap.communicator.rank == 0:
            np.testing.assert_array_almost_equal(snap.mpcd.position[0],
                                                 [0.9382585, -3.7376097, -3.0])
            np.testing.assert_array_almost_equal(snap.mpcd.velocity[0],
                                                 [-0.331135, 0.943583, 0.0])
            np.testing.assert_array_almost_equal(snap.mpcd.position[1],
                                                 [3.785073, 2.964365, 0.])
            np.testing.assert_array_almost_equal(
                snap.mpcd.velocity[1], [0.70146211038, -0.71270674733, 0.])
            np.testing.assert_array_almost_equal(snap.mpcd.position[2],
                                                 [-4.5, -2.5, 4.8])
            np.testing.assert_array_almost_equal(snap.mpcd.velocity[2],
                                                 [-1., -1., -1.])

        # two more steps, last particle collides
        # B = 0.390301  (x0 approx -4.6)
        # velocities: v_y = -1
        # v_x = -1 - 2*B(-B-1)/(B^2+1) = -0.05819760480217273
        # v_z = -1 -2(-B-1)/(B^2+1) = 1.4130155833518931
        sim.run(2)
        snap = sim.state.get_snapshot()
        if snap.communicator.rank == 0:
            np.testing.assert_array_almost_equal(
                snap.mpcd.position[2], [-4.640625, -2.547881, 4.600002])
            np.testing.assert_array_almost_equal(
                snap.mpcd.velocity[2],
                [-0.05819760480217273, 1.4130155833518931, -1.])

    def test_check_mpcd_particles(self, simulation_factory, snap):
        """Test box validation raises an error on run."""
        snap = self._make_particles(snap)
        sim = simulation_factory(snap)
        ig = hoomd.mpcd.Integrator(dt=0.1)
        sim.operations.integrator = ig

        ig.streaming_method = hoomd.mpcd.stream.BounceBack(
            period=1,
            geometry=hoomd.mpcd.geometry.CosineExpansionContraction(
                expansion_separation=8.0,
                contraction_separation=4.0,
                wavenumber=2.0 * np.pi / 15.0),
        )
        sim.run(0)
        assert ig.streaming_method.check_mpcd_particles()

        ig.streaming_method = hoomd.mpcd.stream.BounceBack(
            period=1,
            geometry=hoomd.mpcd.geometry.CosineExpansionContraction(
                expansion_separation=4.0,
                contraction_separation=2.0,
                wavenumber=2.0 * np.pi / 15.0),
        )
        sim.run(0)
        assert not ig.streaming_method.check_mpcd_particles()

        ig.streaming_method = hoomd.mpcd.stream.BounceBack(
            period=1,
            geometry=hoomd.mpcd.geometry.CosineExpansionContraction(
                expansion_separation=8.0,
                contraction_separation=4.0,
                wavenumber=2.0 * np.pi / 15.0),
        )
        sim.run(0)
        assert ig.streaming_method.check_mpcd_particles()

        ig.streaming_method = hoomd.mpcd.stream.BounceBack(
            period=1,
            geometry=hoomd.mpcd.geometry.CosineExpansionContraction(
                expansion_separation=4.0,
                contraction_separation=2.0,
                wavenumber=2.0 * np.pi / 15.0),
        )
        assert not ig.streaming_method.check_mpcd_particles()


class TestParallelPlates:

    def test_step_noslip(self, simulation_factory, snap):
        """Test step with no-slip boundary conditions."""
        if snap.communicator.rank == 0:
            snap.mpcd.N = 2
            snap.mpcd.position[:] = [[4.95, 3.85, -4.95], [0.0, -3.8, 0.0]]
            snap.mpcd.velocity[:] = [[1.0, 1.0, -1.0], [-1.0, -1.0, -1.0]]
        sim = simulation_factory(snap)
        sm = hoomd.mpcd.stream.BounceBack(
            period=1,
            geometry=hoomd.mpcd.geometry.ParallelPlates(separation=8.0))
        ig = hoomd.mpcd.Integrator(dt=0.1, streaming_method=sm)
        sim.operations.integrator = ig

        # take one step
        sim.run(1)
        snap = sim.state.get_snapshot()
        if snap.communicator.rank == 0:
            np.testing.assert_array_almost_equal(
                snap.mpcd.position, [[-4.95, 3.95, 4.95], [-0.1, -3.9, -0.1]])
            np.testing.assert_array_almost_equal(
                snap.mpcd.velocity, [[1.0, 1.0, -1.0], [-1.0, -1.0, -1.0]])

        # take another step where one particle will now hit the wall
        sim.run(1)
        snap = sim.state.get_snapshot()
        if snap.communicator.rank == 0:
            np.testing.assert_array_almost_equal(
                snap.mpcd.position, [[-4.95, 3.95, 4.95], [-0.2, -4.0, -0.2]])
            np.testing.assert_array_almost_equal(
                snap.mpcd.velocity, [[-1.0, -1.0, 1.0], [-1.0, -1.0, -1.0]])

        # take another step, reflecting the second particle
        sim.run(1)
        snap = sim.state.get_snapshot()
        if snap.communicator.rank == 0:
            np.testing.assert_array_almost_equal(
                snap.mpcd.position, [[4.95, 3.85, -4.95], [-0.1, -3.9, -0.1]])
            np.testing.assert_array_almost_equal(
                snap.mpcd.velocity, [[-1.0, -1.0, 1.0], [1.0, 1.0, 1.0]])

    def test_step_slip(self, simulation_factory, snap):
        """Test step with slip boundary conditions."""
        if snap.communicator.rank == 0:
            snap.mpcd.N = 2
            snap.mpcd.position[:] = [[4.95, 3.85, -4.95], [0.0, -3.8, 0.0]]
            snap.mpcd.velocity[:] = [[1.0, 1.0, -1.0], [-1.0, -1.0, -1.0]]
        sim = simulation_factory(snap)
        sm = hoomd.mpcd.stream.BounceBack(
            period=1,
            geometry=hoomd.mpcd.geometry.ParallelPlates(separation=8.0,
                                                        no_slip=False),
        )
        ig = hoomd.mpcd.Integrator(dt=0.1, streaming_method=sm)
        sim.operations.integrator = ig

        # take one step
        sim.run(1)
        snap = sim.state.get_snapshot()
        if snap.communicator.rank == 0:
            np.testing.assert_array_almost_equal(
                snap.mpcd.position, [[-4.95, 3.95, 4.95], [-0.1, -3.9, -0.1]])
            np.testing.assert_array_almost_equal(
                snap.mpcd.velocity, [[1.0, 1.0, -1.0], [-1.0, -1.0, -1.0]])

        # take another step where one particle will now hit the wall
        sim.run(1)
        snap = sim.state.get_snapshot()
        if snap.communicator.rank == 0:
            np.testing.assert_array_almost_equal(
                snap.mpcd.position, [[-4.85, 3.95, 4.85], [-0.2, -4.0, -0.2]])
            np.testing.assert_array_almost_equal(
                snap.mpcd.velocity, [[1.0, -1.0, -1.0], [-1.0, -1.0, -1.0]])

        # take another step, reflecting perpendicular motion of second particle
        sim.run(1)
        snap = sim.state.get_snapshot()
        if snap.communicator.rank == 0:
            np.testing.assert_array_almost_equal(
                snap.mpcd.position, [[-4.75, 3.85, 4.75], [-0.3, -3.9, -0.3]])
            np.testing.assert_array_almost_equal(
                snap.mpcd.velocity, [[1.0, -1.0, -1.0], [-1.0, 1.0, -1.0]])

    def test_step_moving_wall(self, simulation_factory, snap):
        """Test step with moving wall.

        The first particle is matched exactly to the wall speed, and so it will
        translate at same velocity along +x for 0.3 tau. It will bounce back in
        y and z to where it started. (vx stays the same, and vy and vz flip.)

        The second particle has y and z velocities flip again, and since it
        started closer, it moves relative to original position.
        """
        if snap.communicator.rank == 0:
            snap.mpcd.N = 2
            snap.mpcd.position[:] = [[4.95, 3.85, -4.95], [0.0, -3.8, 0.0]]
            snap.mpcd.velocity[:] = [[1.0, 1.0, -1.0], [-2.0, -1.0, -1.0]]
        sim = simulation_factory(snap)
        sm = hoomd.mpcd.stream.BounceBack(
            period=1,
            geometry=hoomd.mpcd.geometry.ParallelPlates(separation=8.0,
                                                        speed=1,
                                                        no_slip=True),
        )
        ig = hoomd.mpcd.Integrator(dt=0.3, streaming_method=sm)
        sim.operations.integrator = ig

        # run one step and check bounce back of particles
        sim.run(1)
        snap = sim.state.get_snapshot()
        if snap.communicator.rank == 0:
            np.testing.assert_array_almost_equal(
                snap.mpcd.position, [[-4.75, 3.85, -4.95], [-0.4, -3.9, -0.1]])
            np.testing.assert_array_almost_equal(
                snap.mpcd.velocity, [[1.0, -1.0, 1.0], [0.0, 1.0, 1.0]])

    @pytest.mark.parametrize("H,expected_result", [(4.0, True), (3.8, False)])
    def test_check_mpcd_particles(self, simulation_factory, snap, H,
                                  expected_result):
        if snap.communicator.rank == 0:
            snap.mpcd.position[0] = [0, 3.85, 0]
        sim = simulation_factory(snap)
        sm = hoomd.mpcd.stream.BounceBack(
            period=1,
            geometry=hoomd.mpcd.geometry.ParallelPlates(separation=2 * H))
        ig = hoomd.mpcd.Integrator(dt=0.1, streaming_method=sm)
        sim.operations.integrator = ig

        sim.run(0)
        assert sm.check_mpcd_particles() is expected_result


class TestPlanarPore:

    def _make_particles(self, snap):
        if snap.communicator.rank == 0:
            snap.mpcd.N = 8
            snap.mpcd.position[:] = [
                [-3.05, -4.11, -4],
                [3.05, 4.11, 4],
                [-3.05, 4.11, -2],
                [3.05, -4.11, 2],
                [0, 3.95, 0],
                [0, -3.95, 0],
                [3.03, -3.98, 0],
                [3.02, -3.97, 0],
            ]
            snap.mpcd.velocity[:] = [
                [1.0, 1.0, -1.0],
                [-1.0, -1.0, 1.0],
                [1.0, -1.0, 0.0],
                [-1.0, 1.0, 0.0],
                [0.0, 1.0, 0.0],
                [0.0, -1.0, 0.0],
                [-1.0, -1.0, 0.0],
                [-1.0, -1.0, 0.0],
            ]
        return snap

    def test_step_noslip(self, simulation_factory, snap):
        snap = self._make_particles(snap)
        sim = simulation_factory(snap)
        sm = hoomd.mpcd.stream.BounceBack(
            period=1,
            geometry=hoomd.mpcd.geometry.PlanarPore(separation=8.0,
                                                    length=6.0,
                                                    no_slip=True),
        )
        ig = hoomd.mpcd.Integrator(dt=0.1, streaming_method=sm)
        sim.operations.integrator = ig

        # take one step, and everything should collide and bounce back
        sim.run(1)
        snap = sim.state.get_snapshot()
        if snap.communicator.rank == 0:
            np.testing.assert_array_almost_equal(snap.mpcd.position[0],
                                                 [-3.05, -4.11, -4])
            np.testing.assert_array_almost_equal(snap.mpcd.velocity[0],
                                                 [-1.0, -1.0, 1.0])
            np.testing.assert_array_almost_equal(snap.mpcd.position[1],
                                                 [3.05, 4.11, 4])
            np.testing.assert_array_almost_equal(snap.mpcd.velocity[1],
                                                 [1.0, 1.0, -1.0])
            np.testing.assert_array_almost_equal(snap.mpcd.position[2],
                                                 [-3.05, 4.11, -2])
            np.testing.assert_array_almost_equal(snap.mpcd.velocity[2],
                                                 [-1.0, 1.0, 0.0])
            np.testing.assert_array_almost_equal(snap.mpcd.position[3],
                                                 [3.05, -4.11, 2])
            np.testing.assert_array_almost_equal(snap.mpcd.velocity[3],
                                                 [1.0, -1.0, 0.0])
            np.testing.assert_array_almost_equal(snap.mpcd.position[4],
                                                 [0, 3.95, 0])
            np.testing.assert_array_almost_equal(snap.mpcd.velocity[4],
                                                 [0, -1.0, 0])
            np.testing.assert_array_almost_equal(snap.mpcd.position[5],
                                                 [0, -3.95, 0])
            np.testing.assert_array_almost_equal(snap.mpcd.velocity[5],
                                                 [0, 1.0, 0])
            # hits y = -4 after 0.02, then reverses.
            # x is 3.01, so reverses to 3.09
            np.testing.assert_array_almost_equal(snap.mpcd.position[6],
                                                 [3.09, -3.92, 0])
            np.testing.assert_array_almost_equal(snap.mpcd.velocity[6],
                                                 [1, 1, 0])
            # hits x = 3 after 0.02, then reverses.
            # y is -3.99, so reverses to -3.91
            np.testing.assert_array_almost_equal(snap.mpcd.position[7],
                                                 [3.08, -3.91, 0])
            np.testing.assert_array_almost_equal(snap.mpcd.velocity[7],
                                                 [1, 1, 0])

        # take another step where nothing hits now
        sim.run(1)
        snap = sim.state.get_snapshot()
        if snap.communicator.rank == 0:
            np.testing.assert_array_almost_equal(snap.mpcd.position[0],
                                                 [-3.15, -4.21, -3.9])
            np.testing.assert_array_almost_equal(snap.mpcd.position[1],
                                                 [3.15, 4.21, 3.9])
            np.testing.assert_array_almost_equal(snap.mpcd.position[2],
                                                 [-3.15, 4.21, -2])
            np.testing.assert_array_almost_equal(snap.mpcd.position[3],
                                                 [3.15, -4.21, 2])
            np.testing.assert_array_almost_equal(snap.mpcd.position[4],
                                                 [0, 3.85, 0])
            np.testing.assert_array_almost_equal(snap.mpcd.position[5],
                                                 [0, -3.85, 0])
            np.testing.assert_array_almost_equal(snap.mpcd.position[6],
                                                 [3.19, -3.82, 0])
            np.testing.assert_array_almost_equal(snap.mpcd.position[7],
                                                 [3.18, -3.81, 0])

    def test_step_slip(self, simulation_factory, snap):
        snap = self._make_particles(snap)
        sim = simulation_factory(snap)
        sm = hoomd.mpcd.stream.BounceBack(
            period=1,
            geometry=hoomd.mpcd.geometry.PlanarPore(separation=8.0,
                                                    length=6.0,
                                                    no_slip=False),
        )
        ig = hoomd.mpcd.Integrator(dt=0.1, streaming_method=sm)
        sim.operations.integrator = ig

        # take one step, and everything should collide and bounce back
        sim.run(1)
        snap = sim.state.get_snapshot()
        if snap.communicator.rank == 0:
            np.testing.assert_array_almost_equal(snap.mpcd.position[0],
                                                 [-3.05, -4.01, -4.1])
            np.testing.assert_array_almost_equal(snap.mpcd.velocity[0],
                                                 [-1.0, 1.0, -1.0])
            np.testing.assert_array_almost_equal(snap.mpcd.position[1],
                                                 [3.05, 4.01, 4.1])
            np.testing.assert_array_almost_equal(snap.mpcd.velocity[1],
                                                 [1.0, -1.0, 1.0])
            np.testing.assert_array_almost_equal(snap.mpcd.position[2],
                                                 [-3.05, 4.01, -2])
            np.testing.assert_array_almost_equal(snap.mpcd.velocity[2],
                                                 [-1.0, -1.0, 0.0])
            np.testing.assert_array_almost_equal(snap.mpcd.position[3],
                                                 [3.05, -4.01, 2])
            np.testing.assert_array_almost_equal(snap.mpcd.velocity[3],
                                                 [1.0, 1.0, 0.0])
            np.testing.assert_array_almost_equal(snap.mpcd.position[4],
                                                 [0, 3.95, 0])
            np.testing.assert_array_almost_equal(snap.mpcd.velocity[4],
                                                 [0, -1.0, 0])
            np.testing.assert_array_almost_equal(snap.mpcd.position[5],
                                                 [0, -3.95, 0])
            np.testing.assert_array_almost_equal(snap.mpcd.velocity[5],
                                                 [0, 1.0, 0])
            # hits y = -4 after 0.02, then reverses.
            # x is not touched because slip
            np.testing.assert_array_almost_equal(snap.mpcd.position[6],
                                                 [2.93, -3.92, 0])
            np.testing.assert_array_almost_equal(snap.mpcd.velocity[6],
                                                 [-1, 1, 0])
            # hits x = 3 after 0.02, then reverses.
            # y is not touched because slip
            np.testing.assert_array_almost_equal(snap.mpcd.position[7],
                                                 [3.08, -4.07, 0])
            np.testing.assert_array_almost_equal(snap.mpcd.velocity[7],
                                                 [1, -1, 0])

        # take another step where nothing hits now
        sim.run(1)
        snap = sim.state.get_snapshot()
        if snap.communicator.rank == 0:
            np.testing.assert_array_almost_equal(snap.mpcd.position[0],
                                                 [-3.15, -3.91, -4.2])
            np.testing.assert_array_almost_equal(snap.mpcd.position[1],
                                                 [3.15, 3.91, 4.2])
            np.testing.assert_array_almost_equal(snap.mpcd.position[2],
                                                 [-3.15, 3.91, -2])
            np.testing.assert_array_almost_equal(snap.mpcd.position[3],
                                                 [3.15, -3.91, 2])
            np.testing.assert_array_almost_equal(snap.mpcd.position[4],
                                                 [0, 3.85, 0])
            np.testing.assert_array_almost_equal(snap.mpcd.position[5],
                                                 [0, -3.85, 0])
            np.testing.assert_array_almost_equal(snap.mpcd.position[6],
                                                 [2.83, -3.82, 0])
            np.testing.assert_array_almost_equal(snap.mpcd.position[7],
                                                 [3.18, -4.17, 0])

    def test_check_mpcd_particles(self, simulation_factory, snap):
        """Test box validation raises an error on run."""
        snap = self._make_particles(snap)
        sim = simulation_factory(snap)
        ig = hoomd.mpcd.Integrator(dt=0.1)
        sim.operations.integrator = ig

        ig.streaming_method = hoomd.mpcd.stream.BounceBack(
            period=1,
            geometry=hoomd.mpcd.geometry.PlanarPore(separation=8.0, length=6.0),
        )
        sim.run(0)
        assert ig.streaming_method.check_mpcd_particles()

        ig.streaming_method = hoomd.mpcd.stream.BounceBack(
            period=1,
            geometry=hoomd.mpcd.geometry.PlanarPore(separation=7.6, length=6.0),
        )
        sim.run(0)
        assert not ig.streaming_method.check_mpcd_particles()

        ig.streaming_method = hoomd.mpcd.stream.BounceBack(
            period=1,
            geometry=hoomd.mpcd.geometry.PlanarPore(separation=8.0, length=7.0),
        )
        assert not ig.streaming_method.check_mpcd_particles()


class TestSphere:

    def _make_particles(self, snap):
        if snap.communicator.rank == 0:
            snap.mpcd.N = 4

            # particle 1: Hits the wall in the second streaming step, gets
            # reflected accordingly
            snap.mpcd.position[0] = [2.85, 0.895, np.sqrt(6) + 0.075]
            snap.mpcd.velocity[0] = [1., 0.7, -0.5]

            # particle 2: Always inside the sphere, so no reflection by the BC
            snap.mpcd.position[1] = [0., 0., 0.]
            snap.mpcd.velocity[1] = [-1., -1., -1.]

            # particle 3: Hits the wall normally and gets reflected back.
            snap.mpcd.position[2] = 0.965 * np.array([-1., -2., np.sqrt(11)])
            snap.mpcd.velocity[2] = 0.25 * np.array([-1., -2., np.sqrt(11)])

            # particle 4: Lands almost exactly on the sphere surface and needs
            # to be backtracked one complete step
            snap.mpcd.position[3] = [1.92, -1.96, -np.sqrt(8) + 0.05]
            snap.mpcd.velocity[3] = [0.8, -0.4, -0.5]
        return snap

    def test_step_noslip(self, simulation_factory, snap):
        """Test step with no-slip boundary conditions."""
        snap = self._make_particles(snap)
        sim = simulation_factory(snap)
        sm = hoomd.mpcd.stream.BounceBack(
            period=1, geometry=hoomd.mpcd.geometry.Sphere(radius=4.0))
        ig = hoomd.mpcd.Integrator(dt=0.1, streaming_method=sm)
        sim.operations.integrator = ig

        sim.run(1)
        snap = sim.state.get_snapshot()
        if snap.communicator.rank == 0:
            np.testing.assert_array_almost_equal(
                snap.mpcd.position[0],
                [2.95, 0.965, np.sqrt(6) + 0.025])
            np.testing.assert_array_almost_equal(snap.mpcd.velocity[0],
                                                 [1., 0.7, -0.5])
            np.testing.assert_array_almost_equal(snap.mpcd.position[1],
                                                 [-0.1, -0.1, -0.1])
            np.testing.assert_array_almost_equal(snap.mpcd.velocity[1],
                                                 [-1., -1., -1.])
            np.testing.assert_array_almost_equal(
                snap.mpcd.position[2],
                0.99 * np.array([-1., -2., np.sqrt(11)]))
            np.testing.assert_array_almost_equal(
                snap.mpcd.velocity[2],
                0.25 * np.array([-1., -2., np.sqrt(11)]))
            np.testing.assert_array_almost_equal(snap.mpcd.position[3],
                                                 [2., -2., -np.sqrt(8)])
            np.testing.assert_array_almost_equal(snap.mpcd.velocity[3],
                                                 [0.8, -0.4, -0.5])

        sim.run(1)
        snap = sim.state.get_snapshot()
        if snap.communicator.rank == 0:
            np.testing.assert_array_almost_equal(
                snap.mpcd.position[0],
                [2.95, 0.965, np.sqrt(6) + 0.025])
            np.testing.assert_array_almost_equal(snap.mpcd.velocity[0],
                                                 [-1., -0.7, 0.5])
            np.testing.assert_array_almost_equal(snap.mpcd.position[1],
                                                 [-0.2, -0.2, -0.2])
            np.testing.assert_array_almost_equal(snap.mpcd.velocity[1],
                                                 [-1., -1., -1.])
            np.testing.assert_array_almost_equal(
                snap.mpcd.position[2],
                0.985 * np.array([-1., -2., np.sqrt(11)]))
            np.testing.assert_array_almost_equal(
                snap.mpcd.velocity[2],
                -0.25 * np.array([-1., -2., np.sqrt(11)]))
            np.testing.assert_array_almost_equal(
                snap.mpcd.position[3], [1.92, -1.96, -np.sqrt(8) + 0.05])
            np.testing.assert_array_almost_equal(snap.mpcd.velocity[3],
                                                 [-0.8, 0.4, 0.5])

        sim.run(1)
        snap = sim.state.get_snapshot()
        if snap.communicator.rank == 0:
            np.testing.assert_array_almost_equal(
                snap.mpcd.position[0],
                [2.85, 0.895, np.sqrt(6) + 0.075])
            np.testing.assert_array_almost_equal(snap.mpcd.velocity[0],
                                                 [-1., -0.7, 0.5])
            np.testing.assert_array_almost_equal(snap.mpcd.position[1],
                                                 [-0.3, -0.3, -0.3])
            np.testing.assert_array_almost_equal(snap.mpcd.velocity[1],
                                                 [-1., -1., -1.])
            np.testing.assert_array_almost_equal(
                snap.mpcd.position[2],
                0.96 * np.array([-1., -2., np.sqrt(11)]))
            np.testing.assert_array_almost_equal(
                snap.mpcd.velocity[2],
                -0.25 * np.array([-1., -2., np.sqrt(11)]))
            np.testing.assert_array_almost_equal(
                snap.mpcd.position[3], [1.84, -1.92, -np.sqrt(8) + 0.1])
            np.testing.assert_array_almost_equal(snap.mpcd.velocity[3],
                                                 [-0.8, 0.4, 0.5])

    def test_step_slip(self, simulation_factory, snap):
        """Test step with slip boundary conditions."""
        snap = self._make_particles(snap)
        sim = simulation_factory(snap)
        sm = hoomd.mpcd.stream.BounceBack(
            period=1,
            geometry=hoomd.mpcd.geometry.Sphere(radius=4.0, no_slip=False),
        )
        ig = hoomd.mpcd.Integrator(dt=0.1, streaming_method=sm)
        sim.operations.integrator = ig

        sim.run(1)
        snap = sim.state.get_snapshot()
        if snap.communicator.rank == 0:
            np.testing.assert_array_almost_equal(
                snap.mpcd.position[0],
                [2.95, 0.965, np.sqrt(6) + 0.025])
            np.testing.assert_array_almost_equal(snap.mpcd.velocity[0],
                                                 [1., 0.7, -0.5])
            np.testing.assert_array_almost_equal(snap.mpcd.position[1],
                                                 [-0.1, -0.1, -0.1])
            np.testing.assert_array_almost_equal(snap.mpcd.velocity[1],
                                                 [-1., -1., -1.])
            np.testing.assert_array_almost_equal(
                snap.mpcd.position[2],
                0.99 * np.array([-1., -2., np.sqrt(11)]))
            np.testing.assert_array_almost_equal(
                snap.mpcd.velocity[2],
                0.25 * np.array([-1., -2., np.sqrt(11)]))
            np.testing.assert_array_almost_equal(snap.mpcd.position[3],
                                                 [2., -2., -np.sqrt(8)])
            np.testing.assert_array_almost_equal(snap.mpcd.velocity[3],
                                                 [0.8, -0.4, -0.5])

        sim.run(1)
        snap = sim.state.get_snapshot()
        if snap.communicator.rank == 0:
            # point of contact
            r1_before = np.array([3., 1., np.sqrt(6)])
            # velocity before reflection
            v1_before = np.array([1., 0.7, -0.5])
            # velocity after reflection
            v1_after = v1_before - 1 / 8. * np.dot(v1_before,
                                                   r1_before) * r1_before
            # position after reflection
            r1_after = r1_before + v1_after * 0.05
            np.testing.assert_array_almost_equal(snap.mpcd.position[0],
                                                 r1_after)
            np.testing.assert_array_almost_equal(snap.mpcd.velocity[0],
                                                 v1_after)
            np.testing.assert_array_almost_equal(snap.mpcd.position[1],
                                                 [-0.2, -0.2, -0.2])
            np.testing.assert_array_almost_equal(snap.mpcd.velocity[1],
                                                 [-1., -1., -1.])
            np.testing.assert_array_almost_equal(
                snap.mpcd.position[2],
                0.985 * np.array([-1., -2., np.sqrt(11)]))
            np.testing.assert_array_almost_equal(
                snap.mpcd.velocity[2],
                -0.25 * np.array([-1., -2., np.sqrt(11)]))
            r2_before = np.array([2., -2., -np.sqrt(8)])
            v2_before = np.array([0.8, -0.4, -0.5])
            v2_after = v2_before - 1. / 8. * np.dot(v2_before,
                                                    r2_before) * r2_before
            r2_after = r2_before + v2_after * 0.1
            np.testing.assert_array_almost_equal(snap.mpcd.position[3],
                                                 r2_after)
            np.testing.assert_array_almost_equal(snap.mpcd.velocity[3],
                                                 v2_after)

        sim.run(1)
        snap = sim.state.get_snapshot()
        if snap.communicator.rank == 0:
            # one step streaming
            r1_after += v1_after * 0.1
            np.testing.assert_array_almost_equal(snap.mpcd.position[0],
                                                 r1_after)
            np.testing.assert_array_almost_equal(snap.mpcd.velocity[0],
                                                 v1_after)
            np.testing.assert_array_almost_equal(snap.mpcd.position[1],
                                                 [-0.3, -0.3, -0.3])
            np.testing.assert_array_almost_equal(snap.mpcd.velocity[1],
                                                 [-1., -1., -1.])
            np.testing.assert_array_almost_equal(
                snap.mpcd.position[2],
                0.96 * np.array([-1., -2., np.sqrt(11)]))
            np.testing.assert_array_almost_equal(
                snap.mpcd.velocity[2],
                -0.25 * np.array([-1., -2., np.sqrt(11)]))
            r2_after += v2_after * 0.1
            np.testing.assert_array_almost_equal(snap.mpcd.position[3],
                                                 r2_after)
            np.testing.assert_array_almost_equal(snap.mpcd.velocity[3],
                                                 v2_after)

    @pytest.mark.parametrize("R,expected_result", [(4.0, True), (3.8, False)])
    def test_check_mpcd_particles(self, simulation_factory, snap, R,
                                  expected_result):
        if snap.communicator.rank == 0:
            snap.mpcd.position[0] = [0, 3.85, 0]
        sim = simulation_factory(snap)
        sm = hoomd.mpcd.stream.BounceBack(
            period=1, geometry=hoomd.mpcd.geometry.Sphere(radius=R))
        ig = hoomd.mpcd.Integrator(dt=0.1, streaming_method=sm)
        sim.operations.integrator = ig

        sim.run(0)
        assert sm.check_mpcd_particles() is expected_result<|MERGE_RESOLUTION|>--- conflicted
+++ resolved
@@ -68,14 +68,10 @@
             },
         ),
     ],
-<<<<<<< HEAD
     ids=[
         "Bulk", "CosineChannel", "CosineExpansionContraction", "ParallelPlates",
-        "PlanarPore"
+        "PlanarPore", "Sphere"
     ],
-=======
-    ids=["Bulk", "ParallelPlates", "PlanarPore", "Sphere"],
->>>>>>> eb554e13
 )
 class TestStreamingMethod:
 
