--- conflicted
+++ resolved
@@ -245,17 +245,11 @@
 
     def modify_gsd_snap(gsd_snap):
         """Add nonzero z values to gsd box for testing."""
-<<<<<<< HEAD
-        gsd_snap.configuration.box[2] = 1e2 * np.random.random(20)
-        gsd_snap.configuration.box[4] = 1e2 * np.random.random(20)
-        gsd_snap.configuration.box[5] = 1e2 * np.random.random(20)
-=======
         new_box = list(gsd_snap.configuration.box)
         new_box[2] = 1e2 * (np.random.random() - 0.5)
         new_box[4] = 1e2 * (np.random.random() - 0.5)
         new_box[5] = 1e2 * (np.random.random() - 0.5)
         gsd_snap.configuration.box = new_box
->>>>>>> 02481642
         return gsd_snap
 
     d = tmp_path / "sub"
@@ -265,20 +259,6 @@
         f = gsd.hoomd.open(name=filename, mode='wb+')
 
     sim = simulation_factory(
-<<<<<<< HEAD
-        lattice_snapshot_factory(n=10, particle_types=("A", "B"), dimensions=2))
-    snap = sim.state.get_snapshot()
-
-    if device.communicator.rank == 0:
-        f.append(modify_gsd_snap(make_gsd_snapshot(snap)))
-
-    checks = range(3)
-    for step in checks:
-        if device.communicator.rank == 0:
-            f.append(modify_gsd_snap(make_gsd_snapshot(snap)))
-
-    if device.communicator.rank == 0:
-=======
         lattice_snapshot_factory(n=10, particle_types=["A", "B"], dimensions=2))
     snap = sim.state.get_snapshot()
 
@@ -286,17 +266,12 @@
     if device.communicator.rank == 0:
         for step in checks:
             f.append(modify_gsd_snap(make_gsd_snapshot(snap)))
->>>>>>> 02481642
         f.close()
 
     for step in checks:
         sim = simulation_factory()
         sim.create_state_from_gsd(filename, frame=step)
-<<<<<<< HEAD
-        assert sim.state.box.dimension == 2
-=======
         assert sim.state.box.dimensions == 2
->>>>>>> 02481642
         assert sim.state.box.Lz == 0.0
         assert sim.state.box.xz == 0.0
         assert sim.state.box.yz == 0.0
