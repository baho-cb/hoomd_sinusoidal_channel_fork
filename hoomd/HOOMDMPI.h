// Copyright (c) 2009-2016 The Regents of the University of Michigan
// This file is part of the HOOMD-blue project, released under the BSD 3-Clause License.


// Maintainer: jglaser

#ifndef __HOOMD_MPI_H__
#define __HOOMD_MPI_H__

/*! \file HOOMDMPI.h
    \brief Defines common functions for MPI operations

    The functions provided here imitate some basic boost.MPI functionality.

    Usage of boost.Serialization is made as described in
    http://stackoverflow.com/questions/3015582/
*/

#ifdef ENABLE_MPI

#include "HOOMDMath.h"

#include <mpi.h>

#include <sstream>
#include <vector>

#include <cereal/types/set.hpp>
#include <cereal/types/string.hpp>
#include <cereal/types/map.hpp>
#include <cereal/types/vector.hpp>
#include <cereal/archives/binary.hpp>

#ifdef SINGLE_PRECISION
//! Define MPI_FLOAT as Scalar MPI data type
const MPI_Datatype MPI_HOOMD_SCALAR = MPI_FLOAT;
const MPI_Datatype MPI_HOOMD_SCALAR_INT = MPI_FLOAT_INT;
#else
//! Define MPI_DOUBLE as Scalar MPI data type
const MPI_Datatype MPI_HOOMD_SCALAR = MPI_DOUBLE;
const MPI_Datatype MPI_HOOMD_SCALAR_INT = MPI_DOUBLE_INT;
#endif

<<<<<<< HEAD
=======

typedef struct{
    Scalar s;
    int i;
    }Scalar_Int;


>>>>>>> c62a2fcb
namespace cereal
   {
    //! Serialization functions for some of our data types
        //! Serialization of Scalar4
        template<class Archive>
        void serialize(Archive & ar, Scalar4 & s, const unsigned int version)
            {
            ar & s.x;
            ar & s.y;
            ar & s.z;
            ar & s.w;
            }

        //! Serialization of Scalar3
        template<class Archive>
        void serialize(Archive & ar, Scalar3 & s, const unsigned int version)
            {
            ar & s.x;
            ar & s.y;
            ar & s.z;
            }


        //! Serialization of int3
        template<class Archive>
        void serialize(Archive & ar, int3 & i, const unsigned int version)
            {
            ar & i.x;
            ar & i.y;
            ar & i.z;
            }

        //! serialization of uint2
        template<class Archive>
        void serialize(Archive & ar, uint2 & u, const unsigned int version)
            {
            ar & u.x;
            ar & u.y;
            }

        //! serialization of uint3
        template<class Archive>
        void serialize(Archive & ar, uint3 & u, const unsigned int version)
            {
            ar & u.x;
            ar & u.y;
            ar & u.z;
            }

        //! serialization of uchar3
        template<class Archive>
        void serialize(Archive & ar, uchar3 & u, const unsigned int version)
            {
            ar & u.x;
            ar & u.y;
            ar & u.z;
            }
    }


//! Wrapper around MPI_Bcast that handles any serializable object
template<typename T>
void bcast(T& val, unsigned int root, const MPI_Comm mpi_comm)
    {
    int rank;
    MPI_Comm_rank(mpi_comm, &rank);

    char *buf = NULL;
    int recv_count;
    if (rank == (int)root)
        {
        std::stringstream s(std::ios_base::out | std::ios_base::binary);
        cereal::BinaryOutputArchive ar(s);

        // serialize object
        ar << val;

        // do not forget to flush stream
        s.flush();

        // copy string to send buffer
        std::string str = s.str();
        recv_count = str.size();
        buf = new char[recv_count];
        str.copy(buf, recv_count);
        }

    MPI_Bcast(&recv_count, 1, MPI_INT, root, mpi_comm);
    if (rank != (int) root)
        buf = new char[recv_count];

    MPI_Bcast(buf, recv_count, MPI_BYTE, root, mpi_comm);

    if (rank != (int)root)
        {
        // de-serialize
        std::stringstream s(std::string(buf, recv_count), std::ios_base::in | std::ios_base::binary);
        cereal::BinaryInputArchive ar(s);

        ar >> val;
        }

    delete[] buf;
    }

//! Wrapper around MPI_Scatterv that scatters a vector of serializable objects
template<typename T>
void scatter_v(const std::vector<T>& in_values, T& out_value, unsigned int root, const MPI_Comm mpi_comm)
    {
    int rank;
    int size;
    MPI_Comm_rank(mpi_comm, &rank);
    MPI_Comm_size(mpi_comm, &size);

    assert(in_values.size() == (unsigned int) size);

    unsigned int recv_count;
    int *send_counts = NULL;
    int *displs = NULL;

    char *sbuf = NULL;
    if (rank == (int)root)
        {
        send_counts = new int[size];
        displs = new int[size];
        // construct a vector of serialized objects
        typename std::vector<T>::const_iterator it;
        std::vector<std::string> str;
        unsigned int len = 0;
        for (it = in_values.begin(); it!= in_values.end(); ++it)
            {
            unsigned int idx = it - in_values.begin();
            std::stringstream s(std::ios_base::out | std::ios_base::binary);
            cereal::BinaryOutputArchive ar(s);

            // serialize object
            ar << *it;
            s.flush();
            str.push_back(s.str());

            displs[idx] = (idx > 0) ? displs[idx-1]+send_counts[idx-1] : 0;
            send_counts[idx] = str[idx].length();
            len += send_counts[idx];
            }

        // pack vector into send buffer
        sbuf = new char[len];
        for (unsigned int idx = 0; idx < in_values.size(); idx++)
            str[idx].copy(sbuf + displs[idx], send_counts[idx]);
        }

    // scatter sizes of serialized vector elements
    MPI_Scatter(send_counts, 1, MPI_INT, &recv_count, 1, MPI_INT, root, mpi_comm);

    // allocate receive buffer
    char *rbuf = new char[recv_count];

    // scatter actual data
    MPI_Scatterv(sbuf, send_counts, displs, MPI_BYTE, rbuf, recv_count, MPI_BYTE, root, mpi_comm);

    // de-serialize data
    std::stringstream s(std::string(rbuf, recv_count), std::ios_base::in | std::ios_base::binary);
    cereal::BinaryInputArchive ar(s);

    ar >> out_value;

    if (rank == (int) root)
        {
        delete[] send_counts;
        delete[] displs;
        delete[] sbuf;
        }
    delete[] rbuf;
    }

//! Wrapper around MPI_Gatherv
template<typename T>
void gather_v(const T& in_value, std::vector<T> & out_values, unsigned int root, const MPI_Comm mpi_comm)
    {
    int rank;
    int size;
    MPI_Comm_rank(mpi_comm, &rank);
    MPI_Comm_size(mpi_comm, &size);

    // serialize in_value
    std::stringstream s(std::ios_base::out | std::ios_base::binary);
    cereal::BinaryOutputArchive ar(s);

    ar << in_value;
    s.flush();

    // copy into send buffer
    std::string str = s.str();
    unsigned int send_count = str.length();

    int *recv_counts = NULL;
    int *displs = NULL;
    if (rank == (int) root)
        {
        out_values.resize(size);
        recv_counts = new int[size];
        displs = new int[size];
        }

    // gather lengths of buffers
    MPI_Gather(&send_count, 1, MPI_INT, recv_counts, 1, MPI_INT, root, mpi_comm);

    char *rbuf = NULL;
    if (rank == (int) root)
        {
        unsigned int len = 0;
        for (unsigned int i = 0; i < (unsigned int) size; i++)
            {
            displs[i] = (i > 0) ? displs[i-1] + recv_counts[i-1] : 0;
            len += recv_counts[i];
            }
        rbuf = new char[len];
        }

    // now gather actual objects
    MPI_Gatherv((void *)str.data(), send_count, MPI_BYTE, rbuf, recv_counts, displs, MPI_BYTE, root, mpi_comm);

    // on root processor, de-serialize data
    if (rank == (int) root)
        {
        for (unsigned int i = 0; i < out_values.size(); i++)
            {
            std::stringstream s(std::string(rbuf + displs[i], recv_counts[i]), std::ios_base::in | std::ios_base::binary);
            cereal::BinaryInputArchive ar(s);

            ar >> out_values[i];
            }

        delete[] displs;
        delete[] recv_counts;
        delete[] rbuf;
        }
    }

//! Wrapper around MPI_Allgatherv
template<typename T>
void all_gather_v(const T& in_value, std::vector<T> & out_values, const MPI_Comm mpi_comm)
    {
    int rank;
    int size;
    MPI_Comm_rank(mpi_comm, &rank);
    MPI_Comm_size(mpi_comm, &size);

    // serialize in_value
    std::stringstream s(std::ios_base::out | std::ios_base::binary);
    cereal::BinaryOutputArchive ar(s);

    ar << in_value;
    s.flush();

    // copy into send buffer
    std::string str = s.str();
    unsigned int send_count = str.length();

    // allocate memory for buffer lengths
    out_values.resize(size);
    int *recv_counts = new int[size];
    int *displs = new int[size];

    // gather lengths of buffers
    MPI_Allgather(&send_count, 1, MPI_INT, recv_counts, 1, MPI_INT, mpi_comm);

    // allocate receiver buffer
    unsigned int len = 0;
    for (unsigned int i = 0; i < (unsigned int) size; i++)
        {
        displs[i] = (i > 0) ? displs[i-1] + recv_counts[i-1] : 0;
        len += recv_counts[i];
        }
    char *rbuf = new char[len];

    // now gather actual objects
    MPI_Allgatherv((void *)str.data(), send_count, MPI_BYTE, rbuf, recv_counts, displs, MPI_BYTE, mpi_comm);

    // de-serialize data
    for (unsigned int i = 0; i < out_values.size(); i++)
        {
        std::stringstream s(std::string(rbuf + displs[i], recv_counts[i]), std::ios_base::in | std::ios_base::binary);
        cereal::BinaryInputArchive ar(s);

        ar >> out_values[i];
        }

    delete[] displs;
    delete[] recv_counts;
    delete[] rbuf;
    }

//! Wrapper around MPI_Send that handles any serializable object
template<typename T>
void send(const T& val,const unsigned int dest, const MPI_Comm mpi_comm)
    {
    int rank;
    MPI_Comm_rank(mpi_comm, &rank);
    if(rank == static_cast<int>(dest) ) //Quick exit, if dest is src
      return;
    char *buf = NULL;
    int recv_count;

    std::stringstream s(std::ios_base::out | std::ios_base::binary);
    cereal::BinaryOutputArchive ar(s);

    // serialize object
    ar << val;

    // do not forget to flush stream
    s.flush();

    // copy string to send buffer
    std::string str = s.str();
    recv_count = str.size();
    buf = new char[recv_count];
    str.copy(buf, recv_count);

    MPI_Send(&recv_count, 1 , MPI_INT, dest, 0, mpi_comm);

    MPI_Send(buf, recv_count, MPI_BYTE, dest, 0 , mpi_comm);

    delete[] buf;
    }

//! Wrapper around MPI_Recv that handles any serializable object
template<typename T>
void recv(T& val,const unsigned int src, const MPI_Comm mpi_comm)
    {
    int rank;
    MPI_Comm_rank(mpi_comm, &rank);
    if( rank == static_cast<int>(src) ) //Quick exit if src is dest.
      return;

    int recv_count;

    MPI_Recv(&recv_count, 1, MPI_INT, src, 0 , mpi_comm, MPI_STATUS_IGNORE);

    char *buf = NULL;
    buf = new char[recv_count];

    MPI_Recv(buf, recv_count, MPI_BYTE, src, 0 , mpi_comm, MPI_STATUS_IGNORE);

    // de-serialize
    std::stringstream s(std::string(buf, recv_count), std::ios_base::in | std::ios_base::binary);
    cereal::BinaryInputArchive ar(s);
    ar >> val;

    delete[] buf;
    }


#endif // ENABLE_MPI
#endif // __HOOMD_MATH_H__<|MERGE_RESOLUTION|>--- conflicted
+++ resolved
@@ -41,8 +41,6 @@
 const MPI_Datatype MPI_HOOMD_SCALAR_INT = MPI_DOUBLE_INT;
 #endif
 
-<<<<<<< HEAD
-=======
 
 typedef struct{
     Scalar s;
@@ -50,7 +48,6 @@
     }Scalar_Int;
 
 
->>>>>>> c62a2fcb
 namespace cereal
    {
     //! Serialization functions for some of our data types
