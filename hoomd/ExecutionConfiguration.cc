--- conflicted
+++ resolved
@@ -325,13 +325,8 @@
             file += strlen(HOOMD_SOURCE_DIR);
 
         // print an error message
-<<<<<<< HEAD
-        msg->error() << string(hipGetErrorString(err)) << " before "
-                     << file << ":" << line << endl;
-=======
-        msg->errorAllRanks() << string(cudaGetErrorString(err)) << " before "
+        msg->errorAllRanks() << string(hipGetErrorString(err)) << " before "
                              << file << ":" << line << endl;
->>>>>>> a6d89517
 
         // throw an error exception
         throw(runtime_error("HIP Error"));
@@ -513,11 +508,7 @@
 
         if (error != hipSuccess)
             {
-<<<<<<< HEAD
-            msg->error() << "Error calling hipGetDeviceProperties()" << endl;
-=======
-            msg->errorAllRanks() << "Error calling cudaGetDeviceProperties()" << endl;
->>>>>>> a6d89517
+            msg->errorAllRanks() << "Error calling hipGetDeviceProperties()" << endl;
             throw runtime_error("Error initializing execution configuration");
             }
 
@@ -582,11 +573,7 @@
             hipError_t error = hipGetDeviceProperties(&prop, dev);
             if (error != hipSuccess)
                 {
-<<<<<<< HEAD
-                msg->error() << "Error calling hipGetDeviceProperties()" << endl;
-=======
-                msg->errorAllRanks() << "Error calling cudaGetDeviceProperties()" << endl;
->>>>>>> a6d89517
+                msg->errorAllRanks() << "Error calling hipGetDeviceProperties()" << endl;
                 throw runtime_error("Error initializing execution configuration");
                 }
 
