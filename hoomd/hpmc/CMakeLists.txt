--- conflicted
+++ resolved
@@ -36,12 +36,9 @@
                     module_union_sphere.cc
                     module_convex_polyhedron.cc
                     module_convex_spheropolyhedron.cc
-<<<<<<< HEAD
                     module_updater_shape.cc
+                    ExternalFieldWall.cc  
                     ShapeUtils.cc
-=======
-                    ExternalFieldWall.cc
->>>>>>> 0b99abf7
                     UpdaterBoxMC.cc
                     UpdaterQuickCompress.cc
                     IntegratorHPMC.cc
