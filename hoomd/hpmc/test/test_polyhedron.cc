--- conflicted
+++ resolved
@@ -71,31 +71,12 @@
     return gpu_tree;
     }
 
-<<<<<<< HEAD
-=======
-void initialize_convex_hull(TriangleMesh &data)
-    {
-    // for simplicity, use all vertices instead of convex hull
-    for (unsigned int i = 0; i < data.n_verts; ++i)
-        {
-        data.convex_hull_verts.x[i] = data.verts[i].x;
-        data.convex_hull_verts.y[i] = data.verts[i].y;
-        data.convex_hull_verts.z[i] = data.verts[i].z;
-        }
-    }
-
->>>>>>> f9244c9f
 UP_TEST( construction )
     {
     quat<Scalar> o(1.0, vec3<Scalar>(-3.0, 9.0, 6.0));
 
-<<<<<<< HEAD
-    poly3d_data data(4,1,4,false);
+    TriangleMesh data(4,1,4,false);
     data.sweep_radius=0.0f;
-=======
-    TriangleMesh data(4,1,4,4,false);
-    data.sweep_radius=data.convex_hull_verts.sweep_radius=0.0f;
->>>>>>> f9244c9f
     data.verts[0] = vec3<OverlapReal>(0,0,0);
     data.verts[1] = vec3<OverlapReal>(1,0,0);
     data.verts[2] = vec3<OverlapReal>(0,1.25,0);
@@ -149,13 +130,8 @@
     BoxDim box(100);
 
     // build an octahedron
-<<<<<<< HEAD
-    poly3d_data data(6,8,24,false);
+    TriangleMesh data(6,8,24,false);
     data.sweep_radius=0.0f;
-=======
-    TriangleMesh data(6,8,24,6,false);
-    data.sweep_radius=data.convex_hull_verts.sweep_radius=0.0f;
->>>>>>> f9244c9f
 
     data.verts[0] = vec3<OverlapReal>(-0.5,-0.5,0);
     data.verts[1] = vec3<OverlapReal>(0.5,-0.5,0);
@@ -266,13 +242,8 @@
     BoxDim box(100);
 
     // build an octahedron
-<<<<<<< HEAD
-    poly3d_data data(6,8,24,false);
+    TriangleMesh data(6,8,24,false);
     data.sweep_radius=0.1f;
-=======
-    TriangleMesh data(6,8,24,6,false);
-    data.sweep_radius=data.convex_hull_verts.sweep_radius=0.1f;
->>>>>>> f9244c9f
 
     data.verts[0] = vec3<OverlapReal>(-0.5,-0.5,0);
     data.verts[1] = vec3<OverlapReal>(0.5,-0.5,0);
@@ -388,11 +359,7 @@
     BoxDim box(100);
 
     // build an octahedron
-<<<<<<< HEAD
-    poly3d_data data_a(6,8,24,false);
-=======
-    TriangleMesh data_a(6,8,24,6,false);
->>>>>>> f9244c9f
+    TriangleMesh data_a(6,8,24,false);
 
     memset((void *)&data_a.verts[0], 0, sizeof(vec3<OverlapReal>)*6);
     memset((void*)&data_a.face_offs[0], 0, sizeof(unsigned int)*9);
@@ -426,11 +393,7 @@
     data_a.ignore = 0;
     set_radius(data_a);
 
-<<<<<<< HEAD
-    poly3d_data data_b(1,1,1,false);
-=======
-    TriangleMesh data_b(1,1,1,1,false);
->>>>>>> f9244c9f
+    TriangleMesh data_b(1,1,1,false);
 
     memset((void *)&data_a.verts[0], 0, sizeof(vec3<OverlapReal>)*1);
     memset((void*)&data_a.face_offs[0], 0, sizeof(unsigned int)*1);
