--- conflicted
+++ resolved
@@ -128,10 +128,6 @@
                                      a=10)
     sim.operations.add(mc)
     gsd_dumper = hoomd.dump.GSD(filename='/Users/dan/danevans/Michigan/Glotzer_Lab/hoomd-dev/test_dump_ellipsoid.gsd', trigger=1, overwrite=True)
-    gsd_logger = hoomd.logger.Logger()
-    gsd_logger += mc
-    gsd_dumper.log = gsd_logger
-    sim.operations.add(gsd_dumper)
     sim.operations.schedule()
     assert mc.overlaps == 0
     
@@ -165,9 +161,7 @@
         s.particles.position[1] = (a*1.1*2, 0, 0)
         s.particles.orientation[1] = tuple(np.array([1, 0, 0.45, 0])/(1.2025**0.5))
     sim.state.snapshot = s 
-    sim.run(1)
-    assert mc.overlaps > 0
-    assert False
+    assert mc.overlaps > 0
 
 
 def test_overlaps_convex_polygon(device, lattice_simulation_factory):
@@ -189,7 +183,6 @@
             s.particles.position[0] = (0, 0, 0)
             s.particles.position[1] = (vert[0], vert[1], 0)
         sim.state.snapshot = s
-<<<<<<< HEAD
         assert mc.overlaps > 0
     
     s = sim.state.snapshot
@@ -249,54 +242,3 @@
         s.particles.orientation[1] = tuple(np.array([1, 1, 1, 0])/(3**0.5))
     sim.state.snapshot = s
     assert mc.overlaps > 0       
-=======
-        assert mc.overlaps == 1
-
-
-def test_overlaps_convex_polygon(device,
-                                 lattice_simulation_factory,
-                                 convex_polygon_valid_args):
-    for args in convex_polygon_valid_args():
-        ell = construct_ellipsoid(args)
-        args["ignore_statistics"] = 0
-        abc_list = [(ell[0], 0), (0, ell[1])]
-        for i in range(len(abc_list)):
-            abc = abc_list[i]
-            mc = hoomd.hpmc.integrate.ConvexPolygon(23456)
-            mc.shape["A"] = args
-            # Should overlap when polygons are less than one "diameter" apart
-            sim = lattice_simulation_factory(dimensions=2,
-                                             n=(2, 1),
-                                             a=0.25)
-            sim.operations.add(mc)
-            sim.operations.schedule()
-            assert mc.overlaps > 0
-            # Should not overlap when polygons are larger than one "diameter"
-            # apart
-            s = sim.state.snapshot
-            if s.exists:
-                s.particles.position[0] = (0, 0, 0)
-                s.particles.position[1] = (abc[0] * 1.1,
-                                           abc[1] * 1.1, 0)
-            sim.state.snapshot = s
-            assert mc.overlaps == 0
-
-            # Should barely overlap when polygons are exactly than one
-            # "diameter" apart
-            s = sim.state.snapshot
-            if s.exists:
-                s.particles.position[0] = (0, 0, 0)
-                s.particles.position[1] = (abc[0] * 0.9999,
-                                           abc[1] * 0.9999, 0)
-            sim.state.snapshot = s
-            assert mc.overlaps == 1
-
-
-def construct_ellipsoid(args):
-    """ Function to find how far the shape extends in the x, y, and z directions
-    """
-    vertices = np.array(args["vertices"])
-    diffs = np.diff(vertices, axis=0)
-    axis_diffs = np.max(abs(diffs), axis=0)
-    return axis_diffs + (2 * args["sweep_radius"])
->>>>>>> c8fbc9ab
