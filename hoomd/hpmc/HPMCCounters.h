// Copyright (c) 2009-2021 The Regents of the University of Michigan
// This file is part of the HOOMD-blue project, released under the BSD 3-Clause License.

#ifndef _HPMC_COUNTERS_H_
#define _HPMC_COUNTERS_H_

#include "hoomd/HOOMDMath.h"

namespace hpmc
    {
/*! \file IntegratorHPMCMonoGPU.cuh
    \brief Declaration of CUDA kernels drivers
*/

// need to declare these class methods with __device__ qualifiers when building in nvcc
// DEVICE is __host__ __device__ when included in nvcc and blank when included into the host
// compiler
#ifdef __HIPCC__
#define DEVICE __device__
#else
#define DEVICE
#endif

//! Storage for acceptance counters
/*! \ingroup hpmc_data_structs */
struct hpmc_counters_t
    {
    unsigned long long int translate_accept_count; //!< Count of accepted translation moves
    unsigned long long int translate_reject_count; //!< Count of rejected translation moves
    unsigned long long int rotate_accept_count;    //!< Count of accepted rotation moves
    unsigned long long int rotate_reject_count;    //!< Count of rejected rotation moves
    unsigned long long int overlap_checks;         //!< Count of the number of overlap checks
    unsigned int
        overlap_err_count; //!< Count of the number of times overlap checks encounter errors

    //! Construct a zero set of counters
    DEVICE hpmc_counters_t()
        {
        translate_accept_count = 0;
        translate_reject_count = 0;
        rotate_accept_count = 0;
        rotate_reject_count = 0;
        overlap_checks = 0;
        overlap_err_count = 0;
        }

#ifndef NVCC
    //! Get the translate acceptance
    /*! \returns The number of translation moves that are accepted and rejected.
     */
    std::pair<unsigned long long int, unsigned long long int> getTranslateCounts()
        {
        return std::make_pair(translate_accept_count, translate_reject_count);
        }

    //! Get the rotate acceptance
    /*! \returns The number of rotation moves that are accepted and rejected.
     */
    std::pair<unsigned long long int, unsigned long long int> getRotateCounts()
        {
        return std::make_pair(rotate_accept_count, rotate_reject_count);
        }

//! Get the number of moves
/*! \return The total number of moves
 */
#endif
    DEVICE unsigned long long int getNMoves()
        {
        return translate_accept_count + translate_reject_count + rotate_accept_count
               + rotate_reject_count;
        }
    };

//! Take the difference of two sets of counters
DEVICE inline hpmc_counters_t operator-(const hpmc_counters_t& a, const hpmc_counters_t& b)
    {
    hpmc_counters_t result;
    result.translate_accept_count = a.translate_accept_count - b.translate_accept_count;
    result.rotate_accept_count = a.rotate_accept_count - b.rotate_accept_count;
    result.translate_reject_count = a.translate_reject_count - b.translate_reject_count;
    result.rotate_reject_count = a.rotate_reject_count - b.rotate_reject_count;
    result.overlap_checks = a.overlap_checks - b.overlap_checks;
    result.overlap_err_count = a.overlap_err_count - b.overlap_err_count;
    return result;
    }

//! Sum of two sets of counters
DEVICE inline hpmc_counters_t operator+(const hpmc_counters_t& a, const hpmc_counters_t& b)
    {
    hpmc_counters_t result;
    result.translate_accept_count = a.translate_accept_count + b.translate_accept_count;
    result.rotate_accept_count = a.rotate_accept_count + b.rotate_accept_count;
    result.translate_reject_count = a.translate_reject_count + b.translate_reject_count;
    result.rotate_reject_count = a.rotate_reject_count + b.rotate_reject_count;
    result.overlap_checks = a.overlap_checks + b.overlap_checks;
    result.overlap_err_count = a.overlap_err_count + b.overlap_err_count;
    return result;
    }

//! Storage for NPT acceptance counters
/*! \ingroup hpmc_data_structs */
struct hpmc_boxmc_counters_t
    {
    unsigned long long int volume_accept_count;    //!< Count of accepted volume moves
    unsigned long long int volume_reject_count;    //!< Count of rejected volume moves
    unsigned long long int ln_volume_accept_count; //!< Count of accepted volume moves
    unsigned long long int ln_volume_reject_count; //!< Count of rejected volume moves
    unsigned long long int shear_accept_count;     //!< Count of accepted shear moves
    unsigned long long int shear_reject_count;     //!< Count of rejected shear moves
    unsigned long long int aspect_accept_count;    //!< Count of accepted aspect moves
    unsigned long long int aspect_reject_count;    //!< Count of rejected aspect moves
    //! Construct a zero set of counters
    DEVICE hpmc_boxmc_counters_t()
        {
        volume_accept_count = 0;
        volume_reject_count = 0;
        ln_volume_accept_count = 0;
        ln_volume_reject_count = 0;
        shear_accept_count = 0;
        shear_reject_count = 0;
        aspect_accept_count = 0;
        aspect_reject_count = 0;
        }

    //! Get the ln_shear acceptance
    /*! \returns The ratio of volume moves that are accepted, or 0 if there are no volume moves
     */
    DEVICE double getVolumeAcceptance()
        {
        if (volume_reject_count + volume_accept_count == 0)
            return 0.0;
        else
            return double(volume_accept_count) / double(volume_reject_count + volume_accept_count);
        }

    //! Get the ln(V) acceptance
    /*! \returns The ratio of volume moves that are accepted, or 0 if there are no volume moves
     */
    DEVICE double getLogVolumeAcceptance()
        {
        if (ln_volume_reject_count + ln_volume_accept_count == 0)
            return 0.0;
        else
            return double(ln_volume_accept_count)
                   / double(ln_volume_reject_count + ln_volume_accept_count);
        }

    //! Get the shear acceptance
    /*! \returns The ratio of shear moves that are accepted, or 0 if there are no shear moves
     */
    DEVICE double getShearAcceptance()
        {
        if (shear_reject_count + shear_accept_count == 0)
            return 0.0;
        else
            return double(shear_accept_count) / double(shear_reject_count + shear_accept_count);
        }

    //! Get tje aspect acceptance
    /*! \returns The ratio of aspect moves that are accepted, or 0 if there are no aspect moves
     */
    DEVICE double getAspectAcceptance()
        {
        if (aspect_reject_count + aspect_accept_count == 0)
            return 0.0;
        else
            return double(aspect_accept_count) / double(aspect_reject_count + aspect_accept_count);
        }

    //! Get the number of moves
    /*! \return The total number of moves
     */
    DEVICE unsigned long long int getNMoves()
        {
        return ln_volume_accept_count + ln_volume_reject_count + volume_accept_count
               + volume_reject_count + shear_accept_count + shear_reject_count + aspect_accept_count
               + aspect_reject_count;
        }
    };

//! Take the difference of two sets of counters
DEVICE inline hpmc_boxmc_counters_t operator-(const hpmc_boxmc_counters_t& a,
                                              const hpmc_boxmc_counters_t& b)
    {
    hpmc_boxmc_counters_t result;
    result.volume_accept_count = a.volume_accept_count - b.volume_accept_count;
    result.ln_volume_accept_count = a.ln_volume_accept_count - b.ln_volume_accept_count;
    result.shear_accept_count = a.shear_accept_count - b.shear_accept_count;
    result.aspect_accept_count = a.aspect_accept_count - b.aspect_accept_count;
    result.volume_reject_count = a.volume_reject_count - b.volume_reject_count;
    result.ln_volume_reject_count = a.ln_volume_reject_count - b.ln_volume_reject_count;
    result.shear_reject_count = a.shear_reject_count - b.shear_reject_count;
    result.aspect_reject_count = a.aspect_reject_count - b.aspect_reject_count;
    return result;
    }

//! Storage for implicit depletants acceptance counters
/*! \ingroup hpmc_data_structs */
struct hpmc_implicit_counters_t
    {
    unsigned long long int insert_count;        //!< Count of depletants inserted
    unsigned long long int insert_accept_count; //!< Count of depletants inserted successfully
    unsigned long long int
        insert_accept_count_sq; //!< Squared count of successful insertion attempts per depletant

    //! Construct a zero set of counters
    DEVICE hpmc_implicit_counters_t()
        {
        insert_count = 0;
        insert_accept_count = 0;
        insert_accept_count_sq = 0;
        }
    };

//! Storage for muVT acceptance counters
/*! \ingroup hpmc_data_structs */
struct hpmc_muvt_counters_t
    {
    unsigned long long int insert_accept_count;   //!< Count of accepted insertion moves
    unsigned long long int insert_reject_count;   //!< Count of rejected insertion moves
    unsigned long long int remove_accept_count;   //!< Count of accepted remove moves
    unsigned long long int remove_reject_count;   //!< Count of rejected remove moves
    unsigned long long int exchange_accept_count; //!< Count of accepted exchange moves
    unsigned long long int exchange_reject_count; //!< Count of rejected exchange moves
    unsigned long long int volume_accept_count;   //!< Count of accepted volume moves
    unsigned long long int volume_reject_count;   //!< Count of rejected volume moves

    //! Construct a zero set of counters
    DEVICE hpmc_muvt_counters_t()
        {
        insert_accept_count = 0;
        insert_reject_count = 0;
        remove_accept_count = 0;
        remove_reject_count = 0;
        exchange_accept_count = 0;
        exchange_reject_count = 0;
        volume_accept_count = 0;
        volume_reject_count = 0;
        }

    //! Get the insertion acceptance
    /*! \returns The ratio of insertion moves that are accepted, or 0 if there are no insertion
     * moves
     */
    DEVICE double getInsertAcceptance()
        {
        if (insert_reject_count + insert_accept_count == 0)
            return 0.0;
        else
            return double(insert_accept_count) / double(insert_reject_count + insert_accept_count);
        }

    //! Get the insert acceptance
    /*! \returns The number of insertion moves that are accepted and rejected.
     */
    std::pair<unsigned long long int, unsigned long long int> getInsertCounts()
        {
        return std::make_pair(insert_accept_count, insert_reject_count);
        }

    //! Get the acceptance for removing particles
    /*! \returns The ratio of deletion moves that are accepted, or 0 if there are no deletion moves
     */
    DEVICE double getRemoveAcceptance()
        {
        if (remove_reject_count + remove_accept_count == 0)
            return 0.0;
        else
            return double(remove_accept_count) / double(remove_reject_count + remove_accept_count);
        }

    //! Get the remove acceptance
    /*! \returns The number of removal moves that are accepted and rejected.
     */
    std::pair<unsigned long long int, unsigned long long int> getRemoveCounts()
        {
        return std::make_pair(remove_accept_count, remove_reject_count);
        }

    //! Get the exchange acceptance
    /*! \returns The number of exchange moves that are accepted and rejected.
     */
    std::pair<unsigned long long int, unsigned long long int> getExchangeCounts()
        {
        return std::make_pair(exchange_accept_count, exchange_reject_count);
        }

    //! Get the volume acceptance
    /*! \returns The number of volume moves that are accepted and rejected.
     */
    std::pair<unsigned long long int, unsigned long long int> getVolumeCounts()
        {
        return std::make_pair(volume_accept_count, volume_reject_count);
        }

    //! Get the acceptance for exchanging particle identities
    /*! \returns The ratio of exchange moves that are accepted, or 0 if there are no exchange moves
     */
    DEVICE double getExchangeAcceptance()
        {
        if (exchange_reject_count + exchange_accept_count == 0)
            return 0.0;
        else
            return double(exchange_accept_count)
                   / double(exchange_reject_count + exchange_accept_count);
        }

    //! Get the volume acceptance
    /*! \returns The ratio of volume moves that are accepted, or 0 if there are no volume moves
     */
    DEVICE double getVolumeAcceptance()
        {
        if (volume_reject_count + volume_accept_count == 0)
            return 0.0;
        else
            return double(volume_accept_count) / double(volume_reject_count + volume_accept_count);
        }

    //! Get the number of volume
    /*! \return The total number of moves
     */
    DEVICE unsigned long long int getNVolumeMoves()
        {
        return volume_accept_count + volume_reject_count;
        }

    //! Get the number of moves
    /*! \return The total number of moves
     */
    DEVICE unsigned long long int getNExchangeMoves()
        {
        return insert_accept_count + insert_reject_count + remove_accept_count + remove_reject_count
               + exchange_accept_count + exchange_reject_count;
        }
    };

//! Storage for cluster move acceptance counters
/*! \ingroup hpmc_data_structs */
struct hpmc_clusters_counters_t
    {
    unsigned long long int n_clusters;              //!< Number of constructed clusters
    unsigned long long int n_particles_in_clusters; //!< Number of particles in clusters

    //! Construct a zero set of counters
    DEVICE hpmc_clusters_counters_t()
        {
        n_clusters = 0;
        n_particles_in_clusters = 0;
        }

    //! Returns the number of particle in clusters
    DEVICE unsigned long long int getNParticlesInClusters() const
        {
        return n_particles_in_clusters;
        }

    //! Returns the average cluster size
    DEVICE double getAverageClusterSize() const
        {
        if (n_clusters)
            return (double)getNParticlesInClusters() / (double)n_clusters;
        else
            return 0.0;
        }
    };

//! Take the difference of two sets of counters
DEVICE inline hpmc_implicit_counters_t operator-(const hpmc_implicit_counters_t& a,
                                                 const hpmc_implicit_counters_t& b)
    {
    hpmc_implicit_counters_t result;
    result.insert_count = a.insert_count - b.insert_count;
    result.insert_accept_count = a.insert_accept_count - b.insert_accept_count;
    result.insert_accept_count_sq = a.insert_accept_count_sq - b.insert_accept_count_sq;
    return result;
    }

//! Sum of two sets of counters
DEVICE inline hpmc_implicit_counters_t operator+(const hpmc_implicit_counters_t& a,
                                                 const hpmc_implicit_counters_t& b)
    {
    hpmc_implicit_counters_t result;
    result.insert_count = a.insert_count + b.insert_count;
    result.insert_accept_count = a.insert_accept_count + b.insert_accept_count;
    result.insert_accept_count_sq = a.insert_accept_count_sq + b.insert_accept_count_sq;
    return result;
    }

DEVICE inline hpmc_muvt_counters_t operator-(const hpmc_muvt_counters_t& a,
                                             const hpmc_muvt_counters_t& b)
    {
    hpmc_muvt_counters_t result;
    result.insert_accept_count = a.insert_accept_count - b.insert_accept_count;
    result.remove_accept_count = a.remove_accept_count - b.remove_accept_count;
    result.exchange_accept_count = a.exchange_accept_count - b.exchange_accept_count;
    result.volume_accept_count = a.volume_accept_count - b.volume_accept_count;
    result.insert_reject_count = a.insert_reject_count - b.insert_reject_count;
    result.remove_reject_count = a.remove_reject_count - b.remove_reject_count;
    result.exchange_reject_count = a.exchange_reject_count - b.exchange_reject_count;
    result.volume_reject_count = a.volume_reject_count - b.volume_reject_count;
    return result;
    }

//! Take the difference of two sets of counters
DEVICE inline hpmc_clusters_counters_t operator-(const hpmc_clusters_counters_t& a,
                                                 const hpmc_clusters_counters_t& b)
    {
    hpmc_clusters_counters_t result;
    result.n_clusters = a.n_clusters - b.n_clusters;
    result.n_particles_in_clusters = a.n_particles_in_clusters - b.n_particles_in_clusters;

    return result;
    }

<<<<<<< HEAD
    
//! Storage for event chain statistics (in addition to normal HPMC counters)
/*! \ingroup hpmc_data_structs */
struct hpmc_nec_counters_t
    {
    unsigned long long int chain_start_count;           //!< Count of chains started
    unsigned long long int chain_at_collision_count;    //!< Count of collisions in a chain
    unsigned long long int chain_no_collision_count;    //!< Count of updates, that did not end up in a collision (end of chain or beyond search distance)
    unsigned long long int distance_queries;            //!< Count of the number of distance queries
    unsigned int overlap_err_count;                     //!< Count of the number of times overlap checks encounter errors

    //! Construct a zero set of counters
    DEVICE hpmc_nec_counters_t()
        {
        chain_start_count        = 0 ;
        chain_at_collision_count = 0 ;
        chain_no_collision_count = 0 ;
        distance_queries         = 0 ;
        overlap_err_count        = 0 ;
        }

    //! Get the number of moves
    /*! \return The total number of moves
    */
    DEVICE unsigned long long int getNMoves()
        {
        return chain_at_collision_count + chain_no_collision_count;
        }
    };

//! Take the difference of two sets of counters
DEVICE inline hpmc_nec_counters_t operator-(const hpmc_nec_counters_t& a, const hpmc_nec_counters_t& b)
    {
    hpmc_nec_counters_t result;
    result.chain_start_count        = a.chain_start_count        - b.chain_start_count         ;
    result.chain_at_collision_count = a.chain_at_collision_count - b.chain_at_collision_count  ;
    result.chain_no_collision_count = a.chain_no_collision_count - b.chain_no_collision_count  ;
    result.distance_queries         = a.distance_queries         - b.distance_queries          ;
    result.overlap_err_count        = a.overlap_err_count        - b.overlap_err_count         ;
    return result;
    }

//! Sum of two sets of counters
DEVICE inline hpmc_nec_counters_t operator+(const hpmc_nec_counters_t& a, const hpmc_nec_counters_t& b)
    {
    hpmc_nec_counters_t result;
    result.chain_start_count        = a.chain_start_count        + b.chain_start_count         ;
    result.chain_at_collision_count = a.chain_at_collision_count + b.chain_at_collision_count  ;
    result.chain_no_collision_count = a.chain_no_collision_count + b.chain_no_collision_count  ;
    result.distance_queries         = a.distance_queries         + b.distance_queries          ;
    result.overlap_err_count        = a.overlap_err_count        + b.overlap_err_count         ;
    return result;
    }
    
    
    
} // end namespace hpmc
=======
    } // end namespace hpmc
>>>>>>> 85408a03

#endif // _HPMC_COUNTERS_H_<|MERGE_RESOLUTION|>--- conflicted
+++ resolved
@@ -413,66 +413,59 @@
     return result;
     }
 
-<<<<<<< HEAD
+    //! Storage for event chain statistics (in addition to normal HPMC counters)
+    /*! \ingroup hpmc_data_structs */
+    struct hpmc_nec_counters_t
+        {
+        unsigned long long int chain_start_count;           //!< Count of chains started
+        unsigned long long int chain_at_collision_count;    //!< Count of collisions in a chain
+        unsigned long long int chain_no_collision_count;    //!< Count of updates, that did not end up in a collision (end of chain or beyond search distance)
+        unsigned long long int distance_queries;            //!< Count of the number of distance queries
+        unsigned int overlap_err_count;                     //!< Count of the number of times overlap checks encounter errors
+
+        //! Construct a zero set of counters
+        DEVICE hpmc_nec_counters_t()
+            {
+            chain_start_count        = 0 ;
+            chain_at_collision_count = 0 ;
+            chain_no_collision_count = 0 ;
+            distance_queries         = 0 ;
+            overlap_err_count        = 0 ;
+            }
+
+        //! Get the number of moves
+        /*! \return The total number of moves
+        */
+        DEVICE unsigned long long int getNMoves()
+            {
+            return chain_at_collision_count + chain_no_collision_count;
+            }
+        };
+
+    //! Take the difference of two sets of counters
+    DEVICE inline hpmc_nec_counters_t operator-(const hpmc_nec_counters_t& a, const hpmc_nec_counters_t& b)
+        {
+        hpmc_nec_counters_t result;
+        result.chain_start_count        = a.chain_start_count        - b.chain_start_count         ;
+        result.chain_at_collision_count = a.chain_at_collision_count - b.chain_at_collision_count  ;
+        result.chain_no_collision_count = a.chain_no_collision_count - b.chain_no_collision_count  ;
+        result.distance_queries         = a.distance_queries         - b.distance_queries          ;
+        result.overlap_err_count        = a.overlap_err_count        - b.overlap_err_count         ;
+        return result;
+        }
+
+    //! Sum of two sets of counters
+    DEVICE inline hpmc_nec_counters_t operator+(const hpmc_nec_counters_t& a, const hpmc_nec_counters_t& b)
+        {
+        hpmc_nec_counters_t result;
+        result.chain_start_count        = a.chain_start_count        + b.chain_start_count         ;
+        result.chain_at_collision_count = a.chain_at_collision_count + b.chain_at_collision_count  ;
+        result.chain_no_collision_count = a.chain_no_collision_count + b.chain_no_collision_count  ;
+        result.distance_queries         = a.distance_queries         + b.distance_queries          ;
+        result.overlap_err_count        = a.overlap_err_count        + b.overlap_err_count         ;
+        return result;
+        }
     
-//! Storage for event chain statistics (in addition to normal HPMC counters)
-/*! \ingroup hpmc_data_structs */
-struct hpmc_nec_counters_t
-    {
-    unsigned long long int chain_start_count;           //!< Count of chains started
-    unsigned long long int chain_at_collision_count;    //!< Count of collisions in a chain
-    unsigned long long int chain_no_collision_count;    //!< Count of updates, that did not end up in a collision (end of chain or beyond search distance)
-    unsigned long long int distance_queries;            //!< Count of the number of distance queries
-    unsigned int overlap_err_count;                     //!< Count of the number of times overlap checks encounter errors
-
-    //! Construct a zero set of counters
-    DEVICE hpmc_nec_counters_t()
-        {
-        chain_start_count        = 0 ;
-        chain_at_collision_count = 0 ;
-        chain_no_collision_count = 0 ;
-        distance_queries         = 0 ;
-        overlap_err_count        = 0 ;
-        }
-
-    //! Get the number of moves
-    /*! \return The total number of moves
-    */
-    DEVICE unsigned long long int getNMoves()
-        {
-        return chain_at_collision_count + chain_no_collision_count;
-        }
-    };
-
-//! Take the difference of two sets of counters
-DEVICE inline hpmc_nec_counters_t operator-(const hpmc_nec_counters_t& a, const hpmc_nec_counters_t& b)
-    {
-    hpmc_nec_counters_t result;
-    result.chain_start_count        = a.chain_start_count        - b.chain_start_count         ;
-    result.chain_at_collision_count = a.chain_at_collision_count - b.chain_at_collision_count  ;
-    result.chain_no_collision_count = a.chain_no_collision_count - b.chain_no_collision_count  ;
-    result.distance_queries         = a.distance_queries         - b.distance_queries          ;
-    result.overlap_err_count        = a.overlap_err_count        - b.overlap_err_count         ;
-    return result;
-    }
-
-//! Sum of two sets of counters
-DEVICE inline hpmc_nec_counters_t operator+(const hpmc_nec_counters_t& a, const hpmc_nec_counters_t& b)
-    {
-    hpmc_nec_counters_t result;
-    result.chain_start_count        = a.chain_start_count        + b.chain_start_count         ;
-    result.chain_at_collision_count = a.chain_at_collision_count + b.chain_at_collision_count  ;
-    result.chain_no_collision_count = a.chain_no_collision_count + b.chain_no_collision_count  ;
-    result.distance_queries         = a.distance_queries         + b.distance_queries          ;
-    result.overlap_err_count        = a.overlap_err_count        + b.overlap_err_count         ;
-    return result;
-    }
-    
-    
-    
-} // end namespace hpmc
-=======
     } // end namespace hpmc
->>>>>>> 85408a03
 
 #endif // _HPMC_COUNTERS_H_