// Copyright (c) 2009-2024 The Regents of the University of Michigan.
// Part of HOOMD-blue, released under the BSD 3-Clause License.

// Include the defined classes that are to be exported to python
#include "IntegratorHPMC.h"
#include "IntegratorHPMCMono.h"
#include "IntegratorHPMCMonoNEC.h"

#include "ComputeSDF.h"
#include "ExternalFieldWall.h"
#include "ShapeConvexPolygon.h"
#include "ShapeConvexPolyhedron.h"
#include "ShapeEllipsoid.h"
#include "ShapeFacetedEllipsoid.h"
#include "ShapePolyhedron.h"
#include "ShapeSimplePolygon.h"
#include "ShapeSphere.h"
#include "ShapeSpheropolygon.h"
#include "ShapeSpheropolyhedron.h"
#include "ShapeSphinx.h"
#include "ShapeUnion.h"
#include "ShapeUtils.h"
#include "UpdaterBoxMC.h"
#include "UpdaterClusters.h"
#include "UpdaterMuVT.h"
#include "UpdaterQuickCompress.h"

#include "GPUTree.h"

#ifdef ENABLE_HIP
#include "IntegratorHPMCMonoGPU.h"
#endif

#include "modules.h"

namespace hoomd
    {
namespace hpmc
    {
namespace detail
    {
// Declare export methods in this file instead of in header files to avoid unecessary recompilations
// of this file.

void exportPairPotential(pybind11::module& m);

void exportPairPotentialLennardJones(pybind11::module& m);

<<<<<<< HEAD
void exportPairPotentialAngularStep(pybind11::module& m);
=======
void exportPairPotentialStep(pybind11::module& m);
>>>>>>> 9a602032

void exportPairPotentialUnion(pybind11::module& m);
    } // namespace detail
    } // namespace hpmc
    } // namespace hoomd

using namespace hoomd::hpmc;
using namespace hoomd::hpmc::detail;
using namespace std;

//! Define the _hpmc python module exports
PYBIND11_MODULE(_hpmc, m)
    {
    export_IntegratorHPMC(m);

    export_UpdaterBoxMC(m);
    export_UpdaterQuickCompress(m);
    export_wall_classes(m);
    export_wall_list(m);
    export_MassPropertiesBase(m);

    export_sphere(m);
    export_convex_polygon(m);

    export_simple_polygon(m);

    export_spheropolygon(m);

    export_polyhedron(m);

    export_ellipsoid(m);

    export_faceted_ellipsoid(m);

    export_sphinx(m);

    export_union_convex_polyhedron(m);

    export_union_faceted_ellipsoid(m);

    export_union_sphere(m);

    export_convex_polyhedron(m);

    export_convex_spheropolyhedron(m);

    pybind11::class_<SphereParams, std::shared_ptr<SphereParams>>(m, "SphereParams")
        .def(pybind11::init<pybind11::dict>())
        .def("asDict", &SphereParams::asDict);
    pybind11::class_<EllipsoidParams, std::shared_ptr<EllipsoidParams>>(m, "EllipsoidParams")
        .def(pybind11::init<pybind11::dict>())
        .def("asDict", &EllipsoidParams::asDict);
    pybind11::class_<PolygonVertices, std::shared_ptr<PolygonVertices>>(m, "PolygonVertices")
        .def(pybind11::init<pybind11::dict>())
        .def("asDict", &PolygonVertices::asDict);
    pybind11::class_<TriangleMesh, std::shared_ptr<TriangleMesh>>(m, "TriangleMesh")
        .def(pybind11::init<pybind11::dict>())
        .def("asDict", &TriangleMesh::asDict);
    pybind11::class_<PolyhedronVertices, std::shared_ptr<PolyhedronVertices>>(m,
                                                                              "PolyhedronVertices")
        .def(pybind11::init<pybind11::dict>())
        .def("asDict", &PolyhedronVertices::asDict);
    pybind11::class_<FacetedEllipsoidParams, std::shared_ptr<FacetedEllipsoidParams>>(
        m,
        "FacetedEllipsoidParams")
        .def(pybind11::init<pybind11::dict>())
        .def("asDict", &FacetedEllipsoidParams::asDict);
    pybind11::class_<SphinxParams, std::shared_ptr<SphinxParams>>(m, "SphinxParams")
        .def_readwrite("circumsphereDiameter", &SphinxParams::circumsphereDiameter)
        .def(pybind11::init<pybind11::dict>())
        .def("asDict", &SphinxParams::asDict);
    pybind11::class_<ShapeUnion<ShapeSphere>::param_type,
                     std::shared_ptr<ShapeUnion<ShapeSphere>::param_type>>(m, "SphereUnionParams")
        .def(pybind11::init<pybind11::dict>())
        .def("asDict", &ShapeUnion<ShapeSphere>::param_type::asDict);

    pybind11::class_<ShapeUnion<ShapeSpheropolyhedron>::param_type,
                     std::shared_ptr<ShapeUnion<ShapeSpheropolyhedron>::param_type>>(
        m,
        "mpoly3d_params")
        .def(pybind11::init<pybind11::dict>())
        .def("asDict", &ShapeUnion<ShapeSpheropolyhedron>::param_type::asDict);
    pybind11::class_<ShapeUnion<ShapeFacetedEllipsoid>::param_type,
                     std::shared_ptr<ShapeUnion<ShapeFacetedEllipsoid>::param_type>>(
        m,
        "mfellipsoid_params")
        .def(pybind11::init<pybind11::dict>())
        .def("asDict", &ShapeUnion<ShapeFacetedEllipsoid>::param_type::asDict);

    // export counters
    export_hpmc_implicit_counters(m);

    export_hpmc_muvt_counters(m);
    export_hpmc_clusters_counters(m);

    export_hpmc_nec_counters(m);

    exportPairPotential(m);
    exportPairPotentialLennardJones(m);
<<<<<<< HEAD
    exportPairPotentialAngularStep(m);
=======
    exportPairPotentialStep(m);
>>>>>>> 9a602032
    exportPairPotentialUnion(m);
    }

/*! \defgroup hpmc_integrators HPMC integrators
 */

/*! \defgroup hpmc_analyzers HPMC analyzers
 */

/*! \defgroup shape Shapes
    Shape classes define the geometry of shapes and associated overlap checks
*/

/*! \defgroup vecmath Vector Math
    Vector, matrix, and quaternion math routines
*/

/*! \defgroup hpmc_detail Details
    HPMC implementation details
    @{
*/

/*! \defgroup hpmc_data_structs Data structures
    HPMC internal data structures
*/

/*! \defgroup hpmc_kernels HPMC kernels
    HPMC GPU kernels
*/

/*! \defgroup minkowski Minkowski methods
    Classes and functions related to Minkowski overlap detection methods
*/

/*! \defgroup overlap Other overlap methods
    Classes and functions related to other (brute force) overlap methods
*/

/*! @} */<|MERGE_RESOLUTION|>--- conflicted
+++ resolved
@@ -46,11 +46,9 @@
 
 void exportPairPotentialLennardJones(pybind11::module& m);
 
-<<<<<<< HEAD
 void exportPairPotentialAngularStep(pybind11::module& m);
-=======
+
 void exportPairPotentialStep(pybind11::module& m);
->>>>>>> 9a602032
 
 void exportPairPotentialUnion(pybind11::module& m);
     } // namespace detail
@@ -150,11 +148,8 @@
 
     exportPairPotential(m);
     exportPairPotentialLennardJones(m);
-<<<<<<< HEAD
     exportPairPotentialAngularStep(m);
-=======
     exportPairPotentialStep(m);
->>>>>>> 9a602032
     exportPairPotentialUnion(m);
     }
 
