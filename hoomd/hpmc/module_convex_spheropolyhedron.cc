--- conflicted
+++ resolved
@@ -57,14 +57,9 @@
 
     #ifdef ENABLE_HIP
 
-<<<<<<< HEAD
-    export_IntegratorHPMCMonoGPU< ShapeSpheropolyhedron >(m, "IntegratorHPMCMonoGPUSpheropolyhedron");
-    export_ComputeFreeVolumeGPU< ShapeSpheropolyhedron >(m, "ComputeFreeVolumeGPUSpheropolyhedron");
-    export_UpdaterClustersGPU< ShapeSpheropolyhedron >(m, "UpdaterClustersGPUSpheropolyhedron");
-=======
     export_IntegratorHPMCMonoGPU< ShapeSpheropolyhedron >(m, "IntegratorHPMCMonoSpheropolyhedronGPU");
     export_ComputeFreeVolumeGPU< ShapeSpheropolyhedron >(m, "ComputeFreeVolumeSpheropolyhedronGPU");
->>>>>>> 49d8da63
+    export_UpdaterClustersGPU< ShapeSpheropolyhedron >(m, "UpdaterClustersSpheropolyhedronGPU");
 
     #endif
     }
