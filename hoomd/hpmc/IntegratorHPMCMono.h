--- conflicted
+++ resolved
@@ -749,15 +749,16 @@
                  bool overlap=false;
                  OverlapReal r_cut_patch = 0;
 
-                 if (m_patch && !m_patch_log)
+                 if (m_patch)
                      {
-                     r_cut_patch = OverlapReal(m_patch->getRCut() + 0.5*m_patch->getAdditiveCutoff(typ_i));
+	             r_cut_patch = static_cast<OverlapReal>(m_patch->getRCut()) + static_cast<OverlapReal>(0.5) * 
+			     static_cast<OverlapReal>(m_patch->getAdditiveCutoff(typ_i));
                      }
 
                  // subtract minimum AABB extent from search radius
                  OverlapReal R_query = std::max(shape_i.getCircumsphereDiameter()/OverlapReal(2.0),
                      r_cut_patch-getMinCoreDiameter()/(OverlapReal)2.0);
-                 detail::AABB aabb_i_local = detail::AABB(vec3<Scalar>(0,0,0),R_query);
+                 hoomd::detail::AABB aabb_i_local = hoomd::detail::AABB(vec3<Scalar>(0,0,0),R_query);
 
                  // patch + field interaction deltaU
                  double patch_field_energy_diff = 0;
@@ -768,7 +769,7 @@
                  for (unsigned int cur_image = 0; cur_image < n_images; cur_image++)
                      {
                      vec3<Scalar> pos_i_image = pos_i + m_image_list[cur_image];
-                     detail::AABB aabb = aabb_i_local;
+                     hoomd::detail::AABB aabb = aabb_i_local;
                      aabb.translate(pos_i_image);
 
                      // stackless search
@@ -826,7 +827,7 @@
                                          overlap = true;
                                          break;
                                          }
-                                     else if (m_patch && !m_patch_log && dot(r_ij,r_ij) <= rcut*rcut) // If there is no overlap and m_patch is not NULL, calculate energy
+                                     else if (m_patch && dot(r_ij,r_ij) <= rcut*rcut) // If there is no overlap and m_patch is not NULL, calculate energy
                                          {
                                          // deltaU = U_old - U_new: subtract energy of new configuration
                                          patch_field_energy_diff -= m_patch->energy(r_ij, typ_i,
@@ -857,12 +858,12 @@
                      } // end loop over images
 
                  // calculate old patch energy only if m_patch not NULL and no overlaps
-                 if (m_patch && !m_patch_log && !overlap)
+                 if (m_patch && !overlap)
                      {
                      for (unsigned int cur_image = 0; cur_image < n_images; cur_image++)
                          {
                          vec3<Scalar> pos_i_image = pos_old + m_image_list[cur_image];
-                         detail::AABB aabb = aabb_i_local;
+                         hoomd::detail::AABB aabb = aabb_i_local;
                          aabb.translate(pos_i_image);
 
                          // stackless search
@@ -935,7 +936,7 @@
                  // Add external energetic contribution
                  if (m_external)
                      {
-                     patch_field_energy_diff -= m_external->energydiff(i, pos_old, shape_old, pos_i, shape_i);
+                     patch_field_energy_diff -= m_external->energydiff(timestep, i, pos_old, shape_old, pos_i, shape_i);
                      }
 
                  bool accept = !overlap && hoomd::detail::generate_canonical<double>(rng_i) < slow::exp(patch_field_energy_diff);
@@ -965,7 +966,7 @@
                          }
 
                      // update the position of the particle in the tree for future updates
-                     detail::AABB aabb = aabb_i_local;
+                     hoomd::detail::AABB aabb = aabb_i_local;
                      aabb.translate(pos_i);
                      m_aabb_tree.update(i, aabb);
 
@@ -999,7 +1000,7 @@
 
              ArrayHandle<unsigned int> h_tag(m_pdata->getTags(), access_location::host, access_mode::read);
 
-             const Sphere& sphere = m_pdata->getSphere();
+             const Sphere sphere = m_pdata->getSphere();
 
              // loop through N particles in a shuffled order
              for (unsigned int cur_particle = 0; cur_particle < m_pdata->getN(); cur_particle++)
@@ -1007,7 +1008,6 @@
 
 	            unsigned int i = m_update_order[cur_particle];
 
-<<<<<<< HEAD
 		    Scalar4 postype_i = h_postype.data[i];
                     Scalar4 orientation_i = h_orientation.data[i];
 		    quat<Scalar> quat_pos_i(h_quat_pos.data[i]);
@@ -1016,132 +1016,6 @@
 
 		    #ifdef ENABLE_MPI
                     if (m_comm)
-=======
-                #ifdef ENABLE_MPI
-                if (m_sysdef->isDomainDecomposed())
-                    {
-                    // check if particle has moved into the ghost layer, and skip if it is
-                    if (!isActive(vec_to_scalar3(pos_i), box, ghost_fraction))
-                        continue;
-                    }
-                #endif
-                }
-            else
-                {
-                if (h_a.data[typ_i] == 0.0)
-                    {
-                    if (!shape_i.ignoreStatistics())
-                        counters.rotate_accept_count++;
-                    continue;
-                    }
-
-                if (ndim == 2)
-                    move_rotate<2>(shape_i.orientation, rng_i, h_a.data[typ_i]);
-                else
-                    move_rotate<3>(shape_i.orientation, rng_i, h_a.data[typ_i]);
-                }
-
-
-            bool overlap=false;
-            OverlapReal r_cut_patch = 0;
-
-            if (m_patch)
-                {
-                r_cut_patch = static_cast<OverlapReal>(m_patch->getRCut()) + static_cast<OverlapReal>(0.5) *
-                    static_cast<OverlapReal>(m_patch->getAdditiveCutoff(typ_i));
-                }
-
-            // subtract minimum AABB extent from search radius
-            OverlapReal R_query = std::max(shape_i.getCircumsphereDiameter()/OverlapReal(2.0),
-                r_cut_patch-getMinCoreDiameter()/(OverlapReal)2.0);
-            hoomd::detail::AABB aabb_i_local = hoomd::detail::AABB(vec3<Scalar>(0,0,0),R_query);
-
-            // patch + field interaction deltaU
-            double patch_field_energy_diff = 0;
-
-            // check for overlaps with neighboring particle's positions (also calculate the new energy)
-            // All image boxes (including the primary)
-            const unsigned int n_images = (unsigned int)m_image_list.size();
-            for (unsigned int cur_image = 0; cur_image < n_images; cur_image++)
-                {
-                vec3<Scalar> pos_i_image = pos_i + m_image_list[cur_image];
-                hoomd::detail::AABB aabb = aabb_i_local;
-                aabb.translate(pos_i_image);
-
-                // stackless search
-                for (unsigned int cur_node_idx = 0; cur_node_idx < m_aabb_tree.getNumNodes(); cur_node_idx++)
-                    {
-                    if (detail::overlap(m_aabb_tree.getNodeAABB(cur_node_idx), aabb))
-                        {
-                        if (m_aabb_tree.isNodeLeaf(cur_node_idx))
-                            {
-                            for (unsigned int cur_p = 0; cur_p < m_aabb_tree.getNodeNumParticles(cur_node_idx); cur_p++)
-                                {
-                                // read in its position and orientation
-                                unsigned int j = m_aabb_tree.getNodeParticle(cur_node_idx, cur_p);
-
-                                Scalar4 postype_j;
-                                Scalar4 orientation_j;
-
-                                // handle j==i situations
-                                if ( j != i )
-                                    {
-                                    // load the position and orientation of the j particle
-                                    postype_j = h_postype.data[j];
-                                    orientation_j = h_orientation.data[j];
-                                    }
-                                else
-                                    {
-                                    if (cur_image == 0)
-                                        {
-                                        // in the first image, skip i == j
-                                        continue;
-                                        }
-                                    else
-                                        {
-                                        // If this is particle i and we are in an outside image, use the translated position and orientation
-                                        postype_j = make_scalar4(pos_i.x, pos_i.y, pos_i.z, postype_i.w);
-                                        orientation_j = quat_to_scalar4(shape_i.orientation);
-                                        }
-                                    }
-
-                                // put particles in coordinate system of particle i
-                                vec3<Scalar> r_ij = vec3<Scalar>(postype_j) - pos_i_image;
-
-                                unsigned int typ_j = __scalar_as_int(postype_j.w);
-                                Shape shape_j(quat<Scalar>(orientation_j), m_params[typ_j]);
-
-                                Scalar rcut = 0.0;
-                                if (m_patch)
-                                    rcut = r_cut_patch + 0.5 *
-                                        static_cast<OverlapReal>(m_patch->getAdditiveCutoff(typ_j));
-
-                                counters.overlap_checks++;
-                                if (h_overlaps.data[m_overlap_idx(typ_i, typ_j)]
-                                    && check_circumsphere_overlap(r_ij, shape_i, shape_j)
-                                    && test_overlap(r_ij, shape_i, shape_j, counters.overlap_err_count))
-                                    {
-                                    overlap = true;
-                                    break;
-                                    }
-                                else if (m_patch && dot(r_ij,r_ij) <= rcut*rcut) // If there is no overlap and m_patch is not NULL, calculate energy
-                                    {
-                                    // deltaU = U_old - U_new: subtract energy of new configuration
-                                    patch_field_energy_diff -= m_patch->energy(r_ij, typ_i,
-                                                               quat<float>(shape_i.orientation),
-                                                               float(h_diameter.data[i]),
-                                                               float(h_charge.data[i]),
-                                                               typ_j,
-                                                               quat<float>(orientation_j),
-                                                               float(h_diameter.data[j]),
-                                                               float(h_charge.data[j])
-                                                               );
-                                    }
-                                }
-                            }
-                        }
-                    else
->>>>>>> 38a359c0
                         {
                         // only move particle if active
                         if (!isActive(make_scalar3(postype_i.x, postype_i.y, postype_i.z), box, ghost_fraction))
@@ -1149,7 +1023,6 @@
                         }
                     #endif
 
-<<<<<<< HEAD
 		    // make a trial move for i
                     hoomd::RandomGenerator rng_i(hoomd::Seed(hoomd::RNGIdentifier::HPMCMonoTrialMove, timestep, seed),
                                               hoomd::Counter(i, m_exec_conf->getRank(), i_nselect));
@@ -1195,23 +1068,25 @@
 
                       move_rotate<3>(shape_i.orientation, rng_i, h_a.data[typ_i]);
                       }
+
 		  bool overlap=false;
                   OverlapReal r_cut_patch = 0;
 
-                  if (m_patch && !m_patch_log)
-                      {
-                      r_cut_patch = m_patch->getRCut() + 0.5*m_patch->getAdditiveCutoff(typ_i);
-                      }
+                 if (m_patch)
+                     {
+	             r_cut_patch = static_cast<OverlapReal>(m_patch->getRCut()) + static_cast<OverlapReal>(0.5) * 
+			     static_cast<OverlapReal>(m_patch->getAdditiveCutoff(typ_i));
+                     }
 
                   // subtract minimum AABB extent from search radius
                   OverlapReal R_query = std::max(shape_i.getCircumsphereDiameter()/OverlapReal(2.0),
                       r_cut_patch-getMinCoreDiameter()/(OverlapReal)2.0);
-                  detail::AABB aabb_i_local = detail::AABB(vec3<Scalar>(0,0,0),R_query);
+                  hoomd::detail::AABB aabb_i_local = hoomd::detail::AABB(vec3<Scalar>(0,0,0),R_query);
 
                   // patch + field interaction deltaU
                   double patch_field_energy_diff = 0;
 
-                  detail::AABB aabb = aabb_i_local;
+                  hoomd::detail::AABB aabb = aabb_i_local;
                   aabb.translate(pos_i);
                   // stackless search
                   for (unsigned int cur_node_idx = 0; cur_node_idx < m_aabb_tree.getNumNodes(); cur_node_idx++)
@@ -1231,49 +1106,11 @@
 
 				  if ( j != i )
                                   	{
-=======
-                    if (overlap)
-                        break;
-                    }  // end loop over AABB nodes
-
-                if (overlap)
-                    break;
-                } // end loop over images
-
-            // calculate old patch energy only if m_patch not NULL and no overlaps
-            if (m_patch && !overlap)
-                {
-                for (unsigned int cur_image = 0; cur_image < n_images; cur_image++)
-                    {
-                    vec3<Scalar> pos_i_image = pos_old + m_image_list[cur_image];
-                    hoomd::detail::AABB aabb = aabb_i_local;
-                    aabb.translate(pos_i_image);
-
-                    // stackless search
-                    for (unsigned int cur_node_idx = 0; cur_node_idx < m_aabb_tree.getNumNodes(); cur_node_idx++)
-                        {
-                        if (detail::overlap(m_aabb_tree.getNodeAABB(cur_node_idx), aabb))
-                            {
-                            if (m_aabb_tree.isNodeLeaf(cur_node_idx))
-                                {
-                                for (unsigned int cur_p = 0; cur_p < m_aabb_tree.getNodeNumParticles(cur_node_idx); cur_p++)
-                                    {
-                                    // read in its position and orientation
-                                    unsigned int j = m_aabb_tree.getNodeParticle(cur_node_idx, cur_p);
-
-                                    Scalar4 postype_j;
-                                    Scalar4 orientation_j;
-
-                                    // handle j==i situations
-                                    if ( j != i )
-                                        {
->>>>>>> 38a359c0
                                         // load the position and orientation of the j particle
                                         postype_j = h_postype.data[j];
                                         orientation_j = h_orientation.data[j];
 		    			quat_pos_j = quat<Scalar>(h_quat_pos.data[j]);
                                         }
-<<<<<<< HEAD
                                   else
 					continue;
 
@@ -1294,17 +1131,17 @@
                                       overlap = true;
                                       break;
                                       }
-                                  else if (m_patch && !m_patch_log && dot(r_ij,r_ij) <= rcut*rcut) // If there is no overlap and m_patch is not NULL, calculate energy
+                                  else if (m_patch && dot(r_ij,r_ij) <= rcut*rcut) // If there is no overlap and m_patch is not NULL, calculate energy
                                       {
                                       // deltaU = U_old - U_new: subtract energy of new configuration
                                       patch_field_energy_diff -= m_patch->energy(r_ij, typ_i,
                                                                  quat<float>(shape_i.orientation),
-                                                                 h_diameter.data[i],
-                                                                 h_charge.data[i],
+                                                                 float(h_diameter.data[i]),
+                                                                 float(h_charge.data[i]),
                                                                  typ_j,
                                                                  quat<float>(orientation_j),
-                                                                 h_diameter.data[j],
-                                                                 h_charge.data[j]
+                                                                 float(h_diameter.data[j]),
+                                                                 float(h_charge.data[j])
                                                                  );
                                       }
                                   }
@@ -1322,10 +1159,10 @@
                           }  // end loop over AABB nodes
 
                   // calculate old patch energy only if m_patch not NULL and no overlaps
-                  if (m_patch && !m_patch_log && !overlap)
+                  if (m_patch && !overlap)
                       {
 
-                          detail::AABB aabb = aabb_i_local;
+                          hoomd::detail::AABB aabb = aabb_i_local;
                           aabb.translate(pos_old);
 
 			  // stackless search
@@ -1365,12 +1202,12 @@
                                               patch_field_energy_diff += m_patch->energy(r_ij,
                                                                          typ_i,
                                                                          quat<float>(orientation_i),
-                                                                         h_diameter.data[i],
-                                                                         h_charge.data[i],
+                                                                         float(h_diameter.data[i]),
+                                                                         float(h_charge.data[i]),
                                                                          typ_j,
                                                                          quat<float>(orientation_j),
-                                                                         h_diameter.data[j],
-                                                                         h_charge.data[j]
+                                                                         float(h_diameter.data[j]),
+                                                                         float(h_charge.data[j])
 									 );
                                           }
                                       }
@@ -1385,7 +1222,7 @@
                   // Add external energetic contribution
                   if (m_external)
                       {
-                      patch_field_energy_diff -= m_external->energydiff(i, pos_old, shape_old, pos_i, shape_i);
+                      patch_field_energy_diff -= m_external->energydiff(timestep, i, pos_old, shape_old, pos_i, shape_i);
                       }
                   // If no overlaps and Metropolis criterion is met, accept
                   // trial move and update positions  and/or orientations.
@@ -1401,7 +1238,7 @@
                           }
 
                       // update the position of the particle in the tree for future updates
-                      detail::AABB aabb = aabb_i_local;
+                      hoomd::detail::AABB aabb = aabb_i_local;
                       aabb.translate(pos_i);
                       m_aabb_tree.update(i, aabb);
 
@@ -1428,114 +1265,6 @@
                   } // end loop over all particles
 	    }else
 		    throw std::runtime_error("Unknown boundary conditions in IntegratorHPMCMono");
-=======
-                                    else
-                                        {
-                                        if (cur_image == 0)
-                                            {
-                                            // in the first image, skip i == j
-                                            continue;
-                                            }
-                                        else
-                                            {
-                                            // If this is particle i and we are in an outside image, use the translated position and orientation
-                                            postype_j = make_scalar4(pos_old.x, pos_old.y, pos_old.z, postype_i.w);
-                                            orientation_j = quat_to_scalar4(shape_old.orientation);
-                                            }
-                                        }
-
-                                    // put particles in coordinate system of particle i
-                                    vec3<Scalar> r_ij = vec3<Scalar>(postype_j) - pos_i_image;
-                                    unsigned int typ_j = __scalar_as_int(postype_j.w);
-                                    Shape shape_j(quat<Scalar>(orientation_j), m_params[typ_j]);
-
-                                    Scalar rcut = r_cut_patch + 0.5 * m_patch->getAdditiveCutoff(typ_j);
-
-                                    // deltaU = U_old - U_new: add energy of old configuration
-                                    if (dot(r_ij,r_ij) <= rcut*rcut)
-                                        patch_field_energy_diff += m_patch->energy(r_ij,
-                                                                   typ_i,
-                                                                   quat<float>(orientation_i),
-                                                                   float(h_diameter.data[i]),
-                                                                   float(h_charge.data[i]),
-                                                                   typ_j,
-                                                                   quat<float>(orientation_j),
-                                                                   float(h_diameter.data[j]),
-                                                                   float(h_charge.data[j]));
-                                    }
-                                }
-                            }
-                        else
-                            {
-                            // skip ahead
-                            cur_node_idx += m_aabb_tree.getNodeSkip(cur_node_idx);
-                            }
-                        }  // end loop over AABB nodes
-                    } // end loop over images
-                } // end if (m_patch)
-
-            // Add external energetic contribution if there are no overlaps
-            if (m_external && !overlap)
-                {
-                patch_field_energy_diff -= m_external->energydiff(timestep, i, pos_old, shape_old, pos_i, shape_i);
-                }
-
-            bool accept = !overlap && hoomd::detail::generate_canonical<double>(rng_i) < slow::exp(patch_field_energy_diff);
-
-            // The trial move is valid, so check if it is invalidated by depletants
-            unsigned int seed_i_new = hoomd::detail::generate_u32(rng_i);
-            unsigned int seed_i_old = __scalar_as_int(h_vel.data[i].x);
-
-            if (has_depletants && accept)
-                {
-                accept = checkDepletantOverlap(i, pos_i, shape_i, typ_i, h_postype.data,
-                    h_orientation.data, h_tag.data, h_vel.data, h_overlaps.data, counters, h_implicit_counters.data,
-                    timestep^i_nselect, rng_depletants, seed_i_old, seed_i_new);
-                }
-
-            // If no overlaps and Metropolis criterion is met, accept
-            // trial move and update positions  and/or orientations.
-            if (accept)
-                {
-                // increment accept counter and assign new position
-                if (!shape_i.ignoreStatistics())
-                    {
-                    if (move_type_translate)
-                        counters.translate_accept_count++;
-                    else
-                        counters.rotate_accept_count++;
-                    }
-
-                // update the position of the particle in the tree for future updates
-                hoomd::detail::AABB aabb = aabb_i_local;
-                aabb.translate(pos_i);
-                m_aabb_tree.update(i, aabb);
-
-                // update position of particle
-                h_postype.data[i] = make_scalar4(pos_i.x,pos_i.y,pos_i.z,postype_i.w);
-
-                if (shape_i.hasOrientation())
-                    {
-                    h_orientation.data[i] = quat_to_scalar4(shape_i.orientation);
-                    }
-
-                // store new seed
-                if (has_depletants)
-                    h_vel.data[i].x = __int_as_scalar(seed_i_new);
-                }
-            else
-                {
-                if (!shape_i.ignoreStatistics())
-                    {
-                    // increment reject counter
-                    if (move_type_translate)
-                        counters.translate_reject_count++;
-                    else
-                        counters.rotate_reject_count++;
-                    }
-                }
-            } // end loop over all particles
->>>>>>> 38a359c0
         } // end loop over nselect
 
         if (m_pdata->getCoordinateType() == ParticleData::cartesian)
@@ -1618,7 +1347,6 @@
     if (m_pdata->getCoordinateType() == ParticleData::cartesian)
     {
     // Loop over all particles
-<<<<<<< HEAD
     	for (unsigned int i = 0; i < m_pdata->getN(); i++)
     	    {
     	    // read in the current position and orientation
@@ -1629,13 +1357,13 @@
     	    vec3<Scalar> pos_i = vec3<Scalar>(postype_i);
 
     	    // Check particle against AABB tree for neighbors
-    	    detail::AABB aabb_i_local = shape_i.getAABB(vec3<Scalar>(0,0,0));
+    	    hoomd::detail::AABB aabb_i_local = shape_i.getAABB(vec3<Scalar>(0,0,0));
 
     	    const unsigned int n_images = (unsigned int)m_image_list.size();
     	    for (unsigned int cur_image = 0; cur_image < n_images; cur_image++)
     	        {
     	        vec3<Scalar> pos_i_image = pos_i + m_image_list[cur_image];
-    	        detail::AABB aabb = aabb_i_local;
+    	        hoomd::detail::AABB aabb = aabb_i_local;
     	        aabb.translate(pos_i_image);
 
     	        // stackless search
@@ -1705,24 +1433,10 @@
     }else if(m_pdata->getCoordinateType() == ParticleData::spherical)
     {
         ArrayHandle<Scalar4> h_quat_pos(m_pdata->getPosQuaternionArray(), access_location::host, access_mode::read);
-=======
-    for (unsigned int i = 0; i < m_pdata->getN(); i++)
-        {
-        // read in the current position and orientation
-        Scalar4 postype_i = h_postype.data[i];
-        Scalar4 orientation_i = h_orientation.data[i];
-        unsigned int typ_i = __scalar_as_int(postype_i.w);
-        Shape shape_i(quat<Scalar>(orientation_i), m_params[typ_i]);
-        vec3<Scalar> pos_i = vec3<Scalar>(postype_i);
-
-        // Check particle against AABB tree for neighbors
-        hoomd::detail::AABB aabb_i_local = shape_i.getAABB(vec3<Scalar>(0,0,0));
->>>>>>> 38a359c0
 
         const Sphere& sphere = m_pdata->getSphere();
        for (unsigned int i = 0; i < m_pdata->getN(); i++)
             {
-<<<<<<< HEAD
             // read in the current position and orientation
             Scalar4 postype_i = h_postype.data[i];
             Scalar4 orientation_i = h_orientation.data[i];
@@ -1731,14 +1445,9 @@
             Shape shape_i(quat<Scalar>(orientation_i), m_params[typ_i]);
             vec3<Scalar> pos_i = sphere.sphericalToCartesian(quat_pos_i);
             // Check particle against AABB tree for neighbors
-            detail::AABB aabb_i_local = shape_i.getAABB(vec3<Scalar>(0,0,0));
-            detail::AABB aabb = aabb_i_local;
+            hoomd::detail::AABB aabb_i_local = shape_i.getAABB(vec3<Scalar>(0,0,0));
+            hoomd::detail::AABB aabb = aabb_i_local;
             aabb.translate(pos_i);
-=======
-            vec3<Scalar> pos_i_image = pos_i + m_image_list[cur_image];
-            hoomd::detail::AABB aabb = aabb_i_local;
-            aabb.translate(pos_i_image);
->>>>>>> 38a359c0
 
             // stackless search
              for (unsigned int cur_node_idx = 0; cur_node_idx < m_aabb_tree.getNumNodes(); cur_node_idx++)
@@ -1847,31 +1556,9 @@
     // access parameters and interaction matrix
     ArrayHandle<unsigned int> h_overlaps(m_overlaps, access_location::host, access_mode::read);
 
-    // Loop over all particles
-<<<<<<< HEAD
-=======
-    for (unsigned int i = 0; i < m_pdata->getN(); i++)
-        {
-        // read in the current position and orientation
-        Scalar4 postype_i = h_postype.data[i];
-        Scalar4 orientation_i = h_orientation.data[i];
-        unsigned int typ_i = __scalar_as_int(postype_i.w);
-        Shape shape_i(quat<Scalar>(orientation_i), m_params[typ_i]);
-        vec3<Scalar> pos_i = vec3<Scalar>(postype_i);
->>>>>>> 38a359c0
-
     if (m_pdata->getCoordinateType() == ParticleData::cartesian)
     {
-        #ifdef ENABLE_TBB
-        m_exec_conf->getTaskArena()->execute([&]{
-
-        energy = tbb::parallel_reduce(tbb::blocked_range<unsigned int>(0, m_pdata->getN()),
-            0.0f,
-            [&](const tbb::blocked_range<unsigned int>& r, float energy)->float {
-            for (unsigned int i = r.begin(); i != r.end(); ++i)
-        #else
         for (unsigned int i = 0; i < m_pdata->getN(); i++)
-        #endif
             {
             // read in the current position and orientation
             Scalar4 postype_i = h_postype.data[i];
@@ -1883,33 +1570,19 @@
             Scalar d_i = h_diameter.data[i];
             Scalar charge_i = h_charge.data[i];
 
-<<<<<<< HEAD
             // the cut-off
             OverlapReal r_cut = OverlapReal(m_patch->getRCut() + 0.5*m_patch->getAdditiveCutoff(typ_i));
 
             // subtract minimum AABB extent from search radius
             OverlapReal R_query = std::max(shape_i.getCircumsphereDiameter()/OverlapReal(2.0),
                 r_cut-getMinCoreDiameter()/(OverlapReal)2.0);
-            detail::AABB aabb_i_local = detail::AABB(vec3<Scalar>(0,0,0),R_query);
-=======
-        // subtract minimum AABB extent from search radius
-        OverlapReal R_query = std::max(shape_i.getCircumsphereDiameter()/OverlapReal(2.0),
-            r_cut-getMinCoreDiameter()/(OverlapReal)2.0);
-        hoomd::detail::AABB aabb_i_local = hoomd::detail::AABB(vec3<Scalar>(0,0,0),R_query);
-
-        const unsigned int n_images = (unsigned int)m_image_list.size();
-        for (unsigned int cur_image = 0; cur_image < n_images; cur_image++)
-            {
-            vec3<Scalar> pos_i_image = pos_i + m_image_list[cur_image];
-            hoomd::detail::AABB aabb = aabb_i_local;
-            aabb.translate(pos_i_image);
->>>>>>> 38a359c0
+            hoomd::detail::AABB aabb_i_local = hoomd::detail::AABB(vec3<Scalar>(0,0,0),R_query);
 
             const unsigned int n_images = (unsigned int)m_image_list.size();
             for (unsigned int cur_image = 0; cur_image < n_images; cur_image++)
                 {
                 vec3<Scalar> pos_i_image = pos_i + m_image_list[cur_image];
-                detail::AABB aabb = aabb_i_local;
+                hoomd::detail::AABB aabb = aabb_i_local;
                 aabb.translate(pos_i_image);
 
                 // stackless search
@@ -1963,29 +1636,15 @@
                         cur_node_idx += m_aabb_tree.getNodeSkip(cur_node_idx);
                         }
 
-<<<<<<< HEAD
                     } // end loop over AABB nodes
                 } // end loop over images
             } // end loop over particles
-        #ifdef ENABLE_TBB
-        return energy;
-        }, [](float x, float y)->float { return x+y; } );
-        }); // end task arena execute()
-        #endif
     }else if (m_pdata->getCoordinateType() == ParticleData::spherical)
 	{
 
         const Sphere& sphere = m_pdata->getSphere();
 
-	// Loop over all particles
-         #ifdef ENABLE_TBB
-         energy = tbb::parallel_reduce(tbb::blocked_range<unsigned int>(0, m_pdata->getN()),
-             0.0f,
-             [&](const tbb::blocked_range<unsigned int>& r, float energy)->float {
-             for (unsigned int i = r.begin(); i != r.end(); ++i)
-         #else
          for (unsigned int i = 0; i < m_pdata->getN(); i++)
-         #endif
              {
              // read in the current position and orientation
              Scalar4 postype_i = h_postype.data[i];
@@ -1999,14 +1658,14 @@
              Scalar charge_i = h_charge.data[i];
 
              // the cut-off
-             float r_cut = m_patch->getRCut() + 0.5*m_patch->getAdditiveCutoff(typ_i);
+             OverlapReal r_cut = OverlapReal(m_patch->getRCut() + 0.5*m_patch->getAdditiveCutoff(typ_i));
 
              // subtract minimum AABB extent from search radius
              OverlapReal R_query = std::max(shape_i.getCircumsphereDiameter()/OverlapReal(2.0),
                  r_cut-getMinCoreDiameter()/(OverlapReal)2.0);
-             detail::AABB aabb_i_local = detail::AABB(vec3<Scalar>(0,0,0),R_query);
-
-             detail::AABB aabb = aabb_i_local;
+             hoomd::detail::AABB aabb_i_local = ::hoomd::detail::AABB(vec3<Scalar>(0,0,0),R_query);
+
+             hoomd::detail::AABB aabb = aabb_i_local;
              aabb.translate(pos_i);
 
              // stackless search
@@ -2045,12 +1704,12 @@
                                  energy += m_patch->energy(r_ij,
                                         typ_i,
                                         quat<float>(orientation_i),
-                                        d_i,
-                                        charge_i,
+                                        float(d_i),
+                                        float(charge_i),
                                         typ_j,
                                         quat<float>(orientation_j),
-                                        d_j,
-                                        charge_j
+                                        float(d_j),
+                                        float(charge_j)
                                         );
                                  }
                              }
@@ -2064,18 +1723,7 @@
 
                  } // end loop over AABB nodes
              } // end loop over particles
-         #ifdef ENABLE_TBB
-         return energy;
-         }, [](float x, float y)->float { return x+y; } );
-         #endif
     }
-
-    if (this->m_prof) this->m_prof->pop(this->m_exec_conf);
-=======
-                } // end loop over AABB nodes
-            } // end loop over images
-        } // end loop over particles
->>>>>>> 38a359c0
 
     #ifdef ENABLE_MPI
     if (this->m_pdata->getDomainDecomposition())
@@ -2507,7 +2155,7 @@
                             {
                             Scalar radius = std::max(0.5*shape.getCircumsphereDiameter(),
                                 0.5*this->m_patch->getAdditiveCutoff(typ_i));
-                            m_aabbs[i] = detail::AABB(vec3<Scalar>(h_postype.data[i]), radius);
+                            m_aabbs[i] = hoomd::detail::AABB(vec3<Scalar>(h_postype.data[i]), radius);
                             }
                         }
 		    }
@@ -2518,7 +2166,6 @@
 		   const Sphere& sphere = m_pdata->getSphere();
                    for (unsigned int cur_particle = 0; cur_particle < n_aabb; cur_particle++)
                         {
-<<<<<<< HEAD
                         unsigned int i = cur_particle;
                         unsigned int typ_i = __scalar_as_int(h_postype.data[i].w);
                         Shape shape(quat<Scalar>(h_orientation.data[i]), m_params[typ_i]);
@@ -2529,13 +2176,8 @@
                             {
                             Scalar radius = std::max(0.5*shape.getCircumsphereDiameter(),
                                 0.5*this->m_patch->getAdditiveCutoff(typ_i));
-                            m_aabbs[i] = detail::AABB(sphere.sphericalToCartesian(quat<Scalar>(h_postype.data[i])), radius);
+                            m_aabbs[i] = hoomd::detail::AABB(sphere.sphericalToCartesian(quat<Scalar>(h_postype.data[i])), radius);
                             }
-=======
-                        Scalar radius = std::max(0.5*shape.getCircumsphereDiameter(),
-                            0.5*this->m_patch->getAdditiveCutoff(typ_i));
-                        m_aabbs[i] = hoomd::detail::AABB(vec3<Scalar>(h_postype.data[i]), radius);
->>>>>>> 38a359c0
                         }
 
 		   }else
