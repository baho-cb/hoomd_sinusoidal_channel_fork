// Copyright (c) 2009-2019 The Regents of the University of Michigan
// This file is part of the HOOMD-blue project, released under the BSD 3-Clause License.

// inclusion guard
#ifndef _INTEGRATOR_HPMC_MONO_H_
#define _INTEGRATOR_HPMC_MONO_H_

/*! \file IntegratorHPMCMono.h
    \brief Declaration of IntegratorHPMC
*/

#include <iostream>
#include <iomanip>
#include <sstream>

#include "hoomd/Integrator.h"
#include "HPMCPrecisionSetup.h"
#include "IntegratorHPMC.h"
#include "Moves.h"
#include "hoomd/AABBTree.h"
#include "GSDHPMCSchema.h"
#include "hoomd/Index1D.h"
#include "hoomd/RNGIdentifiers.h"
#include "hoomd/managed_allocator.h"
#include "hoomd/GSDShapeSpecWriter.h"
#include "ShapeSpheropolyhedron.h"

#ifdef ENABLE_TBB
#include <thread>
#include <tbb/blocked_range.h>
#include <tbb/enumerable_thread_specific.h>
#include <tbb/parallel_for.h>
#include <tbb/parallel_reduce.h>
#endif

#ifdef ENABLE_TBB
#include <thread>
#include <tbb/blocked_range.h>
#include <tbb/enumerable_thread_specific.h>
#include <tbb/parallel_for.h>
#include <tbb/parallel_reduce.h>
#endif

#ifdef ENABLE_MPI
#include "hoomd/Communicator.h"
#include "hoomd/HOOMDMPI.h"
#endif

#ifndef __HIPCC__
#include <pybind11/pybind11.h>
#endif

namespace hpmc
{

namespace detail
{

//! Helper class to manage shuffled update orders
/*! Stores an update order from 0 to N-1, inclusive, and can be resized. shuffle() shuffles the order of elements
    to a new random permutation. operator [i] gets the index of the item at order i in the current shuffled sequence.

    \ingroup hpmc_data_structs
*/
class UpdateOrder
    {
    public:
        //! Constructor
        /*! \param seed Random number seed
            \param N number of integers to shuffle
        */
        UpdateOrder(unsigned int seed, unsigned int N=0)
            : m_seed(seed)
            {
            resize(N);
            }

        //! Resize the order
        /*! \param N new size
            \post The order is 0, 1, 2, ... N-1
        */
    void resize(unsigned int N)
            {
            // initialize the update order
            m_update_order.resize(N);
            for (unsigned int i = 0; i < N; i++)
                m_update_order[i] = i;
            }

        //! Shuffle the order
        /*! \param timestep Current timestep of the simulation
            \note \a timestep is used to seed the RNG, thus assuming that the order is shuffled only once per
            timestep.
        */
        void shuffle(unsigned int timestep, unsigned int select = 0)
            {
            hoomd::RandomGenerator rng(hoomd::RNGIdentifier::HPMCMonoShuffle, m_seed, timestep, select);

            // reverse the order with 1/2 probability
            if (hoomd::UniformIntDistribution(1)(rng))
                {
                unsigned int N = m_update_order.size();
                for (unsigned int i = 0; i < N; i++)
                    m_update_order[i] = N - i - 1;
                }
            else
                {
                unsigned int N = m_update_order.size();
                for (unsigned int i = 0; i < N; i++)
                    m_update_order[i] = i;
                }
            }

        //! Access element of the shuffled order
        unsigned int operator[](unsigned int i)
            {
            return m_update_order[i];
            }
    private:
        unsigned int m_seed;                       //!< Random number seed
        std::vector<unsigned int> m_update_order; //!< Update order
    };

}; // end namespace detail

//! HPMC on systems of mono-disperse shapes
/*! Implement hard particle monte carlo for a single type of shape on the CPU.

    TODO: I need better documentation

    \ingroup hpmc_integrators
*/
template < class Shape >
class IntegratorHPMCMono : public IntegratorHPMC
    {
    public:
        //! Param type from the shape
        //! Each shape has a param_type member that contain
        //! shape-specific descriptors(radius, vertices, etc)
        typedef typename Shape::param_type param_type;

        //! Constructor
        IntegratorHPMCMono(std::shared_ptr<SystemDefinition> sysdef,
                      unsigned int seed);

        virtual ~IntegratorHPMCMono()
            {
            if (m_aabbs != NULL)
                free(m_aabbs);
            m_pdata->getBoxChangeSignal().template disconnect<IntegratorHPMCMono<Shape>, &IntegratorHPMCMono<Shape>::slotBoxChanged>(this);
            m_pdata->getParticleSortSignal().template disconnect<IntegratorHPMCMono<Shape>, &IntegratorHPMCMono<Shape>::slotSorted>(this);
            }

        virtual void resetStats();

        //! Take one timestep forward
        virtual void update(unsigned int timestep);

        /*
         * Depletant related options
         */

        //! Set the depletant density in the free volume
        void setDepletantFugacityPy(std::string type_name, Scalar fugacity)
            {
            unsigned int id = this->m_pdata->getTypeByName(type_name);
            m_fugacity[id] = fugacity;
            }

        //! Returns the depletant fugacity
        Scalar getDepletantFugacityPy(std::string type_name)
            {
            unsigned int id = this->m_pdata->getTypeByName(type_name);
            return m_fugacity[id];
            }

        //! Returns the depletant fugacity
        Scalar getDepletantFugacity(unsigned int id)
            {
            return m_fugacity[id];
            }

        //! Set quermass integration mode
        void setQuermassMode(bool enable_quermass)
            {
            if (enable_quermass && !Shape::supportsSweepRadius())
                throw std::runtime_error("Quermass integration not supported for this shape");

            m_quermass = enable_quermass;
            }

        //! Get the quermass integration state
        bool getQuermassMode()
            {
            return m_quermass;
            }

        //! Set up the additional sweep radius around every shape
        void setSweepRadius(Scalar sweep_radius)
            {
            // check if supported
            if (sweep_radius != 0.0 && !Shape::supportsSweepRadius())
                throw std::runtime_error("This shape doesn't support setting a sweep radius to extend the surface out.\n");

            m_sweep_radius = sweep_radius;
            }

        //! Get the sweep radius
        Scalar getSweepRadius()
             {
             return m_sweep_radius;
             }

        //! Get the current counter values
        std::vector<hpmc_implicit_counters_t> getImplicitCounters(unsigned int mode=0);

        //! Method to scale the box
        virtual bool attemptBoxResize(unsigned int timestep, const BoxDim& new_box);

        /*
         * Common HPMC API
         */

        //! Get the maximum particle diameter
        virtual Scalar getMaxCoreDiameter();

        //! Get the minimum particle diameter
        virtual OverlapReal getMinCoreDiameter();

        //! Set the pair parameters for a single type
        virtual void setParam(unsigned int typ, const param_type& param);

        //! Set shape parameters from python
        void setShape(std::string typ, pybind11::dict v);

        //! Get shape parameter from python
        pybind11::dict getShape(std::string typ);

        //! Set elements of the interaction matrix
        virtual void setInteractionMatrix(std::pair<std::string, std::string> types,
                                          bool check_overlaps);

        //! Get elements of the interaction matrix
        virtual bool getInteractionMatrixPy(std::pair<std::string, std::string> types);

        //! Set the external field for the integrator
        void setExternalField(std::shared_ptr< ExternalFieldMono<Shape> > external)
            {
            m_external = external;
            this->m_external_base = (ExternalField*)external.get();
            }

        //! Get a list of logged quantities
        virtual std::vector< std::string > getProvidedLogQuantities();

        //! Get the value of a logged quantity
        virtual Scalar getLogValue(const std::string& quantity, unsigned int timestep);

        //! Get the particle parameters
        virtual std::vector<param_type, managed_allocator<param_type> >& getParams()
            {
            return m_params;
            }

        //! Get the interaction matrix
        virtual const GlobalArray<unsigned int>& getInteractionMatrix()
            {
            return m_overlaps;
            }

        //! Get the indexer for the interaction matrix
        virtual const Index2D& getOverlapIndexer()
            {
            return m_overlap_idx;
            }

        //! Count overlaps with the option to exit early at the first detected overlap
        virtual unsigned int countOverlaps(bool early_exit);

        //! Return a vector that is an unwrapped overlap map
        virtual std::vector<std::pair<unsigned int, unsigned int> > mapOverlaps();
<<<<<<< HEAD

        //! Return a vector that is an unwrapped energy map
        virtual std::vector<float> mapEnergies();

=======

        //! Return a vector that is an unwrapped energy map
        virtual std::vector<float> mapEnergies();

>>>>>>> d5d513db
        //! Return a python list that is an unwrapped energy map
        virtual pybind11::list PyMapEnergies();

        //! Test overlap for a given pair of particle coordinates
        /*! \param type_i Type of first particle
            \param type_j Type of second particle
            \param rij Separation vector rj-ri
            \param qi Orientation quaternion of first particle
            \param qj Orientation quaternion of second particle
            \param use_images if true, take into account periodic boundary conditions
            \param exclude_self if true, exclude the self-image

            \returns true if particles overlap
         */
        virtual bool py_test_overlap(unsigned int type_i, unsigned int type_j,
            pybind11::list rij, pybind11::list qi, pybind11::list qj,
            bool use_images, bool exclude_self);

        //! Return the requested ghost layer width
        virtual Scalar getGhostLayerWidth(unsigned int)
            {
            Scalar ghost_width = m_nominal_width + m_extra_ghost_width;
            m_exec_conf->msg->notice(9) << "IntegratorHPMCMono: ghost layer width of " << ghost_width << std::endl;
            return ghost_width;
            }

        #ifdef ENABLE_MPI
        //! Return the requested communication flags for ghost particles
        virtual CommFlags getCommFlags(unsigned int)
            {
            CommFlags flags(0);
            flags[comm_flag::position] = 1;
            flags[comm_flag::tag] = 1;

            std::ostringstream o;
            o << "IntegratorHPMCMono: Requesting communication flags for pos tag orientation";

            // many things depend internally on the orientation field (for ghosts) being initialized, therefore always request it
            flags[comm_flag::orientation] = 1;

            if (m_patch && (!m_patch_log))
                {
                flags[comm_flag::diameter] = 1;
                flags[comm_flag::charge] = 1;
                o << "diameter charge";
                }

            m_exec_conf->msg->notice(9) << o.str() << std::endl;
            return flags;
            }
        #endif

        //! Prepare for the run
        virtual void prepRun(unsigned int timestep)
            {
            // base class method
            IntegratorHPMC::prepRun(timestep);

                {
                // for p in params, if Shape dummy(q_dummy, params).hasOrientation() then m_hasOrientation=true
                m_hasOrientation = false;
                quat<Scalar> q(make_scalar4(1,0,0,0));
                for (unsigned int i=0; i < m_pdata->getNTypes(); i++)
                    {
                    Shape dummy(q, m_params[i]);
                    if (dummy.hasOrientation())
                        m_hasOrientation = true;
                    }
                }
            updateCellWidth(); // make sure the cell width is up-to-date and forces a rebuild of the AABB tree and image list

            communicate(true);
            }

        //! Communicate particles
        virtual void communicate(bool migrate)
            {
            // migrate and exchange particles
            #ifdef ENABLE_MPI
            if (m_comm)
                {
                // this is kludgy but necessary since we are calling the communications methods directly
                m_comm->setFlags(getCommFlags(0));

                if (migrate)
                    m_comm->migrateParticles();
                else
                    m_pdata->removeAllGhostParticles();

                m_comm->exchangeGhosts();

                m_aabb_tree_invalid = true;
                }
            #endif
            }

        //! Return true if anisotropic particles are present
        virtual bool hasOrientation() { return m_hasOrientation; }

        //! Compute the energy due to patch interactions
        /*! \param timestep the current time step
         * \returns the total patch energy
         */
        virtual float computePatchEnergy(unsigned int timestep);

        //! Build the AABB tree (if needed)
        const detail::AABBTree& buildAABBTree();

        //! Make list of image indices for boxes to check in small-box mode
        const std::vector<vec3<Scalar> >& updateImageList();

        //! Return list of integer shift vectors for periodic images
        const std::vector<int3>& getImageHKL()
            {
            updateImageList();
            return m_image_hkl;
            }

        //! Method to be called when number of types changes
        virtual void slotNumTypesChange();

        void invalidateAABBTree(){ m_aabb_tree_invalid = true; }

        //! Method that is called whenever the GSD file is written if connected to a GSD file.
        int slotWriteGSDState(gsd_handle&, std::string name) const;

        //! Method that is called whenever the GSD file is written if connected to a GSD file.
        int slotWriteGSDShapeSpec(gsd_handle&) const;

        //! Method that is called to connect to the gsd write state signal
        void connectGSDStateSignal(std::shared_ptr<GSDDumpWriter> writer, std::string name);

        //! Method that is called to connect to the gsd write shape signal
        void connectGSDShapeSpec(std::shared_ptr<GSDDumpWriter> writer);

        //! Method that is called to connect to the gsd write state signal
        bool restoreStateGSD(std::shared_ptr<GSDReader> reader, std::string name);

        std::vector<std::string> getTypeShapeMapping(const std::vector<param_type, managed_allocator<param_type> > &params) const
            {
            quat<Scalar> q(make_scalar4(1,0,0,0));
            std::vector<std::string> type_shape_mapping(params.size());
            for (unsigned int i = 0; i < type_shape_mapping.size(); i++)
                {
                Shape shape(q, params[i]);
                type_shape_mapping[i] = getShapeSpec(shape);
                }
            return type_shape_mapping;
            }

        pybind11::list getTypeShapesPy()
            {
            std::vector<std::string> type_shape_mapping = this->getTypeShapeMapping(this->m_params);
            pybind11::list type_shapes;
            for (unsigned int i = 0; i < type_shape_mapping.size(); i++)
                type_shapes.append(type_shape_mapping[i]);
            return type_shapes;
            }

    protected:
        std::vector<param_type, managed_allocator<param_type> > m_params;   //!< Parameters for each particle type on GPU
        GlobalArray<unsigned int> m_overlaps;          //!< Interaction matrix (0/1) for overlap checks
        detail::UpdateOrder m_update_order;         //!< Update order
        bool m_image_list_is_initialized;                    //!< true if image list has been used
        bool m_image_list_valid;                             //!< image list is invalid if the box dimensions or particle parameters have changed.
        std::vector<vec3<Scalar> > m_image_list;             //!< List of potentially interacting simulation box images
        std::vector<int3> m_image_hkl;               //!< List of potentially interacting simulation box images (integer shifts)
        unsigned int m_image_list_rebuilds;                  //!< Number of times the image list has been rebuilt
        bool m_image_list_warning_issued;                    //!< True if the image list warning has been issued
        bool m_hkl_max_warning_issued;                       //!< True if the image list size warning has been issued
        bool m_hasOrientation;                               //!< true if there are any orientable particles in the system

        std::shared_ptr< ExternalFieldMono<Shape> > m_external;//!< External Field
        detail::AABBTree m_aabb_tree;               //!< Bounding volume hierarchy for overlap checks
        detail::AABB* m_aabbs;                      //!< list of AABBs, one per particle
        unsigned int m_aabbs_capacity;              //!< Capacity of m_aabbs list
        bool m_aabb_tree_invalid;                   //!< Flag if the aabb tree has been invalidated

        Scalar m_extra_image_width;                 //! Extra width to extend the image list

        Index2D m_overlap_idx;                      //!!< Indexer for interaction matrix

        /* Depletants related data members */

        std::vector<Scalar> m_fugacity;                          //!< Average depletant number density in free volume, per type

        GlobalArray<hpmc_implicit_counters_t> m_implicit_count;               //!< Counter of depletant insertions
        std::vector<hpmc_implicit_counters_t> m_implicit_count_run_start;     //!< Counter of depletant insertions at run start
        std::vector<hpmc_implicit_counters_t> m_implicit_count_step_start;    //!< Counter of depletant insertions at step start

        bool m_quermass;                                         //!< True if quermass integration mode is enabled
        Scalar m_sweep_radius;                                   //!< Radius of sphere to sweep shapes by

        //! Test whether to reject the current particle move based on depletants
        #ifndef ENABLE_TBB
        inline bool checkDepletantOverlap(unsigned int i, vec3<Scalar> pos_i, Shape shape_i, unsigned int typ_i,
            Scalar4 *h_postype, Scalar4 *h_orientation, unsigned int *h_overlaps,
            hpmc_counters_t& counters, hpmc_implicit_counters_t *implicit_counters,
            hoomd::RandomGenerator& rng_depletants);
        #else
        inline bool checkDepletantOverlap(unsigned int i, vec3<Scalar> pos_i, Shape shape_i, unsigned int typ_i,
            Scalar4 *h_postype, Scalar4 *h_orientation, unsigned int *h_overlaps,
            hpmc_counters_t& counters, hpmc_implicit_counters_t *implicit_counters,
            tbb::enumerable_thread_specific< hoomd::RandomGenerator >& rng_depletants_parallel);
        #endif

        //! Set the nominal width appropriate for looped moves
        virtual void updateCellWidth();

        //! Grow the m_aabbs list
        virtual void growAABBList(unsigned int N);

        //! Limit the maximum move distances
        virtual void limitMoveDistances();

        //! callback so that the box change signal can invalidate the image list
        virtual void slotBoxChanged()
            {
            m_image_list_valid = false;
            // changing the box does not necessarily invalidate the AABB tree - however, practically
            // anything that changes the box (i.e. NPT, box_resize) is also moving the particles,
            // so use it as a sign to rebuild the AABB tree
            m_aabb_tree_invalid = true;
            }

        //! callback so that the particle sort signal can invalidate the AABB tree
        virtual void slotSorted()
            {
            m_aabb_tree_invalid = true;
            }
    };

template <class Shape>
IntegratorHPMCMono<Shape>::IntegratorHPMCMono(std::shared_ptr<SystemDefinition> sysdef,
                                                   unsigned int seed)
            : IntegratorHPMC(sysdef, seed),
              m_update_order(seed+m_exec_conf->getRank(), m_pdata->getN()),
              m_image_list_is_initialized(false),
              m_image_list_valid(false),
              m_hasOrientation(true),
              m_extra_image_width(0.0),
              m_quermass(false),
              m_sweep_radius(0.0)
    {
    // allocate the parameter storage, setting the managed flag
    m_params = std::vector<param_type, managed_allocator<param_type> >(m_pdata->getNTypes(),
                                                                       param_type(),
                                                                       managed_allocator<param_type>(m_exec_conf->isCUDAEnabled()));

    m_overlap_idx = Index2D(m_pdata->getNTypes());
    GlobalArray<unsigned int> overlaps(m_overlap_idx.getNumElements(), m_exec_conf);
    m_overlaps.swap(overlaps);
    TAG_ALLOCATION(m_overlaps);
    ArrayHandle<unsigned int> h_overlaps(m_overlaps, access_location::host, access_mode::readwrite);
    for(unsigned int i = 0; i < m_overlap_idx.getNumElements(); i++)
        {
        h_overlaps.data[i] = 1; // Assume we want to check overlaps.
        }

    // Connect to the BoxChange signal
    m_pdata->getBoxChangeSignal().template connect<IntegratorHPMCMono<Shape>, &IntegratorHPMCMono<Shape>::slotBoxChanged>(this);
    m_pdata->getParticleSortSignal().template connect<IntegratorHPMCMono<Shape>, &IntegratorHPMCMono<Shape>::slotSorted>(this);

    m_image_list_rebuilds = 0;
    m_image_list_warning_issued = false;
    m_hkl_max_warning_issued = false;

    m_aabbs = NULL;
    m_aabbs_capacity = 0;
    m_aabb_tree_invalid = true;

    GlobalArray<hpmc_implicit_counters_t> implicit_count(this->m_pdata->getNTypes(),this->m_exec_conf);
    m_implicit_count.swap(implicit_count);
    TAG_ALLOCATION(m_implicit_count);

        {
        ArrayHandle<hpmc_implicit_counters_t> h_implicit_count(m_implicit_count, access_location::host, access_mode::readwrite);
        for (unsigned int i = 0; i < this->m_pdata->getNTypes(); ++i)
            h_implicit_count.data[i] = hpmc_implicit_counters_t();
        }

    m_implicit_count_run_start.resize(this->m_pdata->getNTypes());
    m_implicit_count_step_start.resize(this->m_pdata->getNTypes());

    m_fugacity.resize(this->m_pdata->getNTypes(),0.0);
    }

/*! \param mode 0 -> Absolute count, 1 -> relative to the start of the run, 2 -> relative to the last executed step
    \return The current state of the acceptance counters

    IntegratorHPMCMonoImplicit maintains a count of the number of accepted and rejected moves since instantiation. getCounters()
    provides the current value. The parameter *mode* controls whether the returned counts are absolute, relative
    to the start of the run, or relative to the start of the last executed step.
*/
template<class Shape>
std::vector<hpmc_implicit_counters_t> IntegratorHPMCMono<Shape>::getImplicitCounters(unsigned int mode)
    {
    ArrayHandle<hpmc_implicit_counters_t> h_counters(m_implicit_count, access_location::host, access_mode::read);
    std::vector<hpmc_implicit_counters_t> result(this->m_pdata->getNTypes());

    std::copy(h_counters.data, h_counters.data + this->m_pdata->getNTypes(), result.begin());

    if (mode == 1)
        {
        for (unsigned int i = 0; i < this->m_pdata->getNTypes(); ++i)
            result[i] = result[i] - m_implicit_count_run_start[i];
        }
    else if (mode == 2)
        {
        for (unsigned int i = 0; i < this->m_pdata->getNTypes(); ++i)
            result[i] = result[i] - m_implicit_count_step_start[i];
        }

    #ifdef ENABLE_MPI
    if (this->m_comm)
        {
        // MPI Reduction to total result values on all ranks
        for (unsigned int i = 0; i < this->m_pdata->getNTypes(); ++i)
            MPI_Allreduce(MPI_IN_PLACE, &result[i].insert_count, 1, MPI_LONG_LONG_INT, MPI_SUM, this->m_exec_conf->getMPICommunicator());
        }
    #endif

    return result;
    }

template<class Shape>
std::vector< std::string > IntegratorHPMCMono<Shape>::getProvidedLogQuantities()
    {
    // start with the integrator provided quantities
    std::vector< std::string > result = IntegratorHPMC::getProvidedLogQuantities();
    // then add ours
    if(m_patch)
        {
        result.push_back("hpmc_patch_energy");
        result.push_back("hpmc_patch_rcut");
        }

    for (unsigned int typ=0; typ<this->m_pdata->getNTypes();typ++)
      {
      std::ostringstream tmp_str0;
      tmp_str0<<"hpmc_fugacity_"<< this->m_pdata->getNameByType(typ);
      result.push_back(tmp_str0.str());
      }

    result.push_back("hpmc_insert_count");

    return result;
    }

template<class Shape>
Scalar IntegratorHPMCMono<Shape>::getLogValue(const std::string& quantity, unsigned int timestep)
    {
    if (quantity == "hpmc_patch_energy")
        {
        if (m_patch)
            {
            return computePatchEnergy(timestep);
            }
        else
            {
            this->m_exec_conf->msg->error() << "No patch enabled:" << quantity << " not registered." << std::endl;
            throw std::runtime_error("Error getting log value");
            }
        }
    else if (quantity == "hpmc_patch_rcut")
        {
        if (m_patch)
            {
            return (Scalar)m_patch->getRCut();
            }
        else
            {
            this->m_exec_conf->msg->error() << "No patch enabled:" << quantity << " not registered." << std::endl;
            throw std::runtime_error("Error getting log value");
            }
        }

    //loop over per particle fugacities
    for (unsigned int typ=0; typ<this->m_pdata->getNTypes();typ++)
<<<<<<< HEAD
        {
        std::ostringstream tmp_str0;
        tmp_str0<<"hpmc_fugacity_"<<this->m_pdata->getNameByType(typ);
        if (quantity==tmp_str0.str())
            return m_fugacity[typ];
        }

    hpmc_counters_t counters = IntegratorHPMC::getCounters(2);
    const std::vector<hpmc_implicit_counters_t>& implicit_counters = getImplicitCounters(2);

    if (quantity == "hpmc_insert_count")
        {
        // reduce over all types
        unsigned long long int total_insert_count = 0;
        for (unsigned int i = 0; i < this->m_pdata->getNTypes(); ++i)
            total_insert_count += implicit_counters[i].insert_count;

        // return number of depletant insertions per colloid
        if (counters.getNMoves() > 0)
            return (Scalar)total_insert_count/(Scalar)counters.getNMoves();
        else
            return Scalar(0.0);
        }

    //nothing found -> pass on to base class
    return IntegratorHPMC::getLogValue(quantity, timestep);
    }

template <class Shape>
void IntegratorHPMCMono<Shape>::printStats()
    {
    IntegratorHPMC::printStats();

    const std::vector<hpmc_implicit_counters_t>& result = getImplicitCounters(1);
    hpmc_counters_t counters = getCounters(1);

    // reduce over all types
    unsigned long long int total_insert_count = 0;
    for (unsigned int i = 0; i < this->m_pdata->getNTypes(); ++i)
        total_insert_count += result[i].insert_count;

    bool has_depletants = false;
    for (unsigned int i = 0; i < this->m_pdata->getNTypes(); ++i)
        {
        if (m_fugacity[i] != 0.0)
            {
            has_depletants = true;
            break;
            }
        }

    if (!has_depletants)
        return;

    this->m_exec_conf->msg->notice(2) << "-- Implicit depletants stats:" << "\n";
    this->m_exec_conf->msg->notice(2) << "Depletant insertions per trial move:      "
        << double(total_insert_count)/double(counters.getNMoves()) << "\n";

    // supply additional statistics
    for (unsigned int i = 0; i < this->m_pdata->getNTypes(); ++i)
        {
        if (m_fugacity[i] != 0.0)
            {
            this->m_exec_conf->msg->notice(3) << "Type '" << this->m_pdata->getNameByType(i) << "': "
                << double(result[i].insert_count)/double(counters.getNMoves()) << std::endl;
            }
        }

    /*unsigned int max_height = 0;
    unsigned int total_height = 0;
=======
        {
        std::ostringstream tmp_str0;
        tmp_str0<<"hpmc_fugacity_"<<this->m_pdata->getNameByType(typ);
        if (quantity==tmp_str0.str())
            return m_fugacity[typ];
        }

    hpmc_counters_t counters = IntegratorHPMC::getCounters(2);
    const std::vector<hpmc_implicit_counters_t>& implicit_counters = getImplicitCounters(2);
>>>>>>> d5d513db

    if (quantity == "hpmc_insert_count")
        {
        // reduce over all types
        unsigned long long int total_insert_count = 0;
        for (unsigned int i = 0; i < this->m_pdata->getNTypes(); ++i)
            total_insert_count += implicit_counters[i].insert_count;

        // return number of depletant insertions per colloid
        if (counters.getNMoves() > 0)
            return (Scalar)total_insert_count/(Scalar)counters.getNMoves();
        else
            return Scalar(0.0);
        }

    //nothing found -> pass on to base class
    return IntegratorHPMC::getLogValue(quantity, timestep);
    }

template <class Shape>
void IntegratorHPMCMono<Shape>::resetStats()
    {
    IntegratorHPMC::resetStats();

    ArrayHandle<hpmc_implicit_counters_t> h_counters(m_implicit_count, access_location::host, access_mode::read);
    for (unsigned int i = 0; i < this->m_pdata->getNTypes(); ++i)
        m_implicit_count_run_start[i] = h_counters.data[i];
    }

template <class Shape>
void IntegratorHPMCMono<Shape>::slotNumTypesChange()
    {
    // re-allocate the parameter storage, setting the managed flag on new members
    m_params.resize(m_pdata->getNTypes(), param_type());

    // skip the reallocation if the number of types does not change
    // this keeps old potential coefficients when restoring a snapshot
    // it will result in invalid coefficients if the snapshot has a different type id -> name mapping
    if (m_pdata->getNTypes() == m_overlap_idx.getW())
        return;

    // re-allocate overlap interaction matrix
    Index2D old_overlap_idx = m_overlap_idx;
    m_overlap_idx = Index2D(m_pdata->getNTypes());

    GlobalArray<unsigned int> overlaps(m_overlap_idx.getNumElements(), m_exec_conf);

        {
        ArrayHandle<unsigned int> h_old_overlaps(m_overlaps, access_location::host, access_mode::read);
        ArrayHandle<unsigned int> h_overlaps(overlaps, access_location::host, access_mode::overwrite);

        for(unsigned int i = 0; i < m_overlap_idx.getNumElements(); i++)
            {
            h_overlaps.data[i] = 1; // Assume we want to check overlaps.
            }

        // copy over old overlap check flags (this assumes the number of types is greater or equal to the old number of types)
        for (unsigned int i = 0; i < old_overlap_idx.getW(); ++i)
            {
            for (unsigned int j = 0; j < old_overlap_idx.getH(); ++j)
                {
                h_overlaps.data[m_overlap_idx(i,j)] = h_old_overlaps.data[old_overlap_idx(i,j)];
                }
            }
        }

    m_overlaps.swap(overlaps);

    // depletant related counters
    unsigned int old_ntypes = m_implicit_count.getNumElements();
    m_implicit_count.resize(this->m_pdata->getNTypes());

        {
        ArrayHandle<hpmc_implicit_counters_t> h_implicit_count(m_implicit_count, access_location::host, access_mode::readwrite);
        for (unsigned int i = old_ntypes; i < this->m_pdata->getNTypes(); ++i)
            h_implicit_count.data[i] = hpmc_implicit_counters_t();
        }
    m_implicit_count_run_start.resize(this->m_pdata->getNTypes());
    m_implicit_count_step_start.resize(this->m_pdata->getNTypes());

    // depletant fugacities
    m_fugacity.resize(this->m_pdata->getNTypes(),0.0);

    // call parent class method
    IntegratorHPMC::slotNumTypesChange();
    }

template <class Shape>
void IntegratorHPMCMono<Shape>::update(unsigned int timestep)
    {
    m_exec_conf->msg->notice(10) << "HPMCMono update: " << timestep << std::endl;
    IntegratorHPMC::update(timestep);

    // get needed vars
    ArrayHandle<hpmc_counters_t> h_counters(m_count_total, access_location::host, access_mode::readwrite);
    hpmc_counters_t& counters = h_counters.data[0];

    ArrayHandle<hpmc_implicit_counters_t> h_implicit_counters(m_implicit_count, access_location::host, access_mode::readwrite);
    std::copy(h_implicit_counters.data, h_implicit_counters.data + this->m_pdata->getNTypes(), m_implicit_count_step_start.begin());

    const BoxDim& box = m_pdata->getBox();
    unsigned int ndim = this->m_sysdef->getNDimensions();

    #ifdef ENABLE_MPI
    // compute the width of the active region
    Scalar3 npd = box.getNearestPlaneDistance();
    Scalar3 ghost_fraction = m_nominal_width / npd;
    #endif

    // Shuffle the order of particles for this step
    m_update_order.resize(m_pdata->getN());
    m_update_order.shuffle(timestep);

    // update the AABB Tree
    buildAABBTree();
    // limit m_d entries so that particles cannot possibly wander more than one box image in one time step
    limitMoveDistances();
    // update the image list
    updateImageList();

    bool has_depletants = false;
    for (unsigned int i = 0; i < this->m_pdata->getNTypes(); ++i)
        {
        if (m_fugacity[i] != 0.0)
            {
            has_depletants = true;
            break;
            }
        }

    // Combine the three seeds to generate RNG for poisson distribution
    #ifndef ENABLE_TBB
    hoomd::RandomGenerator rng_depletants(this->m_seed,
        timestep,
        this->m_exec_conf->getRank(),
        hoomd::RNGIdentifier::HPMCDepletants);
    #else
    // create one RNG per thread
    tbb::enumerable_thread_specific< hoomd::RandomGenerator > rng_depletants_parallel([=]
        {
        std::vector<unsigned int> seed_seq(5);
        std::hash<std::thread::id> hash;
        return hoomd::RandomGenerator(this->m_seed,
            timestep,
            this->m_exec_conf->getRank(),
            hash(std::this_thread::get_id()),
            hoomd::RNGIdentifier::HPMCDepletants);
        });
    #endif

    if (this->m_prof) this->m_prof->push(this->m_exec_conf, "HPMC update");

    if( m_external ) // I think we need this here otherwise I don't think it will get called.
        {
        m_external->compute(timestep);
        }

    // access interaction matrix
    ArrayHandle<unsigned int> h_overlaps(m_overlaps, access_location::host, access_mode::read);

    // loop over local particles nselect times
    for (unsigned int i_nselect = 0; i_nselect < m_nselect; i_nselect++)
        {
        // access particle data and system box
        ArrayHandle<Scalar4> h_postype(m_pdata->getPositions(), access_location::host, access_mode::readwrite);
        ArrayHandle<Scalar4> h_orientation(m_pdata->getOrientationArray(), access_location::host, access_mode::readwrite);
        ArrayHandle<Scalar> h_diameter(m_pdata->getDiameters(), access_location::host, access_mode::read);
        ArrayHandle<Scalar> h_charge(m_pdata->getCharges(), access_location::host, access_mode::read);

        //access move sizes
        ArrayHandle<Scalar> h_d(m_d, access_location::host, access_mode::read);
        ArrayHandle<Scalar> h_a(m_a, access_location::host, access_mode::read);

        // loop through N particles in a shuffled order
        for (unsigned int cur_particle = 0; cur_particle < m_pdata->getN(); cur_particle++)
            {
            unsigned int i = m_update_order[cur_particle];

            // read in the current position and orientation
            Scalar4 postype_i = h_postype.data[i];
            Scalar4 orientation_i = h_orientation.data[i];
            vec3<Scalar> pos_i = vec3<Scalar>(postype_i);

            #ifdef ENABLE_MPI
            if (m_comm)
                {
                // only move particle if active
                if (!isActive(make_scalar3(postype_i.x, postype_i.y, postype_i.z), box, ghost_fraction))
                    continue;
                }
            #endif

            // make a trial move for i
            hoomd::RandomGenerator rng_i(hoomd::RNGIdentifier::HPMCMonoTrialMove, m_seed, i, m_exec_conf->getRank()*m_nselect + i_nselect, timestep);
            int typ_i = __scalar_as_int(postype_i.w);
            Shape shape_i(quat<Scalar>(orientation_i), m_params[typ_i]);
            unsigned int move_type_select = hoomd::UniformIntDistribution(0xffff)(rng_i);
            bool move_type_translate = !shape_i.hasOrientation() || (move_type_select < m_translation_move_probability);

            Shape shape_old(quat<Scalar>(orientation_i), m_params[typ_i]);
            vec3<Scalar> pos_old = pos_i;

            if (move_type_translate)
                {
                // skip if no overlap check is required
                if (h_d.data[typ_i] == 0.0)
                    {
                    if (!shape_i.ignoreStatistics())
                        counters.translate_accept_count++;
                    continue;
                    }

                move_translate(pos_i, rng_i, h_d.data[typ_i], ndim);

                #ifdef ENABLE_MPI
                if (m_comm)
                    {
                    // check if particle has moved into the ghost layer, and skip if it is
                    if (!isActive(vec_to_scalar3(pos_i), box, ghost_fraction))
                        continue;
                    }
                #endif
                }
            else
                {
                if (h_a.data[typ_i] == 0.0)
                    {
                    if (!shape_i.ignoreStatistics())
                        counters.rotate_accept_count++;
                    continue;
                    }

                if (ndim == 2)
                    move_rotate<2>(shape_i.orientation, rng_i, h_a.data[typ_i]);
                else
                    move_rotate<3>(shape_i.orientation, rng_i, h_a.data[typ_i]);
                }


            bool overlap=false;
            OverlapReal r_cut_patch = 0;

            if (m_patch && !m_patch_log)
                {
                r_cut_patch = m_patch->getRCut() + 0.5*m_patch->getAdditiveCutoff(typ_i);
                }

            // subtract minimum AABB extent from search radius
            OverlapReal R_query = std::max(shape_i.getCircumsphereDiameter()/OverlapReal(2.0),
                r_cut_patch-getMinCoreDiameter()/(OverlapReal)2.0);
            detail::AABB aabb_i_local = detail::AABB(vec3<Scalar>(0,0,0),R_query);

            // patch + field interaction deltaU
            double patch_field_energy_diff = 0;

            // check for overlaps with neighboring particle's positions (also calculate the new energy)
            // All image boxes (including the primary)
            const unsigned int n_images = m_image_list.size();
            for (unsigned int cur_image = 0; cur_image < n_images; cur_image++)
                {
                vec3<Scalar> pos_i_image = pos_i + m_image_list[cur_image];
                detail::AABB aabb = aabb_i_local;
                aabb.translate(pos_i_image);

                // stackless search
                for (unsigned int cur_node_idx = 0; cur_node_idx < m_aabb_tree.getNumNodes(); cur_node_idx++)
                    {
                    if (detail::overlap(m_aabb_tree.getNodeAABB(cur_node_idx), aabb))
                        {
                        if (m_aabb_tree.isNodeLeaf(cur_node_idx))
                            {
                            for (unsigned int cur_p = 0; cur_p < m_aabb_tree.getNodeNumParticles(cur_node_idx); cur_p++)
                                {
                                // read in its position and orientation
                                unsigned int j = m_aabb_tree.getNodeParticle(cur_node_idx, cur_p);

                                Scalar4 postype_j;
                                Scalar4 orientation_j;

                                // handle j==i situations
                                if ( j != i )
                                    {
                                    // load the position and orientation of the j particle
                                    postype_j = h_postype.data[j];
                                    orientation_j = h_orientation.data[j];
                                    }
                                else
                                    {
                                    if (cur_image == 0)
                                        {
                                        // in the first image, skip i == j
                                        continue;
                                        }
                                    else
                                        {
                                        // If this is particle i and we are in an outside image, use the translated position and orientation
                                        postype_j = make_scalar4(pos_i.x, pos_i.y, pos_i.z, postype_i.w);
                                        orientation_j = quat_to_scalar4(shape_i.orientation);
                                        }
                                    }

                                // put particles in coordinate system of particle i
                                vec3<Scalar> r_ij = vec3<Scalar>(postype_j) - pos_i_image;

                                unsigned int typ_j = __scalar_as_int(postype_j.w);
                                Shape shape_j(quat<Scalar>(orientation_j), m_params[typ_j]);

                                Scalar rcut = 0.0;
                                if (m_patch)
                                    rcut = r_cut_patch + 0.5 * m_patch->getAdditiveCutoff(typ_j);

                                counters.overlap_checks++;
                                if (h_overlaps.data[m_overlap_idx(typ_i, typ_j)]
                                    && check_circumsphere_overlap(r_ij, shape_i, shape_j)
                                    && test_overlap(r_ij, shape_i, shape_j, counters.overlap_err_count))
                                    {
                                    overlap = true;
                                    break;
                                    }
                                else if (m_patch && !m_patch_log && dot(r_ij,r_ij) <= rcut*rcut) // If there is no overlap and m_patch is not NULL, calculate energy
                                    {
                                    // deltaU = U_old - U_new: subtract energy of new configuration
                                    patch_field_energy_diff -= m_patch->energy(r_ij, typ_i,
                                                               quat<float>(shape_i.orientation),
                                                               h_diameter.data[i],
                                                               h_charge.data[i],
                                                               typ_j,
                                                               quat<float>(orientation_j),
                                                               h_diameter.data[j],
                                                               h_charge.data[j]
                                                               );
                                    }
                                }
                            }
                        }
                    else
                        {
                        // skip ahead
                        cur_node_idx += m_aabb_tree.getNodeSkip(cur_node_idx);
                        }

                    if (overlap)
                        break;
                    }  // end loop over AABB nodes

                if (overlap)
                    break;
                } // end loop over images

            // calculate old patch energy only if m_patch not NULL and no overlaps
            if (m_patch && !m_patch_log && !overlap)
                {
                for (unsigned int cur_image = 0; cur_image < n_images; cur_image++)
                    {
                    vec3<Scalar> pos_i_image = pos_old + m_image_list[cur_image];
                    detail::AABB aabb = aabb_i_local;
                    aabb.translate(pos_i_image);

                    // stackless search
                    for (unsigned int cur_node_idx = 0; cur_node_idx < m_aabb_tree.getNumNodes(); cur_node_idx++)
                        {
                        if (detail::overlap(m_aabb_tree.getNodeAABB(cur_node_idx), aabb))
                            {
                            if (m_aabb_tree.isNodeLeaf(cur_node_idx))
                                {
                                for (unsigned int cur_p = 0; cur_p < m_aabb_tree.getNodeNumParticles(cur_node_idx); cur_p++)
                                    {
                                    // read in its position and orientation
                                    unsigned int j = m_aabb_tree.getNodeParticle(cur_node_idx, cur_p);

                                    Scalar4 postype_j;
                                    Scalar4 orientation_j;

                                    // handle j==i situations
                                    if ( j != i )
                                        {
                                        // load the position and orientation of the j particle
                                        postype_j = h_postype.data[j];
                                        orientation_j = h_orientation.data[j];
                                        }
                                    else
                                        {
                                        if (cur_image == 0)
                                            {
                                            // in the first image, skip i == j
                                            continue;
                                            }
                                        else
                                            {
                                            // If this is particle i and we are in an outside image, use the translated position and orientation
                                            postype_j = make_scalar4(pos_old.x, pos_old.y, pos_old.z, postype_i.w);
                                            orientation_j = quat_to_scalar4(shape_old.orientation);
                                            }
                                        }

                                    // put particles in coordinate system of particle i
                                    vec3<Scalar> r_ij = vec3<Scalar>(postype_j) - pos_i_image;
                                    unsigned int typ_j = __scalar_as_int(postype_j.w);
                                    Shape shape_j(quat<Scalar>(orientation_j), m_params[typ_j]);

                                    Scalar rcut = r_cut_patch + 0.5 * m_patch->getAdditiveCutoff(typ_j);

                                    // deltaU = U_old - U_new: add energy of old configuration
                                    if (dot(r_ij,r_ij) <= rcut*rcut)
                                        patch_field_energy_diff += m_patch->energy(r_ij,
                                                                   typ_i,
                                                                   quat<float>(orientation_i),
                                                                   h_diameter.data[i],
                                                                   h_charge.data[i],
                                                                   typ_j,
                                                                   quat<float>(orientation_j),
                                                                   h_diameter.data[j],
                                                                   h_charge.data[j]);
                                    }
                                }
                            }
                        else
                            {
                            // skip ahead
                            cur_node_idx += m_aabb_tree.getNodeSkip(cur_node_idx);
                            }
                        }  // end loop over AABB nodes
                    } // end loop over images
                } // end if (m_patch)

            // Add external energetic contribution
            if (m_external)
                {
                patch_field_energy_diff -= m_external->energydiff(i, pos_old, shape_old, pos_i, shape_i);
                }

            bool accept = !overlap && hoomd::detail::generate_canonical<double>(rng_i) < slow::exp(patch_field_energy_diff);

            // The trial move is valid, so check if it is invalidated by depletants
            if (has_depletants && accept)
                {
                #ifndef ENABLE_TBB
                accept = checkDepletantOverlap(i, pos_i, shape_i, typ_i, h_postype.data, h_orientation.data, h_overlaps.data, counters, h_implicit_counters.data, rng_depletants);
                #else
                accept = checkDepletantOverlap(i, pos_i, shape_i, typ_i, h_postype.data, h_orientation.data, h_overlaps.data, counters, h_implicit_counters.data, rng_depletants_parallel);
                #endif
                }

            // If no overlaps and Metropolis criterion is met, accept
            // trial move and update positions  and/or orientations.
            if (accept)
                {
                // increment accept counter and assign new position
                if (!shape_i.ignoreStatistics())
                    {
                    if (move_type_translate)
                        counters.translate_accept_count++;
                    else
                        counters.rotate_accept_count++;
                    }

                // update the position of the particle in the tree for future updates
                detail::AABB aabb = aabb_i_local;
                aabb.translate(pos_i);
                m_aabb_tree.update(i, aabb);

                // update position of particle
                h_postype.data[i] = make_scalar4(pos_i.x,pos_i.y,pos_i.z,postype_i.w);

                if (shape_i.hasOrientation())
                    {
                    h_orientation.data[i] = quat_to_scalar4(shape_i.orientation);
                    }
                }
            else
                {
                if (!shape_i.ignoreStatistics())
                    {
                    // increment reject counter
                    if (move_type_translate)
                        counters.translate_reject_count++;
                    else
                        counters.rotate_reject_count++;
                    }
                }
            } // end loop over all particles
        } // end loop over nselect

        {
        ArrayHandle<Scalar4> h_postype(m_pdata->getPositions(), access_location::host, access_mode::readwrite);
        ArrayHandle<int3> h_image(m_pdata->getImages(), access_location::host, access_mode::readwrite);
        // wrap particles back into box
        for (unsigned int i = 0; i < m_pdata->getN(); i++)
            {
            box.wrap(h_postype.data[i], h_image.data[i]);
            }
        }

    // perform the grid shift
    #ifdef ENABLE_MPI
    if (m_comm)
        {
        ArrayHandle<Scalar4> h_postype(m_pdata->getPositions(), access_location::host, access_mode::readwrite);
        ArrayHandle<int3> h_image(m_pdata->getImages(), access_location::host, access_mode::readwrite);

        // precalculate the grid shift
        hoomd::RandomGenerator rng(hoomd::RNGIdentifier::HPMCMonoShift, this->m_seed, timestep);
        Scalar3 shift = make_scalar3(0,0,0);
        hoomd::UniformDistribution<Scalar> uniform(-m_nominal_width/Scalar(2.0),m_nominal_width/Scalar(2.0));
        shift.x = uniform(rng);
        shift.y = uniform(rng);
        if (this->m_sysdef->getNDimensions() == 3)
            {
            shift.z = uniform(rng);
            }
        for (unsigned int i = 0; i < m_pdata->getN(); i++)
            {
            // read in the current position and orientation
            Scalar4 postype_i = h_postype.data[i];
            vec3<Scalar> r_i = vec3<Scalar>(postype_i); // translation from local to global coordinates
            r_i += vec3<Scalar>(shift);
            h_postype.data[i] = vec_to_scalar4(r_i, postype_i.w);
            box.wrap(h_postype.data[i], h_image.data[i]);
            }
        this->m_pdata->translateOrigin(shift);
        }
    #endif

    if (this->m_prof) this->m_prof->pop(this->m_exec_conf);

    // migrate and exchange particles
    communicate(true);

    // all particle have been moved, the aabb tree is now invalid
    m_aabb_tree_invalid = true;

    // set current MPS value
    hpmc_counters_t run_counters = getCounters(1);
    double cur_time = double(m_clock.getTime()) / Scalar(1e9);
    m_mps = double(run_counters.getNMoves()) / cur_time;
    }

/*! \param timestep current step
    \param early_exit exit at first overlap found if true
    \returns number of overlaps if early_exit=false, 1 if early_exit=true
*/
template <class Shape>
unsigned int IntegratorHPMCMono<Shape>::countOverlaps(bool early_exit)
    {
    unsigned int overlap_count = 0;
    unsigned int err_count = 0;

    // build an up to date AABB tree
    buildAABBTree();
    // update the image list
    updateImageList();

    if (this->m_prof) this->m_prof->push(this->m_exec_conf, "HPMC count overlaps");

    // access particle data and system box
    ArrayHandle<Scalar4> h_postype(m_pdata->getPositions(), access_location::host, access_mode::read);
    ArrayHandle<Scalar4> h_orientation(m_pdata->getOrientationArray(), access_location::host, access_mode::read);
    ArrayHandle<unsigned int> h_tag(m_pdata->getTags(), access_location::host, access_mode::read);

    // access parameters and interaction matrix
    ArrayHandle<unsigned int> h_overlaps(m_overlaps, access_location::host, access_mode::read);

    // Loop over all particles
    for (unsigned int i = 0; i < m_pdata->getN(); i++)
        {
        // read in the current position and orientation
        Scalar4 postype_i = h_postype.data[i];
        Scalar4 orientation_i = h_orientation.data[i];
        unsigned int typ_i = __scalar_as_int(postype_i.w);
        Shape shape_i(quat<Scalar>(orientation_i), m_params[typ_i]);
        vec3<Scalar> pos_i = vec3<Scalar>(postype_i);

        // Check particle against AABB tree for neighbors
        detail::AABB aabb_i_local = shape_i.getAABB(vec3<Scalar>(0,0,0));

        const unsigned int n_images = m_image_list.size();
        for (unsigned int cur_image = 0; cur_image < n_images; cur_image++)
            {
            vec3<Scalar> pos_i_image = pos_i + m_image_list[cur_image];
            detail::AABB aabb = aabb_i_local;
            aabb.translate(pos_i_image);

            // stackless search
            for (unsigned int cur_node_idx = 0; cur_node_idx < m_aabb_tree.getNumNodes(); cur_node_idx++)
                {
                if (detail::overlap(m_aabb_tree.getNodeAABB(cur_node_idx), aabb))
                    {
                    if (m_aabb_tree.isNodeLeaf(cur_node_idx))
                        {
                        for (unsigned int cur_p = 0; cur_p < m_aabb_tree.getNodeNumParticles(cur_node_idx); cur_p++)
                            {
                            // read in its position and orientation
                            unsigned int j = m_aabb_tree.getNodeParticle(cur_node_idx, cur_p);

                            // skip i==j in the 0 image
                            if (cur_image == 0 && i == j)
                                continue;

                            Scalar4 postype_j = h_postype.data[j];
                            Scalar4 orientation_j = h_orientation.data[j];

                            // put particles in coordinate system of particle i
                            vec3<Scalar> r_ij = vec3<Scalar>(postype_j) - pos_i_image;

                            unsigned int typ_j = __scalar_as_int(postype_j.w);
                            Shape shape_j(quat<Scalar>(orientation_j), m_params[typ_j]);

                            if (h_tag.data[i] <= h_tag.data[j]
                                && h_overlaps.data[m_overlap_idx(typ_i,typ_j)]
                                && check_circumsphere_overlap(r_ij, shape_i, shape_j)
                                && test_overlap(r_ij, shape_i, shape_j, err_count)
                                && test_overlap(-r_ij, shape_j, shape_i, err_count))
                                {
                                overlap_count++;
                                if (early_exit)
                                    {
                                    // exit early from loop over neighbor particles
                                    break;
                                    }
                                }
                            }
                        }
                    }
                else
                    {
                    // skip ahead
                    cur_node_idx += m_aabb_tree.getNodeSkip(cur_node_idx);
                    }

                if (overlap_count && early_exit)
                    {
                    break;
                    }
                } // end loop over AABB nodes

            if (overlap_count && early_exit)
                {
                break;
                }
            } // end loop over images

        if (overlap_count && early_exit)
            {
            break;
            }
        } // end loop over particles

    if (this->m_prof) this->m_prof->pop(this->m_exec_conf);

    #ifdef ENABLE_MPI
    if (this->m_pdata->getDomainDecomposition())
        {
        MPI_Allreduce(MPI_IN_PLACE, &overlap_count, 1, MPI_UNSIGNED, MPI_SUM, m_exec_conf->getMPICommunicator());
        if (early_exit && overlap_count > 1)
            overlap_count = 1;
        }
    #endif

    return overlap_count;
    }

template<class Shape>
float IntegratorHPMCMono<Shape>::computePatchEnergy(unsigned int timestep)
    {
    // sum up in double precision
    double energy = 0.0;

    // return if nothing to do
    if (!m_patch) return energy;

    m_exec_conf->msg->notice(10) << "HPMC compute patch energy: " << timestep << std::endl;

    if (!m_past_first_run)
        {
        m_exec_conf->msg->error() << "get_patch_energy only works after a run() command" << std::endl;
        throw std::runtime_error("Error communicating in count_overlaps");
        }

    // build an up to date AABB tree
    buildAABBTree();
    // update the image list
    updateImageList();

    if (this->m_prof) this->m_prof->push(this->m_exec_conf, "HPMC compute patch energy");

    // access particle data and system box
    ArrayHandle<Scalar4> h_postype(m_pdata->getPositions(), access_location::host, access_mode::read);
    ArrayHandle<Scalar4> h_orientation(m_pdata->getOrientationArray(), access_location::host, access_mode::read);
    ArrayHandle<Scalar> h_diameter(m_pdata->getDiameters(), access_location::host, access_mode::read);
    ArrayHandle<Scalar> h_charge(m_pdata->getCharges(), access_location::host, access_mode::read);
    ArrayHandle<unsigned int> h_tag(m_pdata->getTags(), access_location::host, access_mode::read);

    // access parameters and interaction matrix
    ArrayHandle<unsigned int> h_overlaps(m_overlaps, access_location::host, access_mode::read);

    // Loop over all particles
    #ifdef ENABLE_TBB
    energy = tbb::parallel_reduce(tbb::blocked_range<unsigned int>(0, m_pdata->getN()),
        0.0f,
        [&](const tbb::blocked_range<unsigned int>& r, float energy)->float {
        for (unsigned int i = r.begin(); i != r.end(); ++i)
    #else
    for (unsigned int i = 0; i < m_pdata->getN(); i++)
    #endif
        {
        // read in the current position and orientation
        Scalar4 postype_i = h_postype.data[i];
        Scalar4 orientation_i = h_orientation.data[i];
        unsigned int typ_i = __scalar_as_int(postype_i.w);
        Shape shape_i(quat<Scalar>(orientation_i), m_params[typ_i]);
        vec3<Scalar> pos_i = vec3<Scalar>(postype_i);

        Scalar d_i = h_diameter.data[i];
        Scalar charge_i = h_charge.data[i];

        // the cut-off
        float r_cut = m_patch->getRCut() + 0.5*m_patch->getAdditiveCutoff(typ_i);

        // subtract minimum AABB extent from search radius
        OverlapReal R_query = std::max(shape_i.getCircumsphereDiameter()/OverlapReal(2.0),
            r_cut-getMinCoreDiameter()/(OverlapReal)2.0);
        detail::AABB aabb_i_local = detail::AABB(vec3<Scalar>(0,0,0),R_query);

        const unsigned int n_images = m_image_list.size();
        for (unsigned int cur_image = 0; cur_image < n_images; cur_image++)
            {
            vec3<Scalar> pos_i_image = pos_i + m_image_list[cur_image];
            detail::AABB aabb = aabb_i_local;
            aabb.translate(pos_i_image);

            // stackless search
            for (unsigned int cur_node_idx = 0; cur_node_idx < m_aabb_tree.getNumNodes(); cur_node_idx++)
                {
                if (detail::overlap(m_aabb_tree.getNodeAABB(cur_node_idx), aabb))
                    {
                    if (m_aabb_tree.isNodeLeaf(cur_node_idx))
                        {
                        for (unsigned int cur_p = 0; cur_p < m_aabb_tree.getNodeNumParticles(cur_node_idx); cur_p++)
                            {
                            // read in its position and orientation
                            unsigned int j = m_aabb_tree.getNodeParticle(cur_node_idx, cur_p);

                            // skip i==j in the 0 image
                            if (cur_image == 0 && i == j)
                                continue;

                            Scalar4 postype_j = h_postype.data[j];
                            Scalar4 orientation_j = h_orientation.data[j];
                            Scalar d_j = h_diameter.data[j];
                            Scalar charge_j = h_charge.data[j];

                            // put particles in coordinate system of particle i
                            vec3<Scalar> r_ij = vec3<Scalar>(postype_j) - pos_i_image;

                            unsigned int typ_j = __scalar_as_int(postype_j.w);
                            Shape shape_j(quat<Scalar>(orientation_j), m_params[typ_j]);

                            // count unique pairs within range
                            Scalar rcut_ij = r_cut + 0.5*m_patch->getAdditiveCutoff(typ_j);

                            if (h_tag.data[i] <= h_tag.data[j] && dot(r_ij,r_ij) <= rcut_ij*rcut_ij)
                                {
                                energy += m_patch->energy(r_ij,
                                       typ_i,
                                       quat<float>(orientation_i),
                                       d_i,
                                       charge_i,
                                       typ_j,
                                       quat<float>(orientation_j),
                                       d_j,
                                       charge_j);
                                }
                            }
                        }
                    }
                else
                    {
                    // skip ahead
                    cur_node_idx += m_aabb_tree.getNodeSkip(cur_node_idx);
                    }

                } // end loop over AABB nodes
            } // end loop over images
        } // end loop over particles
    #ifdef ENABLE_TBB
    return energy;
    }, [](float x, float y)->float { return x+y; } );
    #endif

    if (this->m_prof) this->m_prof->pop(this->m_exec_conf);

    #ifdef ENABLE_MPI
    if (this->m_pdata->getDomainDecomposition())
        {
        MPI_Allreduce(MPI_IN_PLACE, &energy, 1, MPI_DOUBLE, MPI_SUM, m_exec_conf->getMPICommunicator());
        }
    #endif

    return energy;
    }


template <class Shape>
Scalar IntegratorHPMCMono<Shape>::getMaxCoreDiameter()
    {
    Scalar max_d(0.0);

    // access the type parameters
    ArrayHandle<Scalar> h_d(m_d, access_location::host, access_mode::read);

    // access interaction matrix
    ArrayHandle<unsigned int> h_overlaps(this->m_overlaps, access_location::host, access_mode::read);

    // for each type, create a temporary shape and return the maximum sum of diameter and move size
    for (unsigned int typ_i = 0; typ_i < this->m_pdata->getNTypes(); typ_i++)
        {
        Shape temp_i(quat<Scalar>(), m_params[typ_i]);
<<<<<<< HEAD

        for (unsigned int typ_j = 0; typ_j < this->m_pdata->getNTypes(); typ_j++)
            {
            Shape temp_j(quat<Scalar>(), m_params[typ_j]);

=======

        for (unsigned int typ_j = 0; typ_j < this->m_pdata->getNTypes(); typ_j++)
            {
            Shape temp_j(quat<Scalar>(), m_params[typ_j]);

>>>>>>> d5d513db
            // ignore non-interacting shapes
            if (h_overlaps.data[m_overlap_idx(typ_i,typ_j)])
                max_d = std::max(0.5*(temp_i.getCircumsphereDiameter()+temp_j.getCircumsphereDiameter()),max_d);
            }
        }
    return max_d;
    }

template <class Shape>
OverlapReal IntegratorHPMCMono<Shape>::getMinCoreDiameter()
    {
    // for each type, create a temporary shape and return the minimum diameter
    OverlapReal minD = OverlapReal(0.0);
    for (unsigned int typ = 0; typ < this->m_pdata->getNTypes(); typ++)
        {
        Shape temp(quat<Scalar>(), m_params[typ]);
        minD = std::min(minD, temp.getCircumsphereDiameter());
        }

    if (m_patch)
        {
        OverlapReal max_extent = 0.0;
        for (unsigned int typ =0; typ < this->m_pdata->getNTypes(); typ++)
            max_extent = std::max(max_extent, (OverlapReal) m_patch->getAdditiveCutoff(typ));
        minD = std::max((OverlapReal) 0.0, minD-max_extent);
        }

    return minD;
    }

/*! \param typ type name to set
    \param v python dictionary to convert to shape
*/
template <class Shape> inline
void IntegratorHPMCMono<Shape>::setShape(std::string typ, pybind11::dict v)
    {
    unsigned int id = this->m_pdata->getTypeByName(typ);
    setParam(id, typename Shape::param_type(v, m_exec_conf->isCUDAEnabled()));
    }

/*! \param typ type name to get
*/
template <class Shape> inline
pybind11::dict IntegratorHPMCMono<Shape>::getShape(std::string typ)
    {
    unsigned int id = this->m_pdata->getTypeByName(typ);
    return m_params[id].asDict();
    }

template <class Shape>
void IntegratorHPMCMono<Shape>::setParam(unsigned int typ,  const param_type& param)
    {
    // validate input
    if (typ >= this->m_pdata->getNTypes())
        {
        this->m_exec_conf->msg->error() << "integrate.HPMCIntegrator_?." << /*evaluator::getName() <<*/ ": Trying to set pair params for a non existent type! "
                  << typ << std::endl;
        throw std::runtime_error("Error setting parameters in IntegratorHPMCMono");
        }

    // need to scope this because updateCellWidth will access it
        {
        // update the parameter for this type
        m_exec_conf->msg->notice(7) << "setParam : " << typ << std::endl;
        m_params[typ] = param;
        }

    updateCellWidth();
    }

template <class Shape>
void IntegratorHPMCMono<Shape>::setInteractionMatrix(std::pair<std::string, std::string> types,
                                                     bool check_overlaps)
    {
    auto typi = m_pdata->getTypeByName(types.first);
    auto typj = m_pdata->getTypeByName(types.second);

    // update the parameter for this type
    ArrayHandle<unsigned int> h_overlaps(m_overlaps, access_location::host, access_mode::readwrite);
    h_overlaps.data[m_overlap_idx(typi,typj)] = check_overlaps;
    h_overlaps.data[m_overlap_idx(typj,typi)] = check_overlaps;

    m_image_list_valid = false;
    }

template <class Shape>
bool IntegratorHPMCMono<Shape>::getInteractionMatrixPy(std::pair<std::string, std::string> types)
    {
    auto typi = m_pdata->getTypeByName(types.first);
    auto typj = m_pdata->getTypeByName(types.second);

    // update the parameter for this type
    ArrayHandle<unsigned int> h_overlaps(m_overlaps, access_location::host, access_mode::read);
    return h_overlaps.data[m_overlap_idx(typi,typj)];
    }

//! Calculate a list of box images within interaction range of the simulation box, innermost first
template <class Shape>
inline const std::vector<vec3<Scalar> >& IntegratorHPMCMono<Shape>::updateImageList()
    {
    // cancel if the image list is up to date
    if (m_image_list_valid)
        return m_image_list;

    // triclinic boxes have 4 linearly independent body diagonals
    // box_circumsphere = max(body_diagonals)
    // range = getMaxCoreDiameter() + box_circumsphere
    // while still adding images, examine successively larger blocks of images, checking the outermost against range

    if (m_prof) m_prof->push(m_exec_conf, "HPMC image list");

    unsigned int ndim = m_sysdef->getNDimensions();

    m_image_list_valid = true;
    m_image_list_is_initialized = true;
    m_image_list.clear();
    m_image_hkl.clear();
    m_image_list_rebuilds++;

    // Get box vectors
    const BoxDim& box = m_pdata->getGlobalBox();
    vec3<Scalar> e1 = vec3<Scalar>(box.getLatticeVector(0));
    vec3<Scalar> e2 = vec3<Scalar>(box.getLatticeVector(1));
    // 2D simulations don't necessarily have a zero-size z-dimension, but it is convenient for us if we assume one.
    vec3<Scalar> e3(0,0,0);
    if (ndim == 3)
        e3 = vec3<Scalar>(box.getLatticeVector(2));

    // The maximum interaction range is the sum of the max particle circumsphere diameter
    // (accounting for non-additive interactions), the patch interaction and interaction with
    // any depletants in the system
    Scalar max_trans_d_and_diam(0.0);
        {
        // access the type parameters
        ArrayHandle<Scalar> h_d(m_d, access_location::host, access_mode::read);

        // access interaction matrix
        ArrayHandle<unsigned int> h_overlaps(this->m_overlaps, access_location::host, access_mode::read);

        // for each type, create a temporary shape and return the maximum sum of diameter and move size
        for (unsigned int typ_i = 0; typ_i < this->m_pdata->getNTypes(); typ_i++)
            {
            Shape temp_i(quat<Scalar>(), m_params[typ_i]);

            Scalar r_cut_patch_i(0.0);
            if (m_patch)
                r_cut_patch_i = (Scalar)m_patch->getRCut() + 0.5*m_patch->getAdditiveCutoff(typ_i);

            Scalar range_i(0.0);
            for (unsigned int typ_j = 0; typ_j < this->m_pdata->getNTypes(); typ_j++)
                {
                Scalar r_cut_patch_ij(0.0);
                if (m_patch)
                    r_cut_patch_ij = r_cut_patch_i + 0.5*m_patch->getAdditiveCutoff(typ_j);

                Shape temp_j(quat<Scalar>(), m_params[typ_j]);
                Scalar r_cut_shape(0.0);
                if (h_overlaps.data[m_overlap_idx(typ_i,typ_j)])
                    r_cut_shape = 0.5*(temp_i.getCircumsphereDiameter()+temp_j.getCircumsphereDiameter());
                Scalar range_ij = detail::max(r_cut_shape,r_cut_patch_ij);
                range_i = detail::max(range_i,range_ij);
                }
            max_trans_d_and_diam = detail::max(max_trans_d_and_diam, range_i+Scalar(m_nselect)*h_d.data[typ_i]);
            }
        }

    m_exec_conf->msg->notice(6) << "Image list: max_trans_d_and_diam = " << max_trans_d_and_diam << std::endl;

    Scalar range = max_trans_d_and_diam;

    m_exec_conf->msg->notice(6) << "Image list: extra_image_width = " << m_extra_image_width << std::endl;

    // add any extra requested width
    range += m_extra_image_width;

    m_exec_conf->msg->notice(6) << "Image list: range = " << range << std::endl;

    // initialize loop
    // start in the middle and add image boxes going out, one index at a time until no more
    // images are added to the list
    int3 hkl;
    bool added_images = true;
    int hkl_max = 0;
    const int crazybig = 30;
    while (added_images == true)
        {
        added_images = false;

        int x_max = hkl_max;
        int y_max = hkl_max;
        int z_max = 0;
        if (ndim == 3)
            z_max = hkl_max;

        #ifdef ENABLE_MPI
        if (m_pdata->getDomainDecomposition())
            {
            Index3D di = m_pdata->getDomainDecomposition()->getDomainIndexer();
            if (di.getW() > 1) x_max = 0;
            if (di.getH() > 1) y_max = 0;
            if (di.getD() > 1) z_max = 0;
            }
        #endif

        // for every possible image, check to see if the primary image box swept out by the
        // interaction range overlaps with the current image box. If there are any overlaps, there
        // is the possibility of a particle pair in the primary image interacting with a particle in
        // the candidate image - add it to the image list.

        // construct the box shapes
        std::vector<vec3<OverlapReal>> box_verts;
        if (ndim == 3)
            {
            box_verts.push_back((-e1 + -e2 + -e3) * 0.5);
            box_verts.push_back((-e1 + e2 + -e3) * 0.5);
            box_verts.push_back((e1 + e2 + -e3) * 0.5);
            box_verts.push_back((e1 + -e2 + -e3) * 0.5);
            box_verts.push_back((-e1 + -e2 + e3) * 0.5);
            box_verts.push_back((-e1 + e2 + e3) * 0.5);
            box_verts.push_back((e1 + e2 + e3) * 0.5);
            box_verts.push_back((e1 + -e2 + e3) * 0.5);
            }
        else
            {
            box_verts.push_back((-e1 + -e2) * 0.5);
            box_verts.push_back((-e1 + e2) * 0.5);
            box_verts.push_back((e1 + e2) * 0.5);
            box_verts.push_back((e1 + -e2) * 0.5);
            }

        detail::PolyhedronVertices central_box_params(box_verts, range, 0);
        ShapeSpheropolyhedron central_box(quat<Scalar>(), central_box_params);
        detail::PolyhedronVertices image_box_params(box_verts, 0, 0);
        ShapeSpheropolyhedron image_box(quat<Scalar>(),  image_box_params);


        // for each potential image
        for (hkl.x = -x_max; hkl.x <= x_max; hkl.x++)
            {
            for (hkl.y = -y_max; hkl.y <= y_max; hkl.y++)
                {
                for (hkl.z = -z_max; hkl.z <= z_max; hkl.z++)
                    {
                    // only add images on the outer boundary
                    if (abs(hkl.x) == hkl_max || abs(hkl.y) == hkl_max || abs(hkl.z) == hkl_max)
                        {
                        // find the center of the image
                        vec3<Scalar> r_image = Scalar(hkl.x) * e1 + Scalar(hkl.y) * e2 + Scalar(hkl.z) * e3;

                        // check to see if the image box overlaps with the central box
                        unsigned int err = 0;
                        if (test_overlap(r_image, central_box, image_box, err))
                            {
                            vec3<Scalar> img = (Scalar)hkl.x*e1+(Scalar)hkl.y*e2+(Scalar)hkl.z*e3;
                            m_image_list.push_back(img);
                            m_image_hkl.push_back(make_int3(hkl.x, hkl.y, hkl.z));
                            added_images = true;
                            }
                        }
                    }
                }
            }
        if (!m_hkl_max_warning_issued && hkl_max > crazybig)
            {
            m_hkl_max_warning_issued = true;
            m_exec_conf->msg->warning() << "Exceeded sanity limit for image list, generated out to " << hkl_max
                                     << " lattice vectors. Logic error?" << std::endl
                                     << "This message will not be repeated." << std::endl;

            break;
            }

        hkl_max++;
        }

    m_exec_conf->msg->notice(6) << "Image list:" << std::endl;
    for (unsigned int i = 0; i < m_image_list.size(); i++)
        m_exec_conf->msg->notice(6) << m_image_list[i].x << " " << m_image_list[i].y << " " << m_image_list[i].z << std::endl;

    // warn the user if more than one image in each direction is activated
    unsigned int img_warning = 9;
    if (ndim == 3)
        {
        img_warning = 27;
        }
    if (!m_image_list_warning_issued && m_image_list.size() > img_warning)
        {
        m_image_list_warning_issued = true;
        m_exec_conf->msg->warning() << "Box size is too small or move size is too large for the minimum image convention." << std::endl
                                    << "Testing " << m_image_list.size() << " images per trial move, performance may slow." << std::endl
                                    << "This message will not be repeated." << std::endl;
        }

    m_exec_conf->msg->notice(6) << "Updated image list: " << m_image_list.size() << " images" << std::endl;
    if (m_prof) m_prof->pop();

    return m_image_list;
    }

template <class Shape>
void IntegratorHPMCMono<Shape>::updateCellWidth()
    {
    this->m_nominal_width = this->getMaxCoreDiameter();

    Scalar max_d(0.0);

    for (unsigned int type = 0; type < this->m_pdata->getNTypes(); ++type)
        {
        if (m_fugacity[type] != Scalar(0.0))
            {
            // add range of depletion interaction
            quat<Scalar> o;
            Shape tmp(o, this->m_params[type]);
            max_d = std::max(max_d, (Scalar) tmp.getCircumsphereDiameter());
            }
        }

    // extend the image list by the depletant diameter, since we're querying
    // AABBs that are larger than the shape diameters themselves
    this->m_extra_image_width = m_quermass ? 2.0*m_sweep_radius : max_d;

    this->m_nominal_width += this->m_extra_image_width;

    // Account for patch width
    if (this->m_patch)
        {
        Scalar max_extent = 0.0;
        for (unsigned int typ = 0; typ < this->m_pdata->getNTypes(); typ++)
            {
            max_extent = std::max(max_extent, this->m_patch->getAdditiveCutoff(typ));
            }

        this->m_nominal_width = std::max(this->m_nominal_width, this->m_patch->getRCut() + max_extent);
        }
    this->m_image_list_valid = false;
    this->m_aabb_tree_invalid = true;

    this->m_exec_conf->msg->notice(5) << "IntegratorHPMCMono: updating nominal width to " << this->m_nominal_width << std::endl;
    }

template <class Shape>
void IntegratorHPMCMono<Shape>::growAABBList(unsigned int N)
    {
    if (N > m_aabbs_capacity)
        {
        m_aabbs_capacity = N;
        if (m_aabbs != NULL)
            free(m_aabbs);

        int retval = posix_memalign((void**)&m_aabbs, 32, N*sizeof(detail::AABB));
        if (retval != 0)
            {
            m_exec_conf->msg->errorAllRanks() << "Error allocating aligned memory" << std::endl;
            throw std::runtime_error("Error allocating AABB memory");
            }
        }
    }


/*! Call any time an up to date AABB tree is needed. IntegratorHPMCMono internally tracks whether
    the tree needs to be rebuilt or if the current tree can be used.

    buildAABBTree() relies on the member variable m_aabb_tree_invalid to work correctly. Any time particles
    are moved (and not updated with m_aabb_tree->update()) or the particle list changes order, m_aabb_tree_invalid
    needs to be set to true. Then buildAABBTree() will know to rebuild the tree from scratch on the next call. Typically
    this is on the next timestep. But in some cases (i.e. NPT), the tree may need to be rebuilt several times in a
    single step because of box volume moves.

    Subclasses that override update() or other methods must be user to set m_aabb_tree_invalid appropriately, or
    erroneous simulations will result.

    \returns A reference to the tree.
*/
template <class Shape>
const detail::AABBTree& IntegratorHPMCMono<Shape>::buildAABBTree()
    {
    if (m_aabb_tree_invalid)
        {
        m_exec_conf->msg->notice(8) << "Building AABB tree: " << m_pdata->getN() << " ptls " << m_pdata->getNGhosts() << " ghosts" << std::endl;
        if (this->m_prof) this->m_prof->push(this->m_exec_conf, "AABB tree build");
        // build the AABB tree
            {
            ArrayHandle<Scalar4> h_postype(m_pdata->getPositions(), access_location::host, access_mode::read);
            ArrayHandle<Scalar4> h_orientation(m_pdata->getOrientationArray(), access_location::host, access_mode::read);

            // grow the AABB list to the needed size
            unsigned int n_aabb = m_pdata->getN()+m_pdata->getNGhosts();
            if (n_aabb > 0)
                {
                growAABBList(n_aabb);
                for (unsigned int cur_particle = 0; cur_particle < n_aabb; cur_particle++)
                    {
                    unsigned int i = cur_particle;
                    unsigned int typ_i = __scalar_as_int(h_postype.data[i].w);
                    Shape shape(quat<Scalar>(h_orientation.data[i]), m_params[typ_i]);

                    if (!this->m_patch)
                        m_aabbs[i] = shape.getAABB(vec3<Scalar>(h_postype.data[i]));
                    else
                        {
                        Scalar radius = std::max(0.5*shape.getCircumsphereDiameter(),
                            0.5*this->m_patch->getAdditiveCutoff(typ_i));
                        m_aabbs[i] = detail::AABB(vec3<Scalar>(h_postype.data[i]), radius);
                        }
                    }
                m_aabb_tree.buildTree(m_aabbs, n_aabb);
                }
            }

        if (this->m_prof) this->m_prof->pop(this->m_exec_conf);
        }

    m_aabb_tree_invalid = false;
    return m_aabb_tree;
    }

/*! Call to reduce the m_d values down to safe levels for the bvh tree + small box limitations. That code path
    will not work if particles can wander more than one image in a time step.

    In MPI simulations, they may not move more than half a local box length.
*/
template <class Shape>
void IntegratorHPMCMono<Shape>::limitMoveDistances()
    {
    Scalar3 npd_global = m_pdata->getGlobalBox().getNearestPlaneDistance();
    Scalar min_npd = detail::min((Scalar) npd_global.x, (Scalar) npd_global.y);
    if (this->m_sysdef->getNDimensions() == 3)
        {
        min_npd = detail::min(min_npd, (Scalar) npd_global.z);
        }

    ArrayHandle<Scalar> h_d(m_d, access_location::host, access_mode::readwrite);
    for (unsigned int typ = 0; typ < this->m_pdata->getNTypes(); typ++)
        {
        if (m_nselect * h_d.data[typ] > min_npd)
            {
            h_d.data[typ] = min_npd / Scalar(m_nselect);
            m_exec_conf->msg->warning() << "Move distance or nselect too big, reducing move distance to "
                                        << h_d.data[typ] << " for type " << m_pdata->getNameByType(typ) << std::endl;
            m_image_list_valid = false;
            }
        // Sanity check should be performed in code where parameters can be adjusted.
        if (h_d.data[typ] < Scalar(0.0))
            {
            m_exec_conf->msg->warning() << "Move distance has become negative for type " << m_pdata->getNameByType(typ)
                                        << ". This should never happen. Please file a bug report." << std::endl;
            h_d.data[typ] = Scalar(0.0);
            }
        }
    }

/*! Function for finding all overlaps in a system by particle tag. returns an unraveled form of an NxN matrix
 * with true/false indicating the overlap status of the ith and jth particle
 */
template <class Shape>
std::vector<std::pair<unsigned int, unsigned int> > IntegratorHPMCMono<Shape>::mapOverlaps()
    {
    #ifdef ENABLE_MPI
    if (m_pdata->getDomainDecomposition())
        {
        m_exec_conf->msg->error() << "map_overlaps does not support MPI parallel jobs" << std::endl;
        throw std::runtime_error("map_overlaps does not support MPI parallel jobs");
        }
    #endif

    unsigned int N = m_pdata->getN();

    std::vector<std::pair<unsigned int, unsigned int> > overlap_vector;

    m_exec_conf->msg->notice(10) << "HPMC overlap mapping" << std::endl;

    unsigned int err_count = 0;

    // build an up to date AABB tree
    buildAABBTree();
    // update the image list
    updateImageList();

    // access particle data and system box
    ArrayHandle<Scalar4> h_postype(m_pdata->getPositions(), access_location::host, access_mode::read);
    ArrayHandle<Scalar4> h_orientation(m_pdata->getOrientationArray(), access_location::host, access_mode::read);
    ArrayHandle<unsigned int> h_tag(m_pdata->getTags(), access_location::host, access_mode::read);

    // Loop over all particles
    for (unsigned int i = 0; i < N; i++)
        {
        // read in the current position and orientation
        Scalar4 postype_i = h_postype.data[i];
        Scalar4 orientation_i = h_orientation.data[i];
        Shape shape_i(quat<Scalar>(orientation_i), m_params[__scalar_as_int(postype_i.w)]);
        vec3<Scalar> pos_i = vec3<Scalar>(postype_i);

        // Check particle against AABB tree for neighbors
        detail::AABB aabb_i_local = shape_i.getAABB(vec3<Scalar>(0,0,0));

        const unsigned int n_images = m_image_list.size();
        for (unsigned int cur_image = 0; cur_image < n_images; cur_image++)
            {
            vec3<Scalar> pos_i_image = pos_i + m_image_list[cur_image];
            detail::AABB aabb = aabb_i_local;
            aabb.translate(pos_i_image);

            // stackless search
            for (unsigned int cur_node_idx = 0; cur_node_idx < m_aabb_tree.getNumNodes(); cur_node_idx++)
                {
                if (detail::overlap(m_aabb_tree.getNodeAABB(cur_node_idx), aabb))
                    {
                    if (m_aabb_tree.isNodeLeaf(cur_node_idx))
                        {
                        for (unsigned int cur_p = 0; cur_p < m_aabb_tree.getNodeNumParticles(cur_node_idx); cur_p++)
                            {
                            // read in its position and orientation
                            unsigned int j = m_aabb_tree.getNodeParticle(cur_node_idx, cur_p);

                            // skip i==j in the 0 image
                            if (cur_image == 0 && i == j)
                                {
                                continue;
                                }

                            Scalar4 postype_j = h_postype.data[j];
                            Scalar4 orientation_j = h_orientation.data[j];

                            // put particles in coordinate system of particle i
                            vec3<Scalar> r_ij = vec3<Scalar>(postype_j) - pos_i_image;

                            Shape shape_j(quat<Scalar>(orientation_j), m_params[__scalar_as_int(postype_j.w)]);

                            if (h_tag.data[i] <= h_tag.data[j]
                                && check_circumsphere_overlap(r_ij, shape_i, shape_j)
                                && test_overlap(r_ij, shape_i, shape_j, err_count)
                                && test_overlap(-r_ij, shape_j, shape_i, err_count))
                                {
                                overlap_vector.push_back(std::make_pair(h_tag.data[i],
                                                                        h_tag.data[j]));
                                }
                            }
                        }
                    }
                else
                    {
                    // skip ahead
                    cur_node_idx += m_aabb_tree.getNodeSkip(cur_node_idx);
                    }
                } // end loop over AABB nodes
            } // end loop over images
        } // end loop over particles
    return overlap_vector;
    }

/*! Calculate energy between all pairs of particles
 */
template <class Shape>
std::vector<float> IntegratorHPMCMono<Shape>::mapEnergies()
    {
    if (! m_patch)
        {
        throw std::runtime_error("No patch energy defined.\n");
        }

    #ifdef ENABLE_MPI
    if (m_pdata->getDomainDecomposition())
        {
        throw std::runtime_error("map_energies does not support MPI parallel jobs");
        }
    #endif

    unsigned int N = m_pdata->getN();

    std::vector<float> energy_map(N*N, 0.0);

    m_exec_conf->msg->notice(10) << "HPMC energy mapping" << std::endl;

    // build an up to date AABB tree
    buildAABBTree();
    // update the image list
    updateImageList();

    // access particle data and system box
    ArrayHandle<Scalar4> h_postype(m_pdata->getPositions(), access_location::host, access_mode::read);
    ArrayHandle<Scalar4> h_orientation(m_pdata->getOrientationArray(), access_location::host, access_mode::read);
    ArrayHandle<unsigned int> h_tag(m_pdata->getTags(), access_location::host, access_mode::read);
    ArrayHandle<Scalar> h_diameter(m_pdata->getDiameters(), access_location::host, access_mode::read);
    ArrayHandle<Scalar> h_charge(m_pdata->getCharges(), access_location::host, access_mode::read);

    // Loop over all particles
    #ifdef ENABLE_TBB
    tbb::parallel_for(tbb::blocked_range<unsigned int>(0, N),
        [&](const tbb::blocked_range<unsigned int>& r) {
    for (unsigned int i = r.begin(); i != r.end(); ++i)
    #else
    for (unsigned int i = 0; i < N; i++)
    #endif
        {
        // read in the current position and orientation
        Scalar4 postype_i = h_postype.data[i];
        Scalar4 orientation_i = h_orientation.data[i];
        Shape shape_i(quat<Scalar>(orientation_i), m_params[__scalar_as_int(postype_i.w)]);
        vec3<Scalar> pos_i = vec3<Scalar>(postype_i);
        unsigned int typ_i = __scalar_as_int(postype_i.w);

        Scalar diameter_i = h_diameter.data[i];
        Scalar charge_i = h_charge.data[i];

        // Check particle against AABB tree for neighbors
        Scalar r_cut_patch = m_patch->getRCut() + 0.5*m_patch->getAdditiveCutoff(typ_i);
        OverlapReal R_query = r_cut_patch-getMinCoreDiameter()/(OverlapReal)2.0;
        detail::AABB aabb_i_local = detail::AABB(vec3<Scalar>(0,0,0),R_query);

        const unsigned int n_images = m_image_list.size();
        for (unsigned int cur_image = 0; cur_image < n_images; cur_image++)
            {
            vec3<Scalar> pos_i_image = pos_i + m_image_list[cur_image];
            detail::AABB aabb = aabb_i_local;
            aabb.translate(pos_i_image);

            // stackless search
            for (unsigned int cur_node_idx = 0; cur_node_idx < m_aabb_tree.getNumNodes(); cur_node_idx++)
                {
                if (detail::overlap(m_aabb_tree.getNodeAABB(cur_node_idx), aabb))
                    {
                    if (m_aabb_tree.isNodeLeaf(cur_node_idx))
                        {
                        for (unsigned int cur_p = 0; cur_p < m_aabb_tree.getNodeNumParticles(cur_node_idx); cur_p++)
                            {
                            // read in its position and orientation
                            unsigned int j = m_aabb_tree.getNodeParticle(cur_node_idx, cur_p);

                            // skip i==j in the 0 image
                            if (cur_image == 0 && i == j)
                                {
                                continue;
                                }

                            Scalar4 postype_j = h_postype.data[j];
                            Scalar4 orientation_j = h_orientation.data[j];

                            // put particles in coordinate system of particle i
                            vec3<Scalar> r_ij = vec3<Scalar>(postype_j) - pos_i_image;
                            unsigned int typ_j = __scalar_as_int(postype_j.w);

                            Scalar rcut = r_cut_patch + 0.5 * m_patch->getAdditiveCutoff(typ_j);

                            if (dot(r_ij,r_ij) <= rcut*rcut)
                                {
                                energy_map[h_tag.data[j]+N*h_tag.data[i]] +=
                                    m_patch->energy(r_ij,
                                       typ_i,
                                       quat<float>(shape_i.orientation),
                                       diameter_i,
                                       charge_i,
                                       typ_j,
                                       quat<float>(orientation_j),
                                       h_diameter.data[j],
                                       h_charge.data[j]
                                       );
                                }
                            }
                        }
                    }
                else
                    {
                    // skip ahead
                    cur_node_idx += m_aabb_tree.getNodeSkip(cur_node_idx);
                    }
                } // end loop over AABB nodes
            } // end loop over images
        } // end loop over particles
    #ifdef ENABLE_TBB
        });
    #endif
    return energy_map;
    }

/*! Function for returning a python list of all overlaps in a system by particle
  tag. returns an unraveled form of an NxN matrix with true/false indicating
  the overlap status of the ith and jth particle
 */
template <class Shape>
pybind11::list IntegratorHPMCMono<Shape>::PyMapEnergies()
    {
    std::vector<float> v = IntegratorHPMCMono<Shape>::mapEnergies();
    pybind11::list energy_map;
    // for( unsigned int i = 0; i < sizeof(v)/sizeof(v[0]); i++ )
    for (auto i: v)
        {
        energy_map.append(pybind11::cast<float>(i));
        }
    return energy_map;
    }

template <class Shape>
void IntegratorHPMCMono<Shape>::connectGSDStateSignal(
                                                    std::shared_ptr<GSDDumpWriter> writer,
                                                    std::string name)
    {
    typedef hoomd::detail::SharedSignalSlot<int(gsd_handle&)> SlotType;
    auto func = std::bind(&IntegratorHPMCMono<Shape>::slotWriteGSDState, this, std::placeholders::_1, name);
    std::shared_ptr<hoomd::detail::SignalSlot> pslot( new SlotType(writer->getWriteSignal(), func));
    addSlot(pslot);
    }

template <class Shape>
void IntegratorHPMCMono<Shape>::connectGSDShapeSpec(std::shared_ptr<GSDDumpWriter> writer)
    {
    typedef hoomd::detail::SharedSignalSlot<int(gsd_handle&)> SlotType;
    auto func = std::bind(&IntegratorHPMCMono<Shape>::slotWriteGSDShapeSpec, this, std::placeholders::_1);
    std::shared_ptr<hoomd::detail::SignalSlot> pslot( new SlotType(writer->getWriteSignal(), func));
    addSlot(pslot);
    }

template <class Shape>
int IntegratorHPMCMono<Shape>::slotWriteGSDState( gsd_handle& handle, std::string name ) const
    {
    m_exec_conf->msg->notice(10) << "IntegratorHPMCMono writing to GSD File to name: "<< name << std::endl;
    int retval = 0;
    // create schema helpers
    #ifdef ENABLE_MPI
    bool mpi=(bool)m_pdata->getDomainDecomposition();
    #else
    bool mpi=false;
    #endif
    gsd_schema_hpmc schema(m_exec_conf, mpi);
    gsd_shape_schema<typename Shape::param_type> schema_shape(m_exec_conf, mpi);

    // access parameters
    ArrayHandle<Scalar> h_d(m_d, access_location::host, access_mode::read);
    ArrayHandle<Scalar> h_a(m_a, access_location::host, access_mode::read);
    schema.write(handle, "state/hpmc/integrate/d", m_pdata->getNTypes(), h_d.data, GSD_TYPE_DOUBLE);
    if(m_hasOrientation)
        {
        schema.write(handle, "state/hpmc/integrate/a", m_pdata->getNTypes(), h_a.data, GSD_TYPE_DOUBLE);
        }
    retval |= schema_shape.write(handle, name, m_pdata->getNTypes(), m_params);

    return retval;
    }

template <class Shape>
int IntegratorHPMCMono<Shape>::slotWriteGSDShapeSpec(gsd_handle& handle) const
    {
    GSDShapeSpecWriter shapespec(m_exec_conf);
    m_exec_conf->msg->notice(10) << "IntegratorHPMCMono writing to GSD File to name: " << shapespec.getName() << std::endl;
    int retval = shapespec.write(handle, this->getTypeShapeMapping(m_params));
    return retval;
    }

template <class Shape>
bool IntegratorHPMCMono<Shape>::restoreStateGSD( std::shared_ptr<GSDReader> reader, std::string name)
    {
    bool success = true;
    m_exec_conf->msg->notice(10) << "IntegratorHPMCMono from GSD File to name: "<< name << std::endl;
    uint64_t frame = reader->getFrame();
    // create schemas
    #ifdef ENABLE_MPI
    bool mpi=(bool)m_pdata->getDomainDecomposition();
    #else
    bool mpi=false;
    #endif
    gsd_schema_hpmc schema(m_exec_conf, mpi);
    gsd_shape_schema<typename Shape::param_type> schema_shape(m_exec_conf, mpi);

    ArrayHandle<Scalar> h_d(m_d, access_location::host, access_mode::readwrite);
    ArrayHandle<Scalar> h_a(m_a, access_location::host, access_mode::readwrite);
    schema.read(reader, frame, "state/hpmc/integrate/d", m_pdata->getNTypes(), h_d.data, GSD_TYPE_DOUBLE);
    if(m_hasOrientation)
        {
        schema.read(reader, frame, "state/hpmc/integrate/a", m_pdata->getNTypes(), h_a.data, GSD_TYPE_DOUBLE);
        }
    schema_shape.read(reader, frame, name, m_pdata->getNTypes(), m_params);
    return success;
    }

template<class Shape>
bool IntegratorHPMCMono<Shape>::py_test_overlap(unsigned int type_i, unsigned int type_j,
    pybind11::list rij, pybind11::list qi, pybind11::list qj,
    bool use_images, bool exclude_self)
    {
    if (len(rij) != 3)
        throw std::runtime_error("rij needs to be a 3d vector.\n");
    if (len(qi) != 4 || len(qj) != 4)
        throw std::runtime_error("qi and qj need to be quaternions.\n");

    assert(type_i <= m_pdata->getNTypes());
    assert(type_j <= m_pdata->getNTypes());

    vec3<Scalar> dr(pybind11::cast<Scalar>(rij[0]), pybind11::cast<Scalar>(rij[1]), pybind11::cast<Scalar>(rij[2]));
    quat<Scalar> quat_i(pybind11::cast<Scalar>(qi[0]),
        vec3<Scalar>(pybind11::cast<Scalar>(qi[1]), pybind11::cast<Scalar>(qi[2]), pybind11::cast<Scalar>(qi[3])));
    quat<Scalar> quat_j(pybind11::cast<Scalar>(qj[0]),
        vec3<Scalar>(pybind11::cast<Scalar>(qj[1]), pybind11::cast<Scalar>(qj[2]), pybind11::cast<Scalar>(qj[3])));

    Shape shape_i(quat_i, m_params[type_i]);
    Shape shape_j(quat_j, m_params[type_j]);

    unsigned int err = 0;
    bool overlap = false;
    if (use_images)
        {
        #ifdef ENABLE_MPI
        if (m_pdata->getDomainDecomposition())
            {
            this->m_exec_conf->msg->error() << "test_overlap does not support MPI parallel jobs with use_images=True" << std::endl;
            throw std::runtime_error("test_overlap does not support MPI parallel jobs");
            }
        #endif

        updateImageList();

        const unsigned int n_images = m_image_list.size();
        for (unsigned int cur_image = 0; cur_image < n_images; cur_image++)
            {
            if (exclude_self && cur_image == 0)
                continue;

            if (check_circumsphere_overlap(dr + m_image_list[cur_image], shape_i, shape_j) &&
                test_overlap(dr + m_image_list[cur_image], shape_i, shape_j, err))
                overlap = true;
            }
        }
    else
        {
        overlap = check_circumsphere_overlap(dr, shape_i, shape_j) && test_overlap(dr, shape_i, shape_j, err);
        }

    if (err)
        m_exec_conf->msg->warning() << "test_overlap() reports an error due to finite numerical precision." << std::endl;

    return overlap;
    }

/*! \param i The particle id in the list
    \param pos_i Particle position being tested
    \param shape_i Particle shape (including orientation) being tested
    \param typ_i Type of the particle being tested
    \param h_postype Pointer to GPUArray containing particle positions
    \param h_orientation Pointer to GPUArray containing particle orientations
    \param h_overlaps Pointer to GPUArray containing interaction matrix
    \param hpmc_counters_t&  Pointer to current counters
    \param hpmc_implicit_counters_t&  Pointer to current implicit counters
    \param rng_depletants The RNG used within this algorithm
    \param rng_i The RNG used for evaluating the Metropolis criterion

    In order to determine whether or not moves are accepted, particle positions are checked against a randomly generated set of depletant positions.

    NOTE: To avoid numerous acquires and releases of GPUArrays, data pointers are passed directly into this const function.
    */
#ifndef ENABLE_TBB
template<class Shape>
inline bool IntegratorHPMCMono<Shape>::checkDepletantOverlap(unsigned int i, vec3<Scalar> pos_i,
    Shape shape_i, unsigned int typ_i, Scalar4 *h_postype, Scalar4 *h_orientation, unsigned int *h_overlaps,
    hpmc_counters_t& counters, hpmc_implicit_counters_t *implicit_counters, hoomd::RandomGenerator& rng_depletants)
#else
template<class Shape>
inline bool IntegratorHPMCMono<Shape>::checkDepletantOverlap(unsigned int i, vec3<Scalar> pos_i,
    Shape shape_i, unsigned int typ_i, Scalar4 *h_postype, Scalar4 *h_orientation, unsigned int *h_overlaps,
    hpmc_counters_t& counters, hpmc_implicit_counters_t *implicit_counters,
    tbb::enumerable_thread_specific< hoomd::RandomGenerator >& rng_depletants_parallel)
#endif
    {
    bool accept = true;

    const unsigned int n_images = this->m_image_list.size();
    unsigned int ndim = this->m_sysdef->getNDimensions();

    Shape shape_old(quat<Scalar>(h_orientation[i]), this->m_params[typ_i]);
    detail::AABB aabb_i_local = shape_i.getAABB(vec3<Scalar>(0,0,0));
    detail::AABB aabb_i_local_old = shape_old.getAABB(vec3<Scalar>(0,0,0));

    #ifdef ENABLE_TBB
    std::vector< tbb::enumerable_thread_specific<hpmc_implicit_counters_t> > thread_implicit_counters(this->m_pdata->getNTypes());
    tbb::enumerable_thread_specific<hpmc_counters_t> thread_counters;
    #endif

    #ifdef ENABLE_TBB
    try {
    #endif
    for (unsigned int type = 0; type < this->m_pdata->getNTypes(); ++type)
        {
        if (m_fugacity[type] == 0.0 || (!h_overlaps[this->m_overlap_idx(type, typ_i)] && !m_quermass))
            continue;

        std::vector<unsigned int> intersect_i;
        std::vector<unsigned int> image_i;
        std::vector<detail::AABB> aabbs_i;

        if (accept && m_fugacity[type] > 0.0)
            {
            // find neighbors whose circumspheres overlap particle i's circumsphere in the old configuration
            // Here, circumsphere refers to the sphere around the depletant-excluded volume

            Shape tmp(quat<Scalar>(), this->m_params[type]);
            Scalar d_dep = tmp.getCircumsphereDiameter();

            Scalar range = m_quermass ? Scalar(2.0)*m_sweep_radius : d_dep;

            // get old AABB and extend
            vec3<Scalar> lower = aabb_i_local_old.getLower();
            vec3<Scalar> upper = aabb_i_local_old.getUpper();
            lower.x -= range; lower.y -= range; lower.z -= range;
            upper.x += range; upper.y += range; upper.z += range;
            detail::AABB aabb_local = detail::AABB(lower,upper);

            vec3<Scalar> pos_i_old(h_postype[i]);

            // All image boxes (including the primary)
            for (unsigned int cur_image = 0; cur_image < n_images; cur_image++)
                {
                vec3<Scalar> pos_i_old_image = pos_i_old + this->m_image_list[cur_image];
                detail::AABB aabb = aabb_local;
                aabb.translate(pos_i_old_image);

                // stackless search
                for (unsigned int cur_node_idx = 0; cur_node_idx < this->m_aabb_tree.getNumNodes(); cur_node_idx++)
                    {
                    if (detail::overlap(this->m_aabb_tree.getNodeAABB(cur_node_idx), aabb))
                        {
                        if (this->m_aabb_tree.isNodeLeaf(cur_node_idx))
                            {
                            for (unsigned int cur_p = 0; cur_p < this->m_aabb_tree.getNodeNumParticles(cur_node_idx); cur_p++)
                                {
                                // read in its position and orientation
                                unsigned int j = this->m_aabb_tree.getNodeParticle(cur_node_idx, cur_p);

                                if (i == j && cur_image == 0) continue;

                                // load the old position and orientation of the j particle
                                Scalar4 postype_j = h_postype[j];
                                vec3<Scalar> pos_j(postype_j);
                                vec3<Scalar> r_ij = pos_j - pos_i_old_image;

                                unsigned int typ_j = __scalar_as_int(postype_j.w);
                                Shape shape_j(quat<Scalar>(), this->m_params[typ_j]);
                                if (shape_j.hasOrientation())
                                    shape_j.orientation = quat<Scalar>(h_orientation[j]);

                                detail::AABB aabb_j = shape_j.getAABB(pos_j);

                                // check AABB overlap
                                bool overlap_excluded = detail::overlap(aabb, aabb_j);

                                // currently ignore overlap flags with quermass==true
                                overlap_excluded = overlap_excluded && (m_quermass || h_overlaps[this->m_overlap_idx(type,typ_j)]);

                                if (Shape::supportsSweepRadius() && overlap_excluded)
                                    {
                                    // do i and j overlap with their excluded volumes in the old configuration?
                                    #ifdef ENABLE_TBB
                                    thread_counters.local().overlap_checks++;
                                    #else
                                    counters.overlap_checks++;
                                    #endif

                                    unsigned int err = 0;
                                    Scalar sweep_radius = m_quermass ? m_sweep_radius : Scalar(0.5)*tmp.getCircumsphereDiameter();
                                    overlap_excluded = test_overlap(r_ij, shape_old, shape_j, err, sweep_radius, sweep_radius);

                                    if (err)
                                    #ifdef ENABLE_TBB
                                        thread_counters.local().overlap_err_count++;
                                    #else
                                        counters.overlap_err_count++;
                                    #endif
                                    }
                                if (overlap_excluded)
                                    {
                                    intersect_i.push_back(j);
                                    image_i.push_back(cur_image);

                                    // cache the translated AABB of particle j. If i's image is cur_image, then j's
                                    // image is the negative of that (and we use i's untranslated position below)
                                    aabb_j.translate(-this->m_image_list[cur_image]);
                                    aabbs_i.push_back(aabb_j);
                                    }
                                }
                            }
                        }
                    else
                        {
                        // skip ahead
                        cur_node_idx += this->m_aabb_tree.getNodeSkip(cur_node_idx);
                        }
                    }  // end loop over AABB nodes
                } // end loop over images

            // now, we have a list of intersecting spheres, sample in the union of intersection volumes
            // we sample from their union by checking if any generated position falls in the intersection
            // of their AABBs, only accepting it if it was generated from neighbor j_min

            // world AABB of particle i
            detail::AABB aabb_i_old = aabb_i_local_old;
            aabb_i_old.translate(pos_i_old);

            // extend AABB i by sweep radius
            range = Scalar(0.5)*d_dep+m_sweep_radius;
            vec3<Scalar> lower_i = aabb_i_old.getLower();
            vec3<Scalar> upper_i = aabb_i_old.getUpper();
            lower_i.x -= range; lower_i.y -= range; lower_i.z -= range;
            upper_i.x += range; upper_i.y += range; upper_i.z += range;

            // for every pairwise intersection
            #ifdef ENABLE_TBB
            tbb::parallel_for(tbb::blocked_range<unsigned int>(0, (unsigned int)intersect_i.size()),
                [=, &intersect_i, &image_i, &aabbs_i,
                    &accept, &rng_depletants_parallel,
                    &thread_counters, &thread_implicit_counters](const tbb::blocked_range<unsigned int>& s) {
            for (unsigned int k = s.begin(); k != s.end(); ++k)
            #else
            for (unsigned int k = 0; k < intersect_i.size(); ++k)
            #endif
                {
                // world AABB of shape j, in image of i
                detail::AABB aabb_j = aabbs_i[k];

                // extend AABB j by sweep radius
                vec3<Scalar> lower_j = aabb_j.getLower();
                vec3<Scalar> upper_j = aabb_j.getUpper();
                lower_j.x -= range; lower_j.y -= range; lower_j.z -= range;
                upper_j.x += range; upper_j.y += range; upper_j.z += range;

                // we already know the AABBs are overlapping, compute their intersection
                vec3<Scalar> intersect_lower, intersect_upper;
                intersect_lower.x = std::max(lower_i.x, lower_j.x);
                intersect_lower.y = std::max(lower_i.y, lower_j.y);
                intersect_lower.z = std::max(lower_i.z, lower_j.z);
                intersect_upper.x = std::min(upper_i.x, upper_j.x);
                intersect_upper.y = std::min(upper_i.y, upper_j.y);
                intersect_upper.z = std::min(upper_i.z, upper_j.z);

                detail::AABB aabb_intersect(intersect_lower, intersect_upper);

                // intersection AABB volume
                Scalar V =  (intersect_upper.x-intersect_lower.x)*(intersect_upper.y-intersect_lower.y);
                if(ndim == 3)
                    V *= intersect_upper.z-intersect_lower.z;

                // chooose the number of depletants in the intersection volume
                hoomd::PoissonDistribution<Scalar> poisson(m_fugacity[type]*V);
                #ifdef ENABLE_TBB
                hoomd::RandomGenerator& my_rng = rng_depletants_parallel.local();
                #else
                hoomd::RandomGenerator& my_rng = rng_depletants;
                #endif

                unsigned int n = poisson(my_rng);

                // for every depletant
                #ifdef ENABLE_TBB
                tbb::parallel_for(tbb::blocked_range<unsigned int>(0, (unsigned int)n),
                    [=, &intersect_i, &image_i, &aabbs_i,
                        &accept, &rng_depletants_parallel,
                        &thread_counters, &thread_implicit_counters](const tbb::blocked_range<unsigned int>& t) {
                for (unsigned int l = t.begin(); l != t.end(); ++l)
                #else
                for (unsigned int l = 0; l < n; ++l)
                #endif
                    {
                    #ifdef ENABLE_TBB
                    hoomd::RandomGenerator& my_rng = rng_depletants_parallel.local();
                    #else
                    hoomd::RandomGenerator& my_rng = rng_depletants;
                    #endif

                    #ifdef ENABLE_TBB
                    thread_implicit_counters[type].local().insert_count++;
                    #else
                    implicit_counters[type].insert_count++;
                    #endif

                    vec3<Scalar> pos_test = generatePositionInAABB(my_rng, aabb_intersect, ndim);
                    Shape shape_test(quat<Scalar>(), this->m_params[type]);
                    if (shape_test.hasOrientation())
                        {
                        shape_test.orientation = generateRandomOrientation(my_rng, ndim);
                        }

                    // check if depletant falls in other intersection volumes

                    // load the depletant's AABB and extend it
                    detail::AABB aabb_test = shape_test.getAABB(pos_test);
                    vec3<Scalar> lower_test = aabb_test.getLower();
                    vec3<Scalar> upper_test = aabb_test.getUpper();
                    lower_test.x -= m_sweep_radius; lower_test.y -= m_sweep_radius; lower_test.z -= m_sweep_radius;
                    upper_test.x += m_sweep_radius; upper_test.y += m_sweep_radius; upper_test.z += m_sweep_radius;
                    aabb_test = detail::AABB(lower_test, upper_test);

                    bool active = true;
                    for (unsigned int m = 0; m < k; ++m)
                        {
                        if (detail::overlap(aabb_test,aabbs_i[m]))
                            {
                            active = false;
                            break;
                            }
                        }

                    if (!active)
                        continue;

                    // depletant falls in intersection volume between circumspheres

                    if (!m_quermass)
                        {
                        // Check if the old configuration of particle i generates an overlap
                        bool overlap_old = false;
                            {
                            vec3<Scalar> r_ij = pos_i_old - pos_test;
                            OverlapReal rsq = dot(r_ij,r_ij);
                            OverlapReal DaDb = shape_test.getCircumsphereDiameter() + shape_old.getCircumsphereDiameter() + Scalar(2.0)*m_sweep_radius;
                            bool circumsphere_overlap = (rsq*OverlapReal(4.0) <= DaDb * DaDb);

                            if (m_quermass || h_overlaps[this->m_overlap_idx(type, typ_i)])
                                {
                                #ifdef ENABLE_TBB
                                thread_counters.local().overlap_checks++;
                                #else
                                counters.overlap_checks++;
                                #endif

                                unsigned int err = 0;
                                if (circumsphere_overlap && test_overlap(r_ij, shape_test, shape_old, err, 0.0, m_sweep_radius))
                                    {
                                    overlap_old = true;
                                    }
                                if (err)
                                #ifdef ENABLE_TBB
                                    thread_counters.local().overlap_err_count++;
                                #else
                                    counters.overlap_err_count++;
                                #endif
                                }
                            }

                        // if not intersecting ptl i in old config, ignore
                        if (!overlap_old)
                            continue;

                        // Check if the new configuration of particle i generates an overlap
                        bool overlap_new = false;

                            {
                            vec3<Scalar> r_ij = pos_i - pos_test;

                            OverlapReal rsq = dot(r_ij,r_ij);
                            OverlapReal DaDb = shape_test.getCircumsphereDiameter() + shape_i.getCircumsphereDiameter() + Scalar(2.0)*m_sweep_radius;
                            bool circumsphere_overlap = (rsq*OverlapReal(4.0) <= DaDb * DaDb);

                            if (m_quermass || h_overlaps[this->m_overlap_idx(type, typ_i)])
                                {
                                #ifdef ENABLE_TBB
                                thread_counters.local().overlap_checks++;
                                #else
                                counters.overlap_checks++;
                                #endif

                                unsigned int err = 0;
                                if (circumsphere_overlap && test_overlap(r_ij, shape_test, shape_i, err, 0.0, m_sweep_radius))
                                    {
                                    overlap_new = true;
                                    }
                                if (err)
                                #ifdef ENABLE_TBB
                                    thread_counters.local().overlap_err_count++;
                                #else
                                    counters.overlap_err_count++;
                                #endif
                                }
                            }

                        if (overlap_new)
                            continue;
                        }

                    // does the depletant fall into the overlap volume with other particles?
                    bool in_intersection_volume = false;
                    for (unsigned int m = 0; m < intersect_i.size(); ++m)
                        {
                        // read in its position and orientation
                        unsigned int j = intersect_i[m];

                        // load the old position and orientation of the j particle
                        Scalar4 postype_j = h_postype[j];
                        Scalar4 orientation_j = h_orientation[j];

                        vec3<Scalar> r_jk = vec3<Scalar>(postype_j) - pos_test - this->m_image_list[image_i[m]];

                        unsigned int typ_j = __scalar_as_int(postype_j.w);
                        Shape shape_j(quat<Scalar>(orientation_j), this->m_params[typ_j]);

                        #ifdef ENABLE_TBB
                        thread_counters.local().overlap_checks++;
                        #else
                        counters.overlap_checks++;
                        #endif

                        unsigned int err = 0;

                        if (m_quermass)
                            {
                            // check triple overlap of circumspheres

                            // check triple overlap with i at old position
                            vec3<Scalar> r_ij = vec3<Scalar>(postype_j) - pos_i_old - this->m_image_list[image_i[m]];

                            // need to enable later when we have a better way of excluding particles from the image list calculation
                            bool circumsphere_overlap = true || (h_overlaps[this->m_overlap_idx(type,typ_i)] && h_overlaps[this->m_overlap_idx(type,typ_j)]);
                            circumsphere_overlap = circumsphere_overlap && check_circumsphere_overlap_three(shape_old, shape_j, shape_test,
                                    r_ij, -r_jk+r_ij, m_sweep_radius, m_sweep_radius, 0.0);

                            if (circumsphere_overlap
                                && test_overlap_intersection(shape_old, shape_j, shape_test, r_ij, -r_jk+r_ij, err, m_sweep_radius, m_sweep_radius, 0.0))
                                in_intersection_volume = true;

                            if (in_intersection_volume)
                                {
                                // check triple overlap with i at new position
                                r_ij = vec3<Scalar>(postype_j) - pos_i - this->m_image_list[image_i[m]];
                                r_jk = ((i == j) ? pos_i : vec3<Scalar>(h_postype[j])) - pos_test - this->m_image_list[image_i[m]];

                                // need to enable later when we have a better way of excluding particles from the image list calculation
                                bool circumsphere_overlap = true || (h_overlaps[this->m_overlap_idx(type,typ_i)] && h_overlaps[this->m_overlap_idx(type,typ_j)]);
                                circumsphere_overlap = circumsphere_overlap && check_circumsphere_overlap_three(shape_i, shape_j, shape_test, r_ij, -r_jk+r_ij,
                                    m_sweep_radius, m_sweep_radius, 0.0);

                                if (circumsphere_overlap
                                    && test_overlap_intersection(shape_i, (i == j) ? shape_i : shape_j, shape_test, r_ij, -r_jk+r_ij, err,
                                        m_sweep_radius, m_sweep_radius, 0.0))
                                    in_intersection_volume = false;
                                }
                            }
                        else
                            {
                            // check circumsphere overlap
                            OverlapReal rsq = dot(r_jk,r_jk);
                            OverlapReal DaDb = shape_test.getCircumsphereDiameter() + shape_j.getCircumsphereDiameter() + Scalar(2.0)*m_sweep_radius;
                            bool circumsphere_overlap = (rsq*OverlapReal(4.0) <= DaDb * DaDb);

                            if (h_overlaps[this->m_overlap_idx(type,typ_j)]
                                && circumsphere_overlap
                                && test_overlap(r_jk, shape_test, shape_j, err, 0.0, m_sweep_radius))
                                {
                                in_intersection_volume = true;
                                }
                            }

                        if (err)
                        #ifdef ENABLE_TBB
                            thread_counters.local().overlap_err_count++;
                        #else
                            counters.overlap_err_count++;
                        #endif

                        if (in_intersection_volume)
                            break;
                        } // end loop over intersections

                    // if not part of overlap volume in new config, reject
                    if (in_intersection_volume)
                        {
                        accept = false;
                        #ifndef ENABLE_TBB
                        break;
                        #else
                        throw false;
                        #endif
                        }
                    } // end loop over depletants
                #ifdef ENABLE_TBB
                    });
                #endif

                #ifndef ENABLE_TBB
                if (!accept)
                    break;
                #endif
                } // end loop over overlapping spheres
            #ifdef ENABLE_TBB
                });
            #endif
            }
        // Depletant check for negative fugacity
        else if (accept && m_fugacity[type] < 0.0)
            {
            Shape tmp(quat<Scalar>(), this->m_params[type]);
            Scalar d_dep = tmp.getCircumsphereDiameter();

            // find neighbors whose circumspheres overlap particle i's excluded volume circumsphere in the new configuration
            Scalar range = m_quermass ? Scalar(2.0)*m_sweep_radius : d_dep;

            // get new AABB and extend
            vec3<Scalar> lower = aabb_i_local.getLower();
            vec3<Scalar> upper = aabb_i_local.getUpper();
            lower.x -= range; lower.y -= range; lower.z -= range;
            upper.x += range; upper.y += range; upper.z += range;
            detail::AABB aabb_local = detail::AABB(lower,upper);

            // All image boxes (including the primary)
            for (unsigned int cur_image = 0; cur_image < n_images; cur_image++)
                {
                vec3<Scalar> pos_i_image = pos_i + this->m_image_list[cur_image];
                detail::AABB aabb = aabb_local;
                aabb.translate(pos_i_image);

                // stackless search
                for (unsigned int cur_node_idx = 0; cur_node_idx < this->m_aabb_tree.getNumNodes(); cur_node_idx++)
                    {
                    if (detail::overlap(this->m_aabb_tree.getNodeAABB(cur_node_idx), aabb))
                        {
                        if (this->m_aabb_tree.isNodeLeaf(cur_node_idx))
                            {
                            for (unsigned int cur_p = 0; cur_p < this->m_aabb_tree.getNodeNumParticles(cur_node_idx); cur_p++)
                                {
                                // read in its position and orientation
                                unsigned int j = this->m_aabb_tree.getNodeParticle(cur_node_idx, cur_p);

                                unsigned int typ_j;
                                vec3<Scalar> pos_j;
                                if (i == j)
                                    {
                                    if (cur_image == 0)
                                        continue;
                                    else
                                        {
                                        typ_j = typ_i;
                                        }
                                    }
                                else
                                    {
                                    // load the old position and orientation of the j particle
                                    Scalar4 postype_j = h_postype[j];
                                    pos_j = vec3<Scalar>(postype_j);
                                    typ_j = __scalar_as_int(postype_j.w);
                                    }

                                vec3<Scalar> r_ij = pos_j - pos_i_image;
                                Shape shape_j(quat<Scalar>(), this->m_params[typ_j]);

                                if (shape_j.hasOrientation())
                                    {
                                    if (i == j)
                                        shape_j.orientation = shape_i.orientation;
                                    else
                                        shape_j.orientation = quat<Scalar>(h_orientation[j]);
                                    }

                                // check excluded volume overlap
                                detail::AABB aabb_j = shape_j.getAABB(pos_j);
                                bool overlap_excluded = detail::overlap(aabb,aabb_j);

                                // currently ignore overlap flags with quermass==true
                                overlap_excluded = overlap_excluded && (m_quermass || h_overlaps[this->m_overlap_idx(type,typ_j)]);

                                if (Shape::supportsSweepRadius() && overlap_excluded)
                                    {
                                    // do i and j overlap with their excluded volumes in the new configuration?
                                    #ifdef ENABLE_TBB
                                    thread_counters.local().overlap_checks++;
                                    #else
                                    counters.overlap_checks++;
                                    #endif

                                    unsigned int err = 0;
                                    Scalar sweep_radius = m_quermass ? m_sweep_radius : Scalar(0.5)*tmp.getCircumsphereDiameter();
                                    overlap_excluded = test_overlap(r_ij, shape_i, shape_j, err, sweep_radius, sweep_radius);

                                    if (err)
                                    #ifdef ENABLE_TBB
                                        thread_counters.local().overlap_err_count++;
                                    #else
                                        counters.overlap_err_count++;
                                    #endif
                                    }
                                if (overlap_excluded)
                                    {
                                    intersect_i.push_back(j);
                                    image_i.push_back(cur_image);

                                    // cache the translated AABB of particle j
                                    aabb_j.translate(-this->m_image_list[cur_image]);
                                    aabbs_i.push_back(aabb_j);
                                    }
                                }
                            }
                        }
                    else
                        {
                        // skip ahead
                        cur_node_idx += this->m_aabb_tree.getNodeSkip(cur_node_idx);
                        }
                    }  // end loop over AABB nodes
                } // end loop over images


            // now, we have a list of intersecting spheres, sample in the union of intersection volumes
            // we sample from their union by checking if any generated position falls in the intersection
            // of their AABBs and if so, only accepting it if it was generated from neighbor j_min

            // world AABB of particle i
            detail::AABB aabb_i = aabb_i_local;
            aabb_i.translate(pos_i);

            // extend AABB i by sweep radius
            range = Scalar(0.5)*d_dep+m_sweep_radius;
            vec3<Scalar> lower_i = aabb_i.getLower();
            vec3<Scalar> upper_i = aabb_i.getUpper();
            lower_i.x -= range; lower_i.y -= range; lower_i.z -= range;
            upper_i.x += range; upper_i.y += range; upper_i.z += range;

            // for every pairwise intersection
            #ifdef ENABLE_TBB
            tbb::parallel_for(tbb::blocked_range<unsigned int>(0, (unsigned int)intersect_i.size()),
                [=, &intersect_i, &image_i, &aabbs_i,
                    &accept, &rng_depletants_parallel,
                    &thread_counters, &thread_implicit_counters](const tbb::blocked_range<unsigned int>& s) {
            for (unsigned int k = s.begin(); k != s.end(); ++k)
            #else
            for (unsigned int k = 0; k < intersect_i.size(); ++k)
            #endif
                {
                // world AABB of shape j, in image of i
                detail::AABB aabb_j = aabbs_i[k];

                // extend AABB j by sweep radius
                vec3<Scalar> lower_j = aabb_j.getLower();
                vec3<Scalar> upper_j = aabb_j.getUpper();
                lower_j.x -= range; lower_j.y -= range; lower_j.z -= range;
                upper_j.x += range; upper_j.y += range; upper_j.z += range;

                // we already know the AABBs are overlapping, compute their intersection
                vec3<Scalar> intersect_lower, intersect_upper;
                intersect_lower.x = std::max(lower_i.x, lower_j.x);
                intersect_lower.y = std::max(lower_i.y, lower_j.y);
                intersect_lower.z = std::max(lower_i.z, lower_j.z);
                intersect_upper.x = std::min(upper_i.x, upper_j.x);
                intersect_upper.y = std::min(upper_i.y, upper_j.y);
                intersect_upper.z = std::min(upper_i.z, upper_j.z);

                detail::AABB aabb_intersect(intersect_lower, intersect_upper);

                // intersection AABB volume
                Scalar V =  (intersect_upper.x-intersect_lower.x)*(intersect_upper.y-intersect_lower.y);
                if(ndim == 3)
                    V *= intersect_upper.z-intersect_lower.z;

                // chooose the number of depletants in the intersection volume
                hoomd::PoissonDistribution<Scalar> poisson(-m_fugacity[type]*V);
                #ifdef ENABLE_TBB
                hoomd::RandomGenerator& my_rng = rng_depletants_parallel.local();
                #else
                hoomd::RandomGenerator& my_rng = rng_depletants;
                #endif

                unsigned int n = poisson(my_rng);

                // for every depletant
                #ifdef ENABLE_TBB
                tbb::parallel_for(tbb::blocked_range<unsigned int>(0, (unsigned int)n),
                    [=, &intersect_i, &image_i, &aabbs_i,
                        &accept, &rng_depletants_parallel,
                        &thread_counters, &thread_implicit_counters](const tbb::blocked_range<unsigned int>& t) {
                for (unsigned int l = t.begin(); l != t.end(); ++l)
                #else
                for (unsigned int l = 0; l < n; ++l)
                #endif
                    {
                    #ifdef ENABLE_TBB
                    hoomd::RandomGenerator& my_rng = rng_depletants_parallel.local();
                    #else
                    hoomd::RandomGenerator& my_rng = rng_depletants;
                    #endif

                    #ifdef ENABLE_TBB
                    thread_implicit_counters[type].local().insert_count++;
                    #else
                    implicit_counters[type].insert_count++;
                    #endif

                    vec3<Scalar> pos_test = generatePositionInAABB(my_rng, aabb_intersect, ndim);
                    Shape shape_test(quat<Scalar>(), this->m_params[type]);
                    if (shape_test.hasOrientation())
                        {
                        shape_test.orientation = generateRandomOrientation(my_rng, ndim);
                        }

                    // check if depletant falls in other intersection volumes (new)
                    bool active = true;

                    // check against any other AABB preceding this

                    // load the depletant's AABB and extend it
                    detail::AABB aabb_test = shape_test.getAABB(pos_test);
                    vec3<Scalar> lower_test = aabb_test.getLower();
                    vec3<Scalar> upper_test = aabb_test.getUpper();
                    lower_test.x -= m_sweep_radius; lower_test.y -= m_sweep_radius; lower_test.z -= m_sweep_radius;
                    upper_test.x += m_sweep_radius; upper_test.y += m_sweep_radius; upper_test.z += m_sweep_radius;
                    aabb_test = detail::AABB(lower_test, upper_test);

                    for (unsigned int m = 0; m < k; ++m)
                        {
                        if (detail::overlap(aabb_test,aabbs_i[m]))
                            {
                            active = false;
                            break;
                            }
                        }

                    if (!active)
                        continue;

                    // depletant falls in intersection volume between circumspheres

                    if (!m_quermass)
                        {
                        // Check if the new configuration of particle i generates an overlap
                        bool overlap_new = false;

                            {
                            vec3<Scalar> r_ij = pos_i - pos_test;

                            OverlapReal rsq = dot(r_ij,r_ij);
                            OverlapReal DaDb = shape_test.getCircumsphereDiameter() + shape_i.getCircumsphereDiameter() + OverlapReal(2.0)*m_sweep_radius;
                            bool circumsphere_overlap = (rsq*OverlapReal(4.0) <= DaDb * DaDb);

                            if (m_quermass || h_overlaps[this->m_overlap_idx(type, typ_i)])
                                {
                                #ifdef ENABLE_TBB
                                thread_counters.local().overlap_checks++;
                                #else
                                counters.overlap_checks++;
                                #endif

                                unsigned int err = 0;
                                if (circumsphere_overlap && test_overlap(r_ij, shape_test, shape_i, err, 0.0, m_sweep_radius))
                                    {
                                    overlap_new = true;
                                    }
                                if (err)
                                #ifdef ENABLE_TBB
                                    thread_counters.local().overlap_err_count++;
                                #else
                                    counters.overlap_err_count++;
                                #endif
                                }
                            }

                        if (!overlap_new)
                            continue;

                        // Check if the old configuration of particle i generates an overlap
                        bool overlap_old = false;

                        vec3<Scalar> r_ij = vec3<Scalar>(h_postype[i]) - pos_test;

                        OverlapReal rsq = dot(r_ij,r_ij);
                        OverlapReal DaDb = shape_test.getCircumsphereDiameter() + shape_old.getCircumsphereDiameter() + OverlapReal(2.0)*m_sweep_radius;
                        bool circumsphere_overlap = (rsq*OverlapReal(4.0) <= DaDb * DaDb);

                        if (m_quermass || h_overlaps[this->m_overlap_idx(type, typ_i)])
                            {
                            #ifdef ENABLE_TBB
                            thread_counters.local().overlap_checks++;
                            #else
                            counters.overlap_checks++;
                            #endif

                            unsigned int err = 0;
                            if (circumsphere_overlap && test_overlap(r_ij, shape_test, shape_old, err, 0.0, m_sweep_radius))
                                {
                                overlap_old = true;
                                }
                            if (err)
                            #ifdef ENABLE_TBB
                                thread_counters.local().overlap_err_count++;
                            #else
                                counters.overlap_err_count++;
                            #endif
                            }

                        if (overlap_old)
                            {
                            // all is ok
                            continue;
                            }
                        }

                    bool in_new_intersection_volume = false;

                    vec3<Scalar> pos_i_old(h_postype[i]);

                    for (unsigned int m = 0; m < intersect_i.size(); ++m)
                        {
                        // read in its position and orientation
                        unsigned int j = intersect_i[m];

                        vec3<Scalar> r_jk = ((i == j) ? pos_i : vec3<Scalar>(h_postype[j])) - pos_test -
                            this->m_image_list[image_i[m]];

                        unsigned int typ_j = (i == j) ? typ_i : __scalar_as_int(h_postype[j].w);
                        Shape shape_j((i == j) ? shape_i.orientation : quat<Scalar>(h_orientation[j]), this->m_params[typ_j]);

                        #ifdef ENABLE_TBB
                        thread_counters.local().overlap_checks++;
                        #else
                        counters.overlap_checks++;
                        #endif

                        unsigned int err = 0;
                        if (m_quermass)
                            {
                            // check triple overlap of circumspheres
                            vec3<Scalar> r_ij = ( (i==j) ? pos_i : vec3<Scalar>(h_postype[j])) - pos_i -
                                this->m_image_list[image_i[m]];

                            // need to enable later when we have a better way of excluding particles from the image list calculation
                            bool circumsphere_overlap = true || (h_overlaps[this->m_overlap_idx(type,typ_i)] && h_overlaps[this->m_overlap_idx(type,typ_j)]);
                            circumsphere_overlap = circumsphere_overlap && check_circumsphere_overlap_three(shape_i, shape_j, shape_test, r_ij, r_ij - r_jk,
                                m_sweep_radius, m_sweep_radius, 0.0);

                            // check triple overlap with new configuration
                            unsigned int err = 0;

                            if (circumsphere_overlap
                                && test_overlap_intersection(shape_i, shape_j, shape_test, r_ij, r_ij - r_jk, err, m_sweep_radius, m_sweep_radius, 0.0))
                                in_new_intersection_volume = true;

                            if (in_new_intersection_volume)
                                {
                                // check triple overlap with old configuration
                                r_ij = vec3<Scalar>(h_postype[j]) - pos_i_old - this->m_image_list[image_i[m]];
                                r_jk = vec3<Scalar>(h_postype[j]) - pos_test - this->m_image_list[image_i[m]];

                                // need to enable later when we have a better way of excluding particles from the image list calculation
                                bool circumsphere_overlap = true || (h_overlaps[this->m_overlap_idx(type,typ_i)] && h_overlaps[this->m_overlap_idx(type,typ_j)]);
                                circumsphere_overlap = circumsphere_overlap && check_circumsphere_overlap_three(shape_old, shape_j, shape_test, r_ij, r_ij - r_jk,
                                    m_sweep_radius, m_sweep_radius, 0.0);

                                if (circumsphere_overlap
                                    && test_overlap_intersection(shape_old, (i == j) ? shape_old : shape_j, shape_test, r_ij, r_ij - r_jk, err,
                                        m_sweep_radius, m_sweep_radius, 0.0))
                                    in_new_intersection_volume = false;
                                }
                            if (err)
                            #ifdef ENABLE_TBB
                                thread_counters.local().overlap_err_count++;
                            #else
                                counters.overlap_err_count++;
                            #endif
                            }
                        else
                            {
                            // check circumsphere overlap
                            OverlapReal rsq = dot(r_jk,r_jk);
                            OverlapReal DaDb = shape_test.getCircumsphereDiameter() + shape_j.getCircumsphereDiameter() + OverlapReal(2.0)*m_sweep_radius;
                            bool circumsphere_overlap = (rsq*OverlapReal(4.0) <= DaDb * DaDb);

                            if (h_overlaps[this->m_overlap_idx(type,typ_j)]
                                && circumsphere_overlap
                                && test_overlap(r_jk, shape_test, shape_j, err, 0.0, m_sweep_radius))
                                {
                                in_new_intersection_volume = true;
                                }
                            if (err)
                            #ifdef ENABLE_TBB
                                thread_counters.local().overlap_err_count++;
                            #else
                                counters.overlap_err_count++;
                            #endif
                            }

                        if (in_new_intersection_volume)
                            break;
                        }

                    if (in_new_intersection_volume)
                        {
                        accept = false;

                        #ifndef ENABLE_TBB
                        // early exit
                        break;
                        #else
                        throw false;
                        #endif
                        }
                    } // end loop over depletants
                #ifdef ENABLE_TBB
                    });
                #endif

                #ifndef ENABLE_TBB
                if (!accept) break;
                #endif
                } // end loop over overlapping spheres
            #ifdef ENABLE_TBB
                });
            #endif
            } // end depletant placement
        }
    #ifdef ENABLE_TBB
    } catch (bool b) { }
    #endif

    #ifdef ENABLE_TBB
    // reduce counters
    for (auto i = thread_counters.begin(); i != thread_counters.end(); ++i)
        {
        counters = counters + *i;
        }

    for (unsigned int i = 0; i < this->m_pdata->getNTypes(); ++i)
        for (auto it= thread_implicit_counters[i].begin(); it != thread_implicit_counters[i].end(); ++it)
            {
            implicit_counters[i] = implicit_counters[i] + *it;
            }
    #endif

    return accept;
    }

template<class Shape>
bool IntegratorHPMCMono<Shape>::attemptBoxResize(unsigned int timestep, const BoxDim& new_box)
    {
    // call parent class method
    bool result = IntegratorHPMC::attemptBoxResize(timestep, new_box);

    if (result)
        {
        for (unsigned int type_d = 0; type_d < this->m_pdata->getNTypes(); ++type_d)
            {
            if (getDepletantFugacity(type_d) != 0.0)
                throw std::runtime_error("Implicit depletants not supported with NPT ensemble\n");
            }
        }

    return result;
    }

//! Export the IntegratorHPMCMono class to python
/*! \param name Name of the class in the exported python module
    \tparam Shape An instantiation of IntegratorHPMCMono<Shape> will be exported
*/
template < class Shape > void export_IntegratorHPMCMono(pybind11::module& m, const std::string& name)
    {
    pybind11::class_< IntegratorHPMCMono<Shape>, IntegratorHPMC, std::shared_ptr< IntegratorHPMCMono<Shape> > >(m, name.c_str())
          .def(pybind11::init< std::shared_ptr<SystemDefinition>, unsigned int >())
          .def("setParam", &IntegratorHPMCMono<Shape>::setParam)
          .def("setInteractionMatrix", &IntegratorHPMCMono<Shape>::setInteractionMatrix)
          .def("getInteractionMatrix", &IntegratorHPMCMono<Shape>::getInteractionMatrixPy)
          .def("setExternalField", &IntegratorHPMCMono<Shape>::setExternalField)
          .def("setPatchEnergy", &IntegratorHPMCMono<Shape>::setPatchEnergy)
          .def("mapOverlaps", &IntegratorHPMCMono<Shape>::mapOverlaps)
          .def("mapEnergies", &IntegratorHPMCMono<Shape>::PyMapEnergies)
          .def("connectGSDStateSignal", &IntegratorHPMCMono<Shape>::connectGSDStateSignal)
          .def("connectGSDShapeSpec", &IntegratorHPMCMono<Shape>::connectGSDShapeSpec)
          .def("restoreStateGSD", &IntegratorHPMCMono<Shape>::restoreStateGSD)
          .def("py_test_overlap", &IntegratorHPMCMono<Shape>::py_test_overlap)
          .def("getImplicitCounters", &IntegratorHPMCMono<Shape>::getImplicitCounters)
          .def("setDepletantFugacity", &IntegratorHPMCMono<Shape>::setDepletantFugacityPy)
          .def("getDepletantFugacity", &IntegratorHPMCMono<Shape>::getDepletantFugacityPy)
          .def("setQuermassMode", &IntegratorHPMCMono<Shape>::setQuermassMode)
          .def("setSweepRadius", &IntegratorHPMCMono<Shape>::setSweepRadius)
          .def("getQuermassMode", &IntegratorHPMCMono<Shape>::getQuermassMode)
          .def("getSweepRadius", &IntegratorHPMCMono<Shape>::getSweepRadius)
          .def("getTypeShapesPy", &IntegratorHPMCMono<Shape>::getTypeShapesPy)
          .def("getShape", &IntegratorHPMCMono<Shape>::getShape)
          .def("setShape", &IntegratorHPMCMono<Shape>::setShape)
          ;
    }

//! Export the counters for depletants
inline void export_hpmc_implicit_counters(pybind11::module& m)
    {
    pybind11::class_< hpmc_implicit_counters_t >(m, "hpmc_implicit_counters_t")
    .def_readwrite("insert_count", &hpmc_implicit_counters_t::insert_count)
    ;
    }

} // end namespace hpmc

#endif // _INTEGRATOR_HPMC_MONO_H_<|MERGE_RESOLUTION|>--- conflicted
+++ resolved
@@ -24,14 +24,6 @@
 #include "hoomd/managed_allocator.h"
 #include "hoomd/GSDShapeSpecWriter.h"
 #include "ShapeSpheropolyhedron.h"
-
-#ifdef ENABLE_TBB
-#include <thread>
-#include <tbb/blocked_range.h>
-#include <tbb/enumerable_thread_specific.h>
-#include <tbb/parallel_for.h>
-#include <tbb/parallel_reduce.h>
-#endif
 
 #ifdef ENABLE_TBB
 #include <thread>
@@ -279,17 +271,10 @@
 
         //! Return a vector that is an unwrapped overlap map
         virtual std::vector<std::pair<unsigned int, unsigned int> > mapOverlaps();
-<<<<<<< HEAD
 
         //! Return a vector that is an unwrapped energy map
         virtual std::vector<float> mapEnergies();
 
-=======
-
-        //! Return a vector that is an unwrapped energy map
-        virtual std::vector<float> mapEnergies();
-
->>>>>>> d5d513db
         //! Return a python list that is an unwrapped energy map
         virtual pybind11::list PyMapEnergies();
 
@@ -669,7 +654,6 @@
 
     //loop over per particle fugacities
     for (unsigned int typ=0; typ<this->m_pdata->getNTypes();typ++)
-<<<<<<< HEAD
         {
         std::ostringstream tmp_str0;
         tmp_str0<<"hpmc_fugacity_"<<this->m_pdata->getNameByType(typ);
@@ -679,78 +663,6 @@
 
     hpmc_counters_t counters = IntegratorHPMC::getCounters(2);
     const std::vector<hpmc_implicit_counters_t>& implicit_counters = getImplicitCounters(2);
-
-    if (quantity == "hpmc_insert_count")
-        {
-        // reduce over all types
-        unsigned long long int total_insert_count = 0;
-        for (unsigned int i = 0; i < this->m_pdata->getNTypes(); ++i)
-            total_insert_count += implicit_counters[i].insert_count;
-
-        // return number of depletant insertions per colloid
-        if (counters.getNMoves() > 0)
-            return (Scalar)total_insert_count/(Scalar)counters.getNMoves();
-        else
-            return Scalar(0.0);
-        }
-
-    //nothing found -> pass on to base class
-    return IntegratorHPMC::getLogValue(quantity, timestep);
-    }
-
-template <class Shape>
-void IntegratorHPMCMono<Shape>::printStats()
-    {
-    IntegratorHPMC::printStats();
-
-    const std::vector<hpmc_implicit_counters_t>& result = getImplicitCounters(1);
-    hpmc_counters_t counters = getCounters(1);
-
-    // reduce over all types
-    unsigned long long int total_insert_count = 0;
-    for (unsigned int i = 0; i < this->m_pdata->getNTypes(); ++i)
-        total_insert_count += result[i].insert_count;
-
-    bool has_depletants = false;
-    for (unsigned int i = 0; i < this->m_pdata->getNTypes(); ++i)
-        {
-        if (m_fugacity[i] != 0.0)
-            {
-            has_depletants = true;
-            break;
-            }
-        }
-
-    if (!has_depletants)
-        return;
-
-    this->m_exec_conf->msg->notice(2) << "-- Implicit depletants stats:" << "\n";
-    this->m_exec_conf->msg->notice(2) << "Depletant insertions per trial move:      "
-        << double(total_insert_count)/double(counters.getNMoves()) << "\n";
-
-    // supply additional statistics
-    for (unsigned int i = 0; i < this->m_pdata->getNTypes(); ++i)
-        {
-        if (m_fugacity[i] != 0.0)
-            {
-            this->m_exec_conf->msg->notice(3) << "Type '" << this->m_pdata->getNameByType(i) << "': "
-                << double(result[i].insert_count)/double(counters.getNMoves()) << std::endl;
-            }
-        }
-
-    /*unsigned int max_height = 0;
-    unsigned int total_height = 0;
-=======
-        {
-        std::ostringstream tmp_str0;
-        tmp_str0<<"hpmc_fugacity_"<<this->m_pdata->getNameByType(typ);
-        if (quantity==tmp_str0.str())
-            return m_fugacity[typ];
-        }
-
-    hpmc_counters_t counters = IntegratorHPMC::getCounters(2);
-    const std::vector<hpmc_implicit_counters_t>& implicit_counters = getImplicitCounters(2);
->>>>>>> d5d513db
 
     if (quantity == "hpmc_insert_count")
         {
@@ -1568,19 +1480,11 @@
     for (unsigned int typ_i = 0; typ_i < this->m_pdata->getNTypes(); typ_i++)
         {
         Shape temp_i(quat<Scalar>(), m_params[typ_i]);
-<<<<<<< HEAD
 
         for (unsigned int typ_j = 0; typ_j < this->m_pdata->getNTypes(); typ_j++)
             {
             Shape temp_j(quat<Scalar>(), m_params[typ_j]);
 
-=======
-
-        for (unsigned int typ_j = 0; typ_j < this->m_pdata->getNTypes(); typ_j++)
-            {
-            Shape temp_j(quat<Scalar>(), m_params[typ_j]);
-
->>>>>>> d5d513db
             // ignore non-interacting shapes
             if (h_overlaps.data[m_overlap_idx(typ_i,typ_j)])
                 max_d = std::max(0.5*(temp_i.getCircumsphereDiameter()+temp_j.getCircumsphereDiameter()),max_d);
