// Copyright (c) 2009-2023 The Regents of the University of Michigan.
// Part of HOOMD-blue, released under the BSD 3-Clause License.

#include "hoomd/HOOMDMath.h"
#include "hoomd/RandomNumbers.h"
#include "hoomd/VectorMath.h"

#include "hoomd/AABB.h"
#include "hoomd/BoxDim.h"
#include "hoomd/Sphere.h"
#include "hoomd/hpmc/HPMCPrecisionSetup.h"
#include "hoomd/hpmc/OBB.h"

/*! \file Moves.h
    \brief Trial move generators
*/

#ifndef __MOVES_H__
#define __MOVES_H__

// need to declare these class methods with __device__ qualifiers when building in nvcc
// DEVICE is __host__ __device__ when included in nvcc and blank when included into the host
// compiler
#ifdef __HIPCC__
#define DEVICE __device__
#else
#define DEVICE
#endif

namespace hoomd
    {
//! hpmc namespace
namespace hpmc
    {
//! Translation move
/*! \param v Vector to translate (in/out)
    \param rng random123 RNG to utilize in the move
    \param d Maximum move distance
    \param dim Dimension

    When \a dim == 2, only x and y components are moved.
*/
template<class RNG>
DEVICE inline void move_translate(vec3<Scalar>& v, RNG& rng, Scalar d, unsigned int dim)
    {
    hoomd::UniformDistribution<Scalar> uniform(-d, d);

    // Generate a random vector inside a sphere of radius d
    vec3<Scalar> dr(Scalar(0.0), Scalar(0.0), Scalar(0.0));
    do
        {
        dr.x = uniform(rng);
        dr.y = uniform(rng);
        if (dim != 2)
            dr.z = uniform(rng);
        } while (dot(dr, dr) > d * d);

    // apply the move vector
    v += dr;
    }

template<class RNG>
DEVICE inline void move_translateSphere(quat<Scalar>& quat_pos, RNG& rng, Scalar d, const Sphere& sphere)
    {
   // Generate a random arc of maximum length d
    hoomd::UniformDistribution<Scalar> uniform(-1.0, 1.0);

    Scalar phi = uniform(rng)*d/sphere.getR();

    vec3<Scalar> b;

    //! Generate a direction (3d unit vector) for the translation
    Scalar theta = (uniform(rng)+1)*M_PI;
    Scalar z = uniform(rng);
    b = vec3<Scalar>(fast::sqrt(Scalar(1.0)-z*z)*fast::cos(theta),fast::sqrt(Scalar(1.0)-z*z)*fast::sin(theta),z);

    // the transformation quaternion
    quat<Scalar> p(fast::cos(0.5*phi),fast::sin(0.5*phi)*b);

    // apply the translation in the standard position
    quat_pos = quat_pos*p;
    quat_pos = quat_pos * (fast::rsqrt(norm2(quat_pos)));
<<<<<<< HEAD

    if(parallel_transport)
    	{
	// apply the translation in the standard position
	quat_ori = quat_ori*p;
	quat_ori = quat_ori * (fast::rsqrt(norm2(quat_ori)));
	}
=======
>>>>>>> a4620413
    }

//! Rotation move
/*! \param orientation Quaternion to rotate (in/out)
    \param rng random123 RNG to utilize in the move
    \param a Rotation magnitude
    \param dim Dimension

    When \a dim == 2, a random rotation about (0,0,1) is generated. When \a dim == 3 a random 3D
   rotation is generated.
*/
template<unsigned int dim, class RNG>
DEVICE void move_rotate(quat<Scalar>& orientation, RNG& rng, Scalar a)
    {
    if (dim == 2)
        {
        a /= Scalar(2.0);
        Scalar alpha = hoomd::UniformDistribution<Scalar>(-a, a)(rng);
        ;
        quat<Scalar> q(fast::cos(alpha),
                       fast::sin(alpha)
                           * vec3<Scalar>(Scalar(0), Scalar(0), Scalar(1))); // rotation quaternion
        orientation = orientation * q;
        orientation = orientation * (fast::rsqrt(norm2(orientation)));
        }
    else
        {
        hoomd::UniformDistribution<Scalar> uniform(Scalar(-1.0), Scalar(1.0));

        // Frenkel and Smit reference Allen and Tildesley, referencing Vesley(1982), referencing
        // Marsaglia(1972). Generate a random unit quaternion. Scale it to a small rotation and
        // apply.
        quat<Scalar> q;
        Scalar s1, s2, s3;

        do
            {
            q.s = uniform(rng);
            q.v.x = uniform(rng);
            } while ((s1 = q.s * q.s + q.v.x * q.v.x) >= Scalar(1.0));

        do
            {
            q.v.y = uniform(rng);
            q.v.z = uniform(rng);
            } while ((s2 = q.v.y * q.v.y + q.v.z * q.v.z) >= Scalar(1.0) || s2 == Scalar(0.0));

        s3 = fast::sqrt((Scalar(1.0) - s1) / s2);
        q.v.y *= s3;
        q.v.z *= s3;

        // generate new trial orientation
        orientation += a * q;

        // renormalize
        orientation = orientation * (fast::rsqrt(norm2(orientation)));
        }
    }

template<class RNG>
DEVICE void move_rotateSphere(quat<Scalar>& orientation, vec3<Scalar>& normal, RNG& rng, Scalar a)
    {
    hoomd::UniformDistribution<Scalar> uniform(Scalar(-1.0), Scalar(1.0));

    // Frenkel and Smit reference Allen and Tildesley, referencing Vesley(1982), referencing
    // Marsaglia(1972). Generate a random unit quaternion. Scale it to a small rotation and
    // apply.
    quat<Scalar> q;
    Scalar s1, s2, s3;

    Scalar phi = uniform(rng)*a;
    Scalar sin_phi = fast::sin(phi);
    q.s = fast::cos(phi);
    q.v.x = sin_phi *  pos.x;
    q.v.y = sin_phi * pos.y;
    q.v.z = sin_phi * pos.z;

    // generate new trial orientation
    orientation = orientation * q;

    // renormalize
    orientation = orientation * (fast::rsqrt(norm2(orientation)));
    }


//! Helper function to test if a particle is in an active region
/*! \param pos Position of the particle
    \param box simulation box
    \param ghost_fraction Fraction of the box in the inactive zone
*/
DEVICE inline bool isActive(Scalar3 pos, const BoxDim& box, Scalar3 ghost_fraction)
    {
    // Determine if particle is in the active region
    Scalar3 f = box.makeFraction(pos);
    uchar3 periodic = box.getPeriodic();
    if ((!periodic.x && (f.x < Scalar(0.0) || f.x >= (Scalar(1.0) - ghost_fraction.x)))
        || (!periodic.y && (f.y < Scalar(0.0) || f.y >= (Scalar(1.0) - ghost_fraction.y)))
        || (!periodic.z && (f.z < Scalar(0.0) || f.z >= (Scalar(1.0) - ghost_fraction.z))))
        {
        return false;
        }
    return true;
    }

//! Helper function to generate a random element of SO(3)
// see Shoemake, Uniform random rotations, Graphics Gems III, p.142-132
// and
// http://math.stackexchange.com/questions/131336/uniform-random-quaternion-in-a-restricted-angle-range
template<class RNG>
DEVICE inline quat<Scalar> generateRandomOrientation(RNG& rng, unsigned int ndim)
    {
    // 2D just needs a random rotation in the plane
    if (ndim == 2)
        {
        Scalar angle = hoomd::UniformDistribution<Scalar>(-M_PI, M_PI)(rng);
        vec3<Scalar> axis(Scalar(0), Scalar(0), Scalar(1));
        return quat<Scalar>::fromAxisAngle(axis, angle);
        }
    else
        {
        Scalar u1 = hoomd::detail::generate_canonical<Scalar>(rng);
        Scalar u2 = hoomd::detail::generate_canonical<Scalar>(rng);
        Scalar u3 = hoomd::detail::generate_canonical<Scalar>(rng);
        return quat<Scalar>(
            fast::sqrt(u1) * fast::cos(Scalar(2.0 * M_PI) * u3),
            vec3<Scalar>(fast::sqrt(Scalar(1.0) - u1) * fast::sin(Scalar(2.0 * M_PI) * u2),
                         fast::sqrt(Scalar(1.0 - u1)) * fast::cos(Scalar(2.0 * M_PI) * u2),
                         fast::sqrt(u1) * fast::sin(Scalar(2.0 * M_PI) * u3)));
        }
    }

/* Generate a uniformly distributed random position in a sphere
 * \param rng random123 RNG to use to generate the position
 * \param pos_sphere Center of insertion sphere
 * \param R radius of insertion sphere
 */
template<class RNG>
DEVICE inline vec3<Scalar> generatePositionInSphere(RNG& rng, vec3<Scalar> pos_sphere, Scalar R)
    {
    // random normalized vector
    vec3<Scalar> n;
    hoomd::SpherePointGenerator<Scalar>()(rng, n);

    // draw random radial coordinate in test sphere
    Scalar r3 = hoomd::detail::generate_canonical<Scalar>(rng);
    Scalar r = R * fast::pow(r3, Scalar(1.0 / 3.0));

    // test depletant position
    vec3<Scalar> pos_in_sphere = pos_sphere + r * n;

    return pos_in_sphere;
    }

/* Generate a uniformly distributed random position in a spherical cap
 *
 * \param rng The random number generator
 * \param pos_sphere Center of sphere
 * \param R radius of sphere
 * \param h height of spherical cap (0<h<2*R)
 * \param d Vector normal to the cap
 */
template<class RNG>
DEVICE inline vec3<Scalar> generatePositionInSphericalCap(RNG& rng,
                                                          const vec3<Scalar>& pos_sphere,
                                                          Scalar R,
                                                          Scalar h,
                                                          const vec3<Scalar>& d)
    {
    // pick a z coordinate in the spherical cap s.t. V(z) ~ uniform
    Scalar theta = Scalar(2.0 * M_PI) * hoomd::detail::generate_canonical<Scalar>(rng);
    Scalar R3 = R * R * R;
    Scalar V_cap = Scalar(M_PI / 3.0) * h * h * (Scalar(3.0) * R - h);
    Scalar V = V_cap * hoomd::detail::generate_canonical<Scalar>(rng);
    const Scalar sqrt3(1.7320508075688772935);

    // convert the cap volume into a z coordinate in the sphere, using the correct root of the cubic
    // polynomial
    Scalar arg = Scalar(1. / 3.)
                 * atan2(fast::sqrt((Scalar(4.0 * M_PI) * R3 - Scalar(3.0) * V) * 3 * V),
                         Scalar(2.0 * M_PI) * R3 - Scalar(3.0) * V);
    Scalar z = R * (fast::cos(arg) - sqrt3 * fast::sin(arg));

    // pick a point in disk of radius sqrt(R^2-z^2)
    hoomd::UniformDistribution<Scalar> u;
    Scalar r = fast::sqrt(u(rng) * (R * R - z * z));

    // unit vector in cap direction
    vec3<Scalar> n = d / fast::sqrt(dot(d, d));

    // find two unit vectors normal to n
    vec3<Scalar> ez(0, 0, 1);
    vec3<Scalar> n1, n2;
    vec3<Scalar> c = cross(n, ez);
    if (dot(c, c) == 0.0)
        {
        n1 = vec3<Scalar>(1, 0, 0);
        n2 = vec3<Scalar>(0, 1, 0);
        }
    else
        {
        n1 = c / sqrt(dot(c, c));
        c = cross(n, n1);
        n2 = c / sqrt(dot(c, c));
        }

    vec3<Scalar> r_cone = n1 * r * cos(theta) + n2 * r * sin(theta) + n * z;

    // test depletant position
    return pos_sphere + r_cone;
    }

/* Generate a uniformly distributed random position in an AABB
 *
 * \param rng The random number generator
 * \param aabb The AABB to sample in
 */
template<class RNG>
DEVICE inline vec3<Scalar>
generatePositionInAABB(RNG& rng, const hoomd::detail::AABB& aabb, unsigned int ndim)
    {
    vec3<Scalar> p;
    vec3<Scalar> lower = aabb.getLower();
    vec3<Scalar> upper = aabb.getUpper();

    p.x = hoomd::UniformDistribution<Scalar>(lower.x, upper.x)(rng);
    p.y = hoomd::UniformDistribution<Scalar>(lower.y, upper.y)(rng);
    if (ndim == 3)
        p.z = hoomd::UniformDistribution<Scalar>(lower.z, upper.z)(rng);
    else
        p.z = Scalar(0);

    return p;
    }

/* Generate a uniformly distributed random position in an OBB
 *
 * \param rng The random number generator
 * \param aabb The OBB to sample in
 * \param dim Dimensionality of system
 */
template<class RNG>
DEVICE inline vec3<OverlapReal>
generatePositionInOBB(RNG& rng, const detail::OBB& obb, unsigned int dim)
    {
    if (obb.is_sphere)
        {
        if (dim == 3)
            {
            // sphere
            return generatePositionInSphere(rng, obb.center, obb.lengths.x);
            }
        else
            {
            // disk
            OverlapReal alpha
                = hoomd::UniformDistribution<OverlapReal>((float)-M_PI, (float)M_PI)(rng);
            return obb.center
                   + vec3<OverlapReal>(obb.lengths.x * fast::cos(alpha),
                                       obb.lengths.x * fast::sin(alpha),
                                       0);
            }
        }
    else
        {
        vec3<OverlapReal> p;
        vec3<OverlapReal> lower = -obb.lengths;
        vec3<OverlapReal> upper = obb.lengths;

        p.x = hoomd::UniformDistribution<OverlapReal>(lower.x, upper.x)(rng);
        p.y = hoomd::UniformDistribution<OverlapReal>(lower.y, upper.y)(rng);
        if (dim == 3)
            p.z = hoomd::UniformDistribution<OverlapReal>(lower.z, upper.z)(rng);
        else
            p.z = OverlapReal(0.0);

        return rotate(obb.rotation, p) + obb.center;
        }
    }

/*! Reflect a point in R3 around a line (pi rotation), given by a point p through which it passes
    and a rotation quaternion
 */
DEVICE inline vec3<Scalar> lineReflection(vec3<Scalar> pos, vec3<Scalar> p, quat<Scalar> q)
    {
    // find closest point on line
    vec3<Scalar> n = q.v;
    Scalar t = dot(pos - p, n);
    vec3<Scalar> r = p + t * n;

    // pivot around that point
    return r - (pos - r);
    }

    }; // end namespace hpmc
    }  // namespace hoomd

#undef DEVICE

#endif //__MOVES_H__<|MERGE_RESOLUTION|>--- conflicted
+++ resolved
@@ -60,7 +60,7 @@
     }
 
 template<class RNG>
-DEVICE inline void move_translateSphere(quat<Scalar>& quat_pos, RNG& rng, Scalar d, const Sphere& sphere)
+DEVICE inline void move_translateSphere(quat<Scalar>& quat_pos, quat<Scalar>& quat_ori, RNG& rng, Scalar d, const Sphere& sphere, bool parallel_transport)
     {
    // Generate a random arc of maximum length d
     hoomd::UniformDistribution<Scalar> uniform(-1.0, 1.0);
@@ -80,16 +80,12 @@
     // apply the translation in the standard position
     quat_pos = quat_pos*p;
     quat_pos = quat_pos * (fast::rsqrt(norm2(quat_pos)));
-<<<<<<< HEAD
-
     if(parallel_transport)
     	{
 	// apply the translation in the standard position
 	quat_ori = quat_ori*p;
 	quat_ori = quat_ori * (fast::rsqrt(norm2(quat_ori)));
 	}
-=======
->>>>>>> a4620413
     }
 
 //! Rotation move
