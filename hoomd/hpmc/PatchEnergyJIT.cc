#include "PatchEnergyJIT.h"
#include "EvalFactory.h"

#include <sstream>

namespace hoomd
    {
namespace hpmc
    {
/*! \param exec_conf The execution configuration (used for messages and MPI communication).
    \param cpu_code C++ code to compile.
    \param compiler_args Additional arguments to pass to the compiler.
    \param r_cut Center to center distance beyond which the patch energy is 0.
    \param param_array Values for the parameter array.

    After construction, the C++ code is compiled, and the energy() method is ready to be
   called.
*/
PatchEnergyJIT::PatchEnergyJIT(std::shared_ptr<SystemDefinition> sysdef,
                               std::shared_ptr<ExecutionConfiguration> exec_conf,
                               const std::string& cpu_code,
                               const std::vector<std::string>& compiler_args,
                               Scalar r_cut,
                               pybind11::array_t<float> param_array,
                               bool is_union)
    : PatchEnergy(sysdef), m_exec_conf(exec_conf), m_r_cut_isotropic(r_cut),
      m_param_array(param_array.data(),
                    param_array.data() + param_array.size(),
<<<<<<< HEAD
                    hoomd::detail::managed_allocator<float>(m_exec_conf->isCUDAEnabled()))
=======
                    managed_allocator<float>(m_exec_conf->isCUDAEnabled())),
      m_is_union(is_union)
>>>>>>> c9b5f7b3
    {
    // build the JIT.
    EvalFactory* factory = new EvalFactory(cpu_code, compiler_args, this->m_is_union);

    // get the evaluator
    m_eval = factory->getEval();

    if (!m_eval)
        {
        std::ostringstream s;
        s << "Error compiling JIT code:" << std::endl;
        s << cpu_code << std::endl;
        s << factory->getError() << std::endl;
        throw std::runtime_error(s.str());
        }

    factory->setAlphaArray(&m_param_array.front());
    m_factory = std::shared_ptr<EvalFactory>(factory);
    }

namespace detail
    {
void export_PatchEnergyJIT(pybind11::module& m)
    {
    pybind11::class_<hpmc::PatchEnergy, std::shared_ptr<hpmc::PatchEnergy>>(m, "PatchEnergy")
        .def(pybind11::init<std::shared_ptr<SystemDefinition>>());
    pybind11::class_<PatchEnergyJIT, hpmc::PatchEnergy, std::shared_ptr<PatchEnergyJIT>>(
        m,
        "PatchEnergyJIT")
        .def(pybind11::init<std::shared_ptr<SystemDefinition>,
                            std::shared_ptr<ExecutionConfiguration>,
                            const std::string&,
                            const std::vector<std::string>&,
                            Scalar,
                            pybind11::array_t<float>>())
        .def_property("r_cut", &PatchEnergyJIT::getRCut, &PatchEnergyJIT::setRCut)
        .def("energy", &PatchEnergyJIT::energy)
        .def_property_readonly("param_array", &PatchEnergyJIT::getParamArray);
    }

    } // end namespace detail
    } // end namespace hpmc
    } // end namespace hoomd<|MERGE_RESOLUTION|>--- conflicted
+++ resolved
@@ -26,12 +26,8 @@
     : PatchEnergy(sysdef), m_exec_conf(exec_conf), m_r_cut_isotropic(r_cut),
       m_param_array(param_array.data(),
                     param_array.data() + param_array.size(),
-<<<<<<< HEAD
-                    hoomd::detail::managed_allocator<float>(m_exec_conf->isCUDAEnabled()))
-=======
-                    managed_allocator<float>(m_exec_conf->isCUDAEnabled())),
+                    hoomd::detail::managed_allocator<float>(m_exec_conf->isCUDAEnabled())),
       m_is_union(is_union)
->>>>>>> c9b5f7b3
     {
     // build the JIT.
     EvalFactory* factory = new EvalFactory(cpu_code, compiler_args, this->m_is_union);
