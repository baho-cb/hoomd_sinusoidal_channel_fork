// Copyright (c) 2009-2019 The Regents of the University of Michigan
// This file is part of the HOOMD-blue project, released under the BSD 3-Clause License.

#pragma once

#include "hoomd/HOOMDMath.h"
#include "hoomd/BoxDim.h"
#include "HPMCPrecisionSetup.h"
#include "hoomd/VectorMath.h"
#include "ShapeSphere.h"
#include "XenoCollide3D.h"
#include "ShapeConvexPolyhedron.h"
#include "hoomd/AABB.h"
#include "OBB.h"

#ifdef __HIPCC__
#define DEVICE __device__
#define HOSTDEVICE __host__ __device__
#else
#define DEVICE
#define HOSTDEVICE
#endif

namespace hpmc
{

namespace detail
{

/** The faceted ellipsoid is defined by the intersection of an ellipsoid of half axes a,b,c with
 * planes given by the face normals n and offsets b, obeying the equation:
 *
 * r.n + b <= 0
 *
 * Intersections of planes within the ellipsoid volume are accounted for.
 * Internally, the overlap check works by computing the support function for an ellipsoid
 * deformed into a unit sphere.
 *
 */
struct FacetedEllipsoidParams : ShapeParams
    {
    /// Empty constructor
    FacetedEllipsoidParams()
        : verts(),
          additional_verts(),
          n(),
          offset(),
          a(1.0), b(1.0), c(1.0), N(0), ignore(1)
        { }

    #ifndef __HIPCC__
    /// Construct a faceted ellipsoid with n_facet facets
    FacetedEllipsoidParams(unsigned int n_facet, bool managed )
        : a(1.0), b(1.0), c(1.0), N(n_facet), ignore(0)
        {
        n = ManagedArray<vec3<OverlapReal> >(n_facet, managed);
        offset = ManagedArray<OverlapReal> (n_facet, managed);
        }

    /// Construct from a Python dictionary
    FacetedEllipsoidParams(pybind11::dict v, bool managed=false)
        : FacetedEllipsoidParams(pybind11::len(v["normals"]), managed)
        {
        pybind11::list normals = v["normals"].cast<pybind11::list>();
        pybind11::list offsets = v["offsets"].cast<pybind11::list>();
        pybind11::list vertices = v["vertices"].cast<pybind11::list>();
        a = v["a"].cast<OverlapReal>();
        b = v["b"].cast<OverlapReal>();
        c = v["c"].cast<OverlapReal>();
        pybind11::tuple origin_tuple = v["origin"].cast<pybind11::tuple>();
        ignore = v["ignore_statistics"].cast<unsigned int>();

        if (pybind11::len(offsets) != pybind11::len(normals))
            throw std::runtime_error("Number of normals unequal number of offsets");

        // extract the normals from the python list
        for (unsigned int i = 0; i < len(normals); i++)
            {
            pybind11::list normals_i = pybind11::cast<pybind11::list>(normals[i]);
            if (len(normals_i) != 3)
                throw std::runtime_error("Each normal must have 3 elements: found "
                                        + pybind11::str(normals_i).cast<std::string>()
                                        + " in " + pybind11::str(normals).cast<std::string>());
            n[i] = vec3<OverlapReal>(pybind11::cast<OverlapReal>(normals_i[0]),
                                     pybind11::cast<OverlapReal>(normals_i[1]),
                                     pybind11::cast<OverlapReal>(normals_i[2]));
            offset[i] = pybind11::cast<OverlapReal>(offsets[i]);
            }

        // extract the vertices from the python list
        pybind11::dict verts_dict;
        verts_dict["vertices"] = vertices;
        verts_dict["sweep_radius"] = 0;
        verts_dict["ignore_statistics"] = ignore;
        verts = PolyhedronVertices(verts_dict, managed);

        // scale vertices onto the surface of the ellipsoid
        for (unsigned int i = 0; i < verts.N; ++i)
            {
            verts.x[i] /= a;
            verts.y[i] /= b;
            verts.z[i] /= c;
            }

        // set the origin
        origin = vec3<OverlapReal>(pybind11::cast<OverlapReal>(origin_tuple[0]),
                                   pybind11::cast<OverlapReal>(origin_tuple[1]),
                                   pybind11::cast<OverlapReal>(origin_tuple[2]));

        // add the edge-sphere vertices
        initializeVertices(managed);
        }

    /// Convert parameters to a python dictionary
    pybind11::dict asDict()
        {
        pybind11::dict v;
        pybind11::list vertices = verts.asDict()["vertices"];
        pybind11::list offsets;
        pybind11::list normals;

        for (unsigned int i = 0; i < pybind11::len(vertices); i++)
            {
            pybind11::list vert_i = vertices[i];
            pybind11::list vert;
            OverlapReal x = vert_i[0].cast<OverlapReal>();
            OverlapReal y = vert_i[1].cast<OverlapReal>();
            OverlapReal z = vert_i[2].cast<OverlapReal>();
            vert.append(x * a);
            vert.append(y * b);
            vert.append(z * c);
            vertices[i] = pybind11::tuple(vert);
            }

        for (unsigned int i = 0; i < offset.size(); i++)
            {
            offsets.append(offset[i]);

            vec3<OverlapReal> normal_i = n[i];
            pybind11::list normal_i_list;
            normal_i_list.append(normal_i.x);
            normal_i_list.append(normal_i.y);
            normal_i_list.append(normal_i.z);
            normals.append(pybind11::tuple(normal_i_list));
            }

        pybind11::list origin_list;
        origin_list.append(origin.x);
        origin_list.append(origin.y);
        origin_list.append(origin.z);
        pybind11::tuple origin_tuple = pybind11::tuple(origin_list);

        v["vertices"] = vertices;
        v["normals"] = normals;
        v["offsets"] = offsets;
        v["a"] = a;
        v["b"] = b;
        v["c"] = c;
        v["origin"] = origin_tuple;
        v["ignore_statistics"] = ignore;
        return v;
        }

    /// Generate the intersections points of polyhedron edges with the sphere
    DEVICE void initializeVertices(bool managed=false)
        {
        additional_verts = detail::PolyhedronVertices(2*N*N, managed);
        additional_verts.diameter = OverlapReal(2.0); // for unit sphere
        additional_verts.N = 0;

        // iterate over unique pairs of planes
        for (unsigned int i = 0; i < N; ++i)
            {
            vec3<OverlapReal> n_p(n[i]);
            // transform plane normal into the coordinate system of the unit sphere
            n_p.x *= a; n_p.y *= b; n_p.z *= c;

            OverlapReal b(offset[i]);

            for (unsigned int j = i+1; j < N; ++j)
                {
                vec3<OverlapReal> np2(n[j]);
                // transform plane normal into the coordinate system of the unit sphere
                np2.x *= a; np2.y *= b; np2.z *= c;

                OverlapReal b2 = offset[j];
                OverlapReal np2_sq = dot(np2,np2);

                // determine intersection line between plane i and plane j

                // point on intersection line closest to center of sphere
                OverlapReal dotp = dot(np2,n_p);
                OverlapReal denom = dotp*dotp-dot(n_p,n_p)*np2_sq;
                OverlapReal lambda0 = OverlapReal(2.0)*(b2*dotp - b*np2_sq)/denom;
                OverlapReal lambda1 = OverlapReal(2.0)*(-b2*dot(n_p,n_p)+b*dotp)/denom;

                vec3<OverlapReal> r = -(lambda0*n_p+lambda1*np2)/OverlapReal(2.0);

                // if the line does not intersect the sphere, ignore
                if (dot(r,r) > OverlapReal(1.0))
                    continue;

                // the line intersects with the sphere at two points, one of
                // which maximizes the support function
                vec3<OverlapReal> c01 = cross(n_p,np2);
                OverlapReal s = fast::sqrt((OverlapReal(1.0)-dot(r,r))*dot(c01,c01));

                OverlapReal t0 = (-dot(r,c01)-s)/dot(c01,c01);
                OverlapReal t1 = (-dot(r,c01)+s)/dot(c01,c01);

                vec3<OverlapReal> v1 = r+t0*c01;
                vec3<OverlapReal> v2 = r+t1*c01;

                // check first point
                bool allowed = true;
                for (unsigned int k = 0; k < N; ++k)
                    {
                    if (k == i || k == j) continue;

                    vec3<OverlapReal> np3(n[k]);
                    // transform plane normal into the coordinate system of the unit sphere
                    np3.x *= a; np3.y *= b; np3.z *= c;

                    OverlapReal b3(offset[k]);

                    // is this vertex inside the volume bounded by all halfspaces?
                    if (dot(np3,v1) + b3 > OverlapReal(0.0))
                        {
                        allowed = false;
                        break;
                        }
                    }

                if (allowed && dot(v1,v1) <= OverlapReal(1.0+SMALL))
                    {
                    additional_verts.x[additional_verts.N] = v1.x;
                    additional_verts.y[additional_verts.N] = v1.y;
                    additional_verts.z[additional_verts.N] = v1.z;
                    additional_verts.N++;
                    }

                // check second point
                allowed = true;
                for (unsigned int k = 0; k < N; ++k)
                    {
                    if (k == i || k == j) continue;

                    vec3<OverlapReal> np3(n[k]);
                    // transform plane normal into the coordinate system of the unit sphere
                    np3.x *= a; np3.y *= b; np3.z *= c;

                    OverlapReal b3(offset[k]);

                    // is this vertex inside the volume bounded by all halfspaces?
                    if (dot(np3,v2) + b3 > OverlapReal(0.0))
                        {
                        allowed = false;
                        break;
                        }
                    }

                if (allowed && dot(v2,v2) <= (OverlapReal(1.0+SMALL)))
                    {
                    additional_verts.x[additional_verts.N] = v2.x;
                    additional_verts.y[additional_verts.N] = v2.y;
                    additional_verts.z[additional_verts.N] = v2.z;
                    additional_verts.N++;
                    }
                }
            }
        }

    #endif

    /// Vertices of the polyhedron
    PolyhedronVertices verts;

    /// Vertices of the polyhedron edge-sphere intersection
    PolyhedronVertices additional_verts;

    /// Normal vectors of planes
    ManagedArray<vec3<OverlapReal> > n;

    /// Offset of every plane
    ManagedArray<OverlapReal> offset;

    /// First half-axis
    OverlapReal a;

    /// Second half-axis
    OverlapReal b;

    /// Third half-axis
    OverlapReal c;

    /// Origin shift
    vec3<OverlapReal> origin;

    /// Number of cut planes
    unsigned int N;

    /// True when move statistics should not be counted
    unsigned int ignore;

    DEVICE void load_shared(char *& ptr, unsigned int &available_bytes)
        {
        n.load_shared(ptr,available_bytes);
        offset.load_shared(ptr,available_bytes);
        verts.load_shared(ptr,available_bytes);
        additional_verts.load_shared(ptr, available_bytes);
        }

    HOSTDEVICE void allocate_shared(char *& ptr, unsigned int &available_bytes) const
        {
        n.allocate_shared(ptr,available_bytes);
        offset.allocate_shared(ptr,available_bytes);
        verts.allocate_shared(ptr,available_bytes);
        additional_verts.allocate_shared(ptr, available_bytes);
        }

    #ifdef ENABLE_HIP
    void set_memory_hint() const
        {
        n.set_memory_hint();
        offset.set_memory_hint();
        verts.set_memory_hint();
        additional_verts.set_memory_hint();
        }
    #endif
    } __attribute__((aligned(32)));

/// Support function for ShapeFacetedEllipsoid
class SupportFuncFacetedEllipsoid
    {
    public:
        /** Construct a support function for a faceted ellipsoid

            @param _params Parameters of the faceted ellipsoid
            @param _sweep_radius additional sweep radius
        */
        DEVICE SupportFuncFacetedEllipsoid(const FacetedEllipsoidParams& _params,
                                           const OverlapReal& _sweep_radius=OverlapReal(0.0))
            : params(_params), sweep_radius(_sweep_radius)
            {
            }

        DEVICE inline bool isInside(const vec3<OverlapReal>& v,unsigned int plane) const
            {
            // is this vertex masked by a plane?
            vec3<OverlapReal> np = params.n[plane];

            // transform plane normal into the coordinate system of the unit sphere
            // so that dot(np,v) has dimensions of b [length], since v is a unit vector
            np.x *= params.a; np.y *= params.b; np.z *= params.c;
            OverlapReal b = params.offset[plane];

            // is current supporting vertex inside the half-space defined by this plane?
            return (dot(np,v) + b <= OverlapReal(0.0));
            }


        /** Compute the support function

            @param n Normal vector input (in the local frame)
            @returns Local coords of the point furthest in the direction of n
        */
        DEVICE vec3<OverlapReal> operator() (const vec3<OverlapReal>& n_in) const
            {
            // transform support direction into coordinate system of the unit sphere
            vec3<OverlapReal> n(n_in);
            n.x *= params.a; n.y *= params.b; n.z *= params.c;

            OverlapReal nsq = dot(n,n);
            vec3<OverlapReal> n_sphere = n*fast::rsqrt(nsq);

            vec3<OverlapReal> max_vec = n_sphere;
            bool have_vertex = true;

            unsigned int n_planes = params.N;
            for (unsigned int i = 0; i < n_planes; ++i)
                {
                if (! isInside(max_vec,i))
                    {
                    have_vertex = false;
                    break;
                    }
                }

            // iterate over intersecting planes
            for (unsigned int i = 0; i < n_planes; i++)
                {
                vec3<OverlapReal> n_p = params.n[i];
                // transform plane normal into the coordinate system of the unit sphere
                n_p.x *= params.a; n_p.y *= params.b; n_p.z *= params.c;

                OverlapReal np_sq = dot(n_p,n_p);
                OverlapReal b = params.offset[i];

                // compute supporting vertex on intersection boundary (circle)
                // between plane and sphere
                OverlapReal alpha = dot(n_sphere,n_p);
                OverlapReal arg = (OverlapReal(1.0)-alpha*alpha/np_sq);
                vec3<OverlapReal> v;
                if (arg >= OverlapReal(SMALL))
                    {
                    OverlapReal arg2 = OverlapReal(1.0)-b*b/np_sq;
                    OverlapReal invgamma = fast::sqrt(arg2/arg);

                    // Intersection vertex that maximizes support function
                    v = invgamma*(n_sphere-alpha/np_sq*n_p)-n_p*b/np_sq;
                    }
                else
                    {
                    // degenerate case
                    v = -b*n_p/np_sq;
                    }

                bool valid = true;
                for (unsigned int j = 0; j < n_planes; ++j)
                    {
                    if (i!=j && !isInside(v,j))
                        {
                        valid = false;
                        break;
                        }
                    }

                if (valid && (!have_vertex || dot(v,n) > dot(max_vec,n)))
                    {
                    max_vec = v;
                    have_vertex = true;
                    }
                }

            // plane-plane-sphere intersection vertices
            if (params.additional_verts.N)
                {
                detail::SupportFuncConvexPolyhedron s(params.additional_verts);
                vec3<OverlapReal> v = s(n);

                if (! have_vertex || dot(v,n)>dot(max_vec,n))
                    {
                    max_vec = v;
                    have_vertex = true;
                    }
                }

            // plane-plane intersections from user input
            if (params.verts.N)
                {
                detail::SupportFuncConvexPolyhedron s(params.verts);
                vec3<OverlapReal> v = s(n);
                if (dot(v,v) <= OverlapReal(1.0) && (!have_vertex || dot(v,n) > dot(max_vec,n)))
                    {
                    max_vec = v;
                    have_vertex = true;
                    }
                }

            // transform vertex on unit sphere back onto ellipsoid surface
            max_vec.x *= params.a; max_vec.y *= params.b; max_vec.z *= params.c;

            // origin shift
            max_vec -= params.origin;

            // extend out by sweep radius
            return max_vec + (sweep_radius * fast::rsqrt(dot(n_in,n_in))) * n_in;
            }

    private:
        /// Definition of faceted ellipsoid
        const FacetedEllipsoidParams& params;

        /// The radius of a sphere sweeping the shape
        const OverlapReal sweep_radius;
    };



} // end namespace detail


/** Faceted ellipsoid shape

    Implement the HPMC shape interface for a faceted ellipsoid.
*/
struct ShapeFacetedEllipsoid
    {
    /// Define the parameter type
    typedef detail::FacetedEllipsoidParams param_type;

<<<<<<< HEAD
    //! Temporary storage for depletant insertion
    typedef struct {} depletion_storage_type;

    //! Initialize a shape at a given position
=======
    /// Construct a shape at a given orientation
>>>>>>> f9244c9f
    DEVICE ShapeFacetedEllipsoid(const quat<Scalar>& _orientation, const param_type& _params)
        : orientation(_orientation), params(_params)
        { }

    /// Check if the shape may be rotated
    DEVICE bool hasOrientation() { return (params.N > 0) ||
        (params.a != params.b) || (params.a != params.c) || (params.b != params.c); }

    /// Check if this shape should be ignored in the move statistics
    DEVICE bool ignoreStatistics() const { return params.ignore; }

    /// Get the circumsphere diameter of the shape
    DEVICE OverlapReal getCircumsphereDiameter() const
        {
        return OverlapReal(2)*detail::max(params.a, detail::max(params.b, params.c));
        }

    /// Get the in-sphere radius of the shape
    DEVICE OverlapReal getInsphereRadius() const
        {
        return 0.0;
        }

    /// Return the bounding box of the shape in world coordinates
    DEVICE detail::AABB getAABB(const vec3<Scalar>& pos) const
        {
        // use support function of the ellipsoid to determine the furthest extent in each direction
        detail::SupportFuncFacetedEllipsoid sfunc(params);

        vec3<OverlapReal> e_x(1,0,0);
        vec3<OverlapReal> e_y(0,1,0);
        vec3<OverlapReal> e_z(0,0,1);
        quat<OverlapReal> q(orientation);
        vec3<OverlapReal> s_x_plus = rotate(q, sfunc(rotate(conj(q),e_x))+vec3<OverlapReal>(params.origin));
        vec3<OverlapReal> s_y_plus = rotate(q, sfunc(rotate(conj(q),e_y))+vec3<OverlapReal>(params.origin));
        vec3<OverlapReal> s_z_plus = rotate(q, sfunc(rotate(conj(q),e_z))+vec3<OverlapReal>(params.origin));
        vec3<OverlapReal> s_x_minus = rotate(q, sfunc(rotate(conj(q),-e_x))+vec3<OverlapReal>(params.origin));
        vec3<OverlapReal> s_y_minus = rotate(q, sfunc(rotate(conj(q),-e_y))+vec3<OverlapReal>(params.origin));
        vec3<OverlapReal> s_z_minus = rotate(q, sfunc(rotate(conj(q),-e_z))+vec3<OverlapReal>(params.origin));

        // translate out from the position by the furthest extent
        vec3<Scalar> upper(pos.x + s_x_plus.x, pos.y + s_y_plus.y, pos.z + s_z_plus.z);
        vec3<Scalar> lower(pos.x + s_x_minus.x, pos.y + s_y_minus.y, pos.z + s_z_minus.z);

        return detail::AABB(lower, upper);
        }

    /// Return a tight fitting OBB around the shape
    DEVICE detail::OBB getOBB(const vec3<Scalar>& pos) const
        {
        detail::SupportFuncFacetedEllipsoid sfunc(params);
        vec3<OverlapReal> e_x(1,0,0);
        vec3<OverlapReal> e_y(0,1,0);
        vec3<OverlapReal> e_z(0,0,1);
        vec3<OverlapReal> s_x_minus = sfunc(-e_x)+vec3<OverlapReal>(params.origin);
        vec3<OverlapReal> s_y_minus = sfunc(-e_y)+vec3<OverlapReal>(params.origin);
        vec3<OverlapReal> s_z_minus = sfunc(-e_z)+vec3<OverlapReal>(params.origin);
        vec3<OverlapReal> s_x_plus = sfunc(e_x)+vec3<OverlapReal>(params.origin);
        vec3<OverlapReal> s_y_plus = sfunc(e_y)+vec3<OverlapReal>(params.origin);
        vec3<OverlapReal> s_z_plus = sfunc(e_z)+vec3<OverlapReal>(params.origin);

        detail::OBB obb;
        obb.center = pos;
        obb.rotation = orientation;
        obb.lengths.x = detail::max(s_x_plus.x,-s_x_minus.x);
        obb.lengths.y = detail::max(s_y_plus.y,-s_y_minus.y);
        obb.lengths.z = detail::max(s_z_plus.z,-s_z_minus.z);
        return obb;
        }

    /** Returns true if this shape splits the overlap check over several threads of a warp using
        threadIdx.x
    */
    HOSTDEVICE static bool isParallel() { return false; }

    /// Returns true if the overlap check supports sweeping both shapes by a sphere of given radius
    HOSTDEVICE static bool supportsSweepRadius()
        {
        return true;
        }

    /// Orientation of the shape
    quat<Scalar> orientation;

    /// Faceted sphere parameters
    const param_type& params;
    };

/** Test overlap of faceted ellipsoids

    @param r_ab Vector defining the position of shape b relative to shape a (r_b - r_a)
    @param a first shape
    @param b second shape
    @param err in/out variable incremented when error conditions occur in the overlap test
    @param sweep_radius Additional sphere radius to sweep the shapes with
    @returns true when *a* and *b* overlap, and false when they are disjoint
*/
template <>
DEVICE inline bool test_overlap<ShapeFacetedEllipsoid, ShapeFacetedEllipsoid>(const vec3<Scalar>& r_ab, const ShapeFacetedEllipsoid& a, const ShapeFacetedEllipsoid& b,
    unsigned int& err, Scalar sweep_radius_a, Scalar sweep_radius_b)
    {
    vec3<OverlapReal> dr(r_ab);

    OverlapReal DaDb = a.getCircumsphereDiameter() + b.getCircumsphereDiameter();
    return detail::xenocollide_3d(detail::SupportFuncFacetedEllipsoid(a.params, sweep_radius_a),
                           detail::SupportFuncFacetedEllipsoid(b.params, sweep_radius_b),
                           rotate(conj(quat<OverlapReal>(a.orientation)), dr + rotate(quat<OverlapReal>(b.orientation),b.params.origin))-a.params.origin,
                           conj(quat<OverlapReal>(a.orientation))* quat<OverlapReal>(b.orientation),
                           DaDb/2.0,
                           err);

    }

}; // end namespace hpmc

#undef DEVICE
#undef HOSTDEVICE<|MERGE_RESOLUTION|>--- conflicted
+++ resolved
@@ -489,14 +489,10 @@
     /// Define the parameter type
     typedef detail::FacetedEllipsoidParams param_type;
 
-<<<<<<< HEAD
     //! Temporary storage for depletant insertion
     typedef struct {} depletion_storage_type;
 
-    //! Initialize a shape at a given position
-=======
     /// Construct a shape at a given orientation
->>>>>>> f9244c9f
     DEVICE ShapeFacetedEllipsoid(const quat<Scalar>& _orientation, const param_type& _params)
         : orientation(_orientation), params(_params)
         { }
