--- conflicted
+++ resolved
@@ -39,7 +39,6 @@
  */
 struct FacetedEllipsoidParams : ShapeParams
     {
-<<<<<<< HEAD
     /// Empty constructor
     FacetedEllipsoidParams()
         : verts(),
@@ -47,11 +46,6 @@
           n(),
           offset(),
           a(1.0), b(1.0), c(1.0), N(0), ignore(1)
-=======
-    //! Empty constructor
-    DEVICE faceted_ellipsoid_params()
-        : a(1.0), b(1.0), c(1.0), N(0), ignore(1)
->>>>>>> 3a311cba
         { }
 
     #ifndef __HIPCC__
@@ -505,14 +499,7 @@
     //! Temporary storage for depletant insertion
     typedef struct {} depletion_storage_type;
 
-<<<<<<< HEAD
     /// Construct a shape at a given orientation
-=======
-    //! Temporary storage for depletant insertion
-    typedef struct {} depletion_storage_type;
-
-    //! Initialize a shape at a given position
->>>>>>> 3a311cba
     DEVICE ShapeFacetedEllipsoid(const quat<Scalar>& _orientation, const param_type& _params)
         : orientation(_orientation), params(_params)
         { }
@@ -601,16 +588,7 @@
     const param_type& params;
     };
 
-<<<<<<< HEAD
 /** Test overlap of faceted ellipsoids
-=======
-//! Overlap of faceted spheres
-/*! \param r_ab Vector defining the position of shape b relative to shape a (r_b - r_a)
-    \param a first shape
-    \param b second shape
-    \param err in/out variable incremented when error conditions occur in the overlap test
-    \returns true when *a* and *b* overlap, and false when they are disjoint
->>>>>>> 3a311cba
 
     @param r_ab Vector defining the position of shape b relative to shape a (r_b - r_a)
     @param a first shape
