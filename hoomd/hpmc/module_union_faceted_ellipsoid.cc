// Copyright (c) 2009-2021 The Regents of the University of Michigan
// This file is part of the HOOMD-blue project, released under the BSD 3-Clause License.

// Include the defined classes that are to be exported to python
#include "AnalyzerSDF.h"
#include "ComputeFreeVolume.h"
#include "IntegratorHPMC.h"
#include "IntegratorHPMCMono.h"
<<<<<<< HEAD
#include "ComputeFreeVolume.h"
#include "ComputeSDF.h"
=======
>>>>>>> df9b4d1c

#include "ShapeFacetedEllipsoid.h"
#include "ShapeUnion.h"

#include "ExternalField.h"
#include "ExternalFieldComposite.h"
#include "ExternalFieldLattice.h"
#include "ExternalFieldWall.h"

#include "UpdaterClusters.h"
#include "UpdaterExternalFieldWall.h"
#include "UpdaterMuVT.h"
#include "UpdaterRemoveDrift.h"

#ifdef ENABLE_HIP
#include "ComputeFreeVolumeGPU.h"
#include "IntegratorHPMCMonoGPU.h"
#include "UpdaterClustersGPU.h"
#endif

namespace py = pybind11;

using namespace hpmc;

using namespace hpmc::detail;

namespace hpmc
    {
//! Export the base HPMCMono integrators
void export_union_faceted_ellipsoid(py::module& m)
    {
<<<<<<< HEAD
    export_IntegratorHPMCMono< ShapeUnion<ShapeFacetedEllipsoid> >(m, "IntegratorHPMCMonoFacetedEllipsoidUnion");
    export_ComputeFreeVolume< ShapeUnion<ShapeFacetedEllipsoid> >(m, "ComputeFreeVolumeFacetedEllipsoidUnion");
    export_ComputeSDF< ShapeUnion<ShapeFacetedEllipsoid> >(m, "ComputeSDFFacetedEllipsoidUnion");
    export_UpdaterMuVT< ShapeUnion<ShapeFacetedEllipsoid> >(m, "UpdaterMuVTFacetedEllipsoidUnion");
    export_UpdaterClusters<ShapeUnion<ShapeFacetedEllipsoid> >(m, "UpdaterClustersFacetedEllipsoidUnion");

    export_ExternalFieldInterface<ShapeUnion<ShapeFacetedEllipsoid> >(m, "ExternalFieldFacetedEllipsoidUnion");
    export_LatticeField<ShapeUnion<ShapeFacetedEllipsoid> >(m, "ExternalFieldLatticeFacetedEllipsoidUnion");
    export_ExternalFieldComposite<ShapeUnion<ShapeFacetedEllipsoid> >(m, "ExternalFieldCompositeFacetedEllipsoidUnion");
    export_RemoveDriftUpdater<ShapeUnion<ShapeFacetedEllipsoid> >(m, "RemoveDriftUpdaterFacetedEllipsoidUnion");
    export_ExternalFieldWall<ShapeUnion<ShapeFacetedEllipsoid> >(m, "WallFacetedEllipsoidUnion");
    export_UpdaterExternalFieldWall<ShapeUnion<ShapeFacetedEllipsoid> >(m, "UpdaterExternalFieldWallFacetedEllipsoidUnion");

    #ifdef ENABLE_HIP

    export_IntegratorHPMCMonoGPU< ShapeUnion<ShapeFacetedEllipsoid> >(m, "IntegratorHPMCMonoFacetedEllipsoidUnionGPU");
    export_ComputeFreeVolumeGPU< ShapeUnion<ShapeFacetedEllipsoid> >(m, "ComputeFreeVolumeFacetedEllipsoidUnionGPU");
    export_UpdaterClustersGPU< ShapeUnion<ShapeFacetedEllipsoid> >(m, "UpdaterClustersFacetedEllipsoidUnionGPU");

    #endif
=======
    export_IntegratorHPMCMono<ShapeUnion<ShapeFacetedEllipsoid>>(
        m,
        "IntegratorHPMCMonoFacetedEllipsoidUnion");
    export_ComputeFreeVolume<ShapeUnion<ShapeFacetedEllipsoid>>(
        m,
        "ComputeFreeVolumeFacetedEllipsoidUnion");
    // export_AnalyzerSDF< ShapeUnion<ShapeFacetedEllipsoid> >(m,
    // "AnalyzerSDFFacetedEllipsoidUnion");
    export_UpdaterMuVT<ShapeUnion<ShapeFacetedEllipsoid>>(m, "UpdaterMuVTFacetedEllipsoidUnion");
    export_UpdaterClusters<ShapeUnion<ShapeFacetedEllipsoid>>(
        m,
        "UpdaterClustersFacetedEllipsoidUnion");

    export_ExternalFieldInterface<ShapeUnion<ShapeFacetedEllipsoid>>(
        m,
        "ExternalFieldFacetedEllipsoidUnion");
    export_LatticeField<ShapeUnion<ShapeFacetedEllipsoid>>(
        m,
        "ExternalFieldLatticeFacetedEllipsoidUnion");
    export_ExternalFieldComposite<ShapeUnion<ShapeFacetedEllipsoid>>(
        m,
        "ExternalFieldCompositeFacetedEllipsoidUnion");
    export_RemoveDriftUpdater<ShapeUnion<ShapeFacetedEllipsoid>>(
        m,
        "RemoveDriftUpdaterFacetedEllipsoidUnion");
    export_ExternalFieldWall<ShapeUnion<ShapeFacetedEllipsoid>>(m, "WallFacetedEllipsoidUnion");
    export_UpdaterExternalFieldWall<ShapeUnion<ShapeFacetedEllipsoid>>(
        m,
        "UpdaterExternalFieldWallFacetedEllipsoidUnion");

#ifdef ENABLE_HIP

    export_IntegratorHPMCMonoGPU<ShapeUnion<ShapeFacetedEllipsoid>>(
        m,
        "IntegratorHPMCMonoFacetedEllipsoidUnionGPU");
    export_ComputeFreeVolumeGPU<ShapeUnion<ShapeFacetedEllipsoid>>(
        m,
        "ComputeFreeVolumeFacetedEllipsoidUnionGPU");
    export_UpdaterClustersGPU<ShapeUnion<ShapeFacetedEllipsoid>>(
        m,
        "UpdaterClustersFacetedEllipsoidUnionGPU");

#endif
>>>>>>> df9b4d1c
    }

    } // namespace hpmc<|MERGE_RESOLUTION|>--- conflicted
+++ resolved
@@ -2,15 +2,10 @@
 // This file is part of the HOOMD-blue project, released under the BSD 3-Clause License.
 
 // Include the defined classes that are to be exported to python
-#include "AnalyzerSDF.h"
-#include "ComputeFreeVolume.h"
 #include "IntegratorHPMC.h"
 #include "IntegratorHPMCMono.h"
-<<<<<<< HEAD
 #include "ComputeFreeVolume.h"
 #include "ComputeSDF.h"
-=======
->>>>>>> df9b4d1c
 
 #include "ShapeFacetedEllipsoid.h"
 #include "ShapeUnion.h"
@@ -42,36 +37,13 @@
 //! Export the base HPMCMono integrators
 void export_union_faceted_ellipsoid(py::module& m)
     {
-<<<<<<< HEAD
-    export_IntegratorHPMCMono< ShapeUnion<ShapeFacetedEllipsoid> >(m, "IntegratorHPMCMonoFacetedEllipsoidUnion");
-    export_ComputeFreeVolume< ShapeUnion<ShapeFacetedEllipsoid> >(m, "ComputeFreeVolumeFacetedEllipsoidUnion");
-    export_ComputeSDF< ShapeUnion<ShapeFacetedEllipsoid> >(m, "ComputeSDFFacetedEllipsoidUnion");
-    export_UpdaterMuVT< ShapeUnion<ShapeFacetedEllipsoid> >(m, "UpdaterMuVTFacetedEllipsoidUnion");
-    export_UpdaterClusters<ShapeUnion<ShapeFacetedEllipsoid> >(m, "UpdaterClustersFacetedEllipsoidUnion");
-
-    export_ExternalFieldInterface<ShapeUnion<ShapeFacetedEllipsoid> >(m, "ExternalFieldFacetedEllipsoidUnion");
-    export_LatticeField<ShapeUnion<ShapeFacetedEllipsoid> >(m, "ExternalFieldLatticeFacetedEllipsoidUnion");
-    export_ExternalFieldComposite<ShapeUnion<ShapeFacetedEllipsoid> >(m, "ExternalFieldCompositeFacetedEllipsoidUnion");
-    export_RemoveDriftUpdater<ShapeUnion<ShapeFacetedEllipsoid> >(m, "RemoveDriftUpdaterFacetedEllipsoidUnion");
-    export_ExternalFieldWall<ShapeUnion<ShapeFacetedEllipsoid> >(m, "WallFacetedEllipsoidUnion");
-    export_UpdaterExternalFieldWall<ShapeUnion<ShapeFacetedEllipsoid> >(m, "UpdaterExternalFieldWallFacetedEllipsoidUnion");
-
-    #ifdef ENABLE_HIP
-
-    export_IntegratorHPMCMonoGPU< ShapeUnion<ShapeFacetedEllipsoid> >(m, "IntegratorHPMCMonoFacetedEllipsoidUnionGPU");
-    export_ComputeFreeVolumeGPU< ShapeUnion<ShapeFacetedEllipsoid> >(m, "ComputeFreeVolumeFacetedEllipsoidUnionGPU");
-    export_UpdaterClustersGPU< ShapeUnion<ShapeFacetedEllipsoid> >(m, "UpdaterClustersFacetedEllipsoidUnionGPU");
-
-    #endif
-=======
     export_IntegratorHPMCMono<ShapeUnion<ShapeFacetedEllipsoid>>(
         m,
         "IntegratorHPMCMonoFacetedEllipsoidUnion");
     export_ComputeFreeVolume<ShapeUnion<ShapeFacetedEllipsoid>>(
         m,
         "ComputeFreeVolumeFacetedEllipsoidUnion");
-    // export_AnalyzerSDF< ShapeUnion<ShapeFacetedEllipsoid> >(m,
-    // "AnalyzerSDFFacetedEllipsoidUnion");
+    export_ComputeSDF< ShapeUnion<ShapeFacetedEllipsoid> >(m, "ComputeSDFFacetedEllipsoidUnion");
     export_UpdaterMuVT<ShapeUnion<ShapeFacetedEllipsoid>>(m, "UpdaterMuVTFacetedEllipsoidUnion");
     export_UpdaterClusters<ShapeUnion<ShapeFacetedEllipsoid>>(
         m,
@@ -107,7 +79,6 @@
         "UpdaterClustersFacetedEllipsoidUnionGPU");
 
 #endif
->>>>>>> df9b4d1c
     }
 
     } // namespace hpmc