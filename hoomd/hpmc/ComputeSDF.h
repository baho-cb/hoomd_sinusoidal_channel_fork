--- conflicted
+++ resolved
@@ -113,14 +113,8 @@
     ComputeSDF(std::shared_ptr<SystemDefinition> sysdef,
                std::shared_ptr<IntegratorHPMCMono<Shape>> mc,
                double xmax,
-<<<<<<< HEAD
-               double dx,
-               int mode,
-               bool do_expansions);
-=======
                double dx);
 
->>>>>>> 3a01e56b
     //! Destructor
     virtual ~ComputeSDF() {};
 
@@ -148,26 +142,6 @@
     void setDx(double dx)
         {
         m_dx = dx;
-        }
-
-    uint64_t getNumExpansionOverlaps()
-        {
-        return m_num_total_entries_hist_expansion;
-        }
-
-    uint64_t getNumCompressionOverlaps()
-        {
-        return m_num_total_entries_hist_compression;
-        }
-
-    uint64_t getLocalNumCompressionOverlaps()
-        {
-        return m_num_entries_hist_compression;
-        }
-
-    uint64_t getLocalNumExpansionOverlaps()
-        {
-        return m_num_entries_hist_expansion;
         }
 
     //! Analyze the current configuration
@@ -181,23 +155,11 @@
     std::shared_ptr<IntegratorHPMCMono<Shape>> m_mc; //!< The parent integrator
     double m_xmax;                                   //!< Maximum lambda value
     double m_dx;                                     //!< Histogram step size
-<<<<<<< HEAD
-    int m_mode;           //!< Sampling mode; 0 = binary search, 1 = random sampling
-    bool m_do_expansions; //!< If true, estimate pressure with both +V and -V perturbations
-    uint64_t m_num_entries_hist_expansion;
-    uint64_t m_num_entries_hist_compression;
-    uint64_t m_num_total_entries_hist_expansion;
-    uint64_t m_num_total_entries_hist_compression;
 
     std::vector<double> m_hist;           //!< Raw histogram data
     std::vector<double> m_sdf;            //!< Computed SDF
     std::vector<double> m_hist_expansion; //!< Raw histogram data
     std::vector<double> m_sdf_expansion;  //!< Computed SDF
-=======
-
-    std::vector<double> m_hist; //!< Raw histogram data
-    std::vector<double> m_sdf;  //!< Computed SDF
->>>>>>> 3a01e56b
 
     //! Find the maximum particle separation beyond which all interactions are zero
     Scalar getMaxInteractionDiameter();
@@ -227,16 +189,8 @@
 ComputeSDF<Shape>::ComputeSDF(std::shared_ptr<SystemDefinition> sysdef,
                               std::shared_ptr<IntegratorHPMCMono<Shape>> mc,
                               double xmax,
-<<<<<<< HEAD
-                              double dx,
-                              int mode,
-                              bool do_expansions)
-    : Compute(sysdef), m_mc(mc), m_xmax(xmax), m_dx(dx), m_mode(mode),
-      m_do_expansions(do_expansions)
-=======
                               double dx)
     : Compute(sysdef), m_mc(mc), m_xmax(xmax), m_dx(dx)
->>>>>>> 3a01e56b
     {
     m_exec_conf->msg->notice(5) << "Constructing ComputeSDF: " << xmax << " " << dx << std::endl;
 
@@ -298,41 +252,7 @@
                    MPI_SUM,
                    0,
                    m_exec_conf->getMPICommunicator());
-        MPI_Reduce(&m_num_entries_hist_expansion,
-                   &m_num_total_entries_hist_expansion,
-                   1,
-                   MPI_UINT64_T,
-                   MPI_SUM,
-                   0,
-                   m_exec_conf->getMPICommunicator());
-        MPI_Reduce(&m_num_entries_hist_compression,
-                   &m_num_total_entries_hist_compression,
-                   1,
-                   MPI_UINT64_T,
-                   MPI_SUM,
-                   0,
-                   m_exec_conf->getMPICommunicator());
-        // bcast(m_num_total_entries_hist_compression, 0, m_exec_conf->getMPICommunicator());
-        // bcast(m_num_total_entries_hist_expansion, 0, m_exec_conf->getMPICommunicator());
-        MPI_Bcast(&m_num_total_entries_hist_expansion,
-                  1,
-                  MPI_UINT64_T,
-                  0,
-                  m_exec_conf->getMPICommunicator());
-        MPI_Bcast(&m_num_total_entries_hist_expansion,
-                  1,
-                  MPI_UINT64_T,
-                  0,
-                  m_exec_conf->getMPICommunicator());
-        }
-    else
-        {
-        m_num_total_entries_hist_expansion = m_num_entries_hist_expansion;
-        m_num_total_entries_hist_compression = m_num_entries_hist_compression;
-        }
-#else
-    m_num_total_entries_hist_expansion = m_num_entries_hist_expansion;
-    m_num_total_entries_hist_compression = m_num_entries_hist_compression;
+        }
 #endif
 
     // compute the probability density
@@ -378,11 +298,6 @@
         m_hist[i] = 0.0;
         m_hist_expansion[i] = 0.0;
         }
-    // Zero the counters
-    m_num_entries_hist_expansion = 0;
-    m_num_entries_hist_compression = 0;
-    m_num_total_entries_hist_expansion = 0;
-    m_num_total_entries_hist_compression = 0;
     }
 
 template<class Shape> Scalar ComputeSDF<Shape>::getMaxInteractionDiameter()
@@ -417,7 +332,7 @@
 */
 template<class Shape> void ComputeSDF<Shape>::countHistogram(uint64_t timestep)
     {
-    if (m_mc->getPatchEnergy())
+    if (m_mc->getPatchEnergy()) // TODO: conditions for expansive perturbations
         {
         countHistogramLinearSearch(timestep);
         }
@@ -450,17 +365,7 @@
     // loop through N particles
     for (unsigned int i = 0; i < m_pdata->getN(); i++)
         {
-<<<<<<< HEAD
-        size_t min_bin_ptl_i_compression = m_hist.size();
-        size_t min_bin_ptl_i_expansion = m_hist.size();
-        // initialize weight to 2.0, but check if weight <= 1 before adding to histogram; if weight
-        // > 1, then there is no overlap and we should not add anything to the histogram
-        double hist_weight_ptl_i_compression = 2.0;
-        double hist_weight_ptl_i_expansion = 2.0;
-
-=======
         size_t min_bin = m_hist.size();
->>>>>>> 3a01e56b
         // read in the current position and orientation
         Scalar4 postype_i = h_postype.data[i];
         Scalar4 orientation_i = h_orientation.data[i];
@@ -532,18 +437,6 @@
         } // end loop over all particles
     }     // end countHistogramBinarySearch()
 
-<<<<<<< HEAD
-                                if (bin >= 0)
-                                    {
-                                    min_bin_ptl_i_compression
-                                        = std::min(min_bin_ptl_i_compression, bin);
-                                    // bisection search path does not account for patches
-                                    hist_weight_ptl_i_compression = 1.0;
-                                    }
-                                } // end binary search path
-
-                            else if (m_mode == 1) // brute force overlap search
-=======
 template<class Shape> void ComputeSDF<Shape>::countHistogramLinearSearch(uint64_t timestep)
     {
     // update the aabb tree
@@ -640,7 +533,6 @@
 
                             double u_ij_0 = 0.0; // energy of pair interaction in unperturbed state
                             if (m_mc->getPatchEnergy())
->>>>>>> 3a01e56b
                                 {
                                 u_ij_0 = m_mc->getPatchEnergy()->energy(
                                     r_ij,
@@ -672,153 +564,6 @@
                                     scale_factor);
                                 if (hard_overlap)
                                     {
-<<<<<<< HEAD
-                                    u_ij_0 = m_mc->m_patch->energy(r_ij,
-                                                                   typ_i,
-                                                                   quat<float>(shape_i.orientation),
-                                                                   float(h_diameter.data[i]),
-                                                                   float(h_charge.data[i]),
-                                                                   typ_j,
-                                                                   quat<float>(orientation_j),
-                                                                   float(h_diameter.data[j]),
-                                                                   float(h_charge.data[j]));
-                                    }
-                                // loop over bins; only going up to min_bin_ptl_i-1 since we only
-                                // want the _first_ overlap of particle i with its neighbors
-                                for (size_t bin_to_sample = 0;
-                                     bin_to_sample < min_bin_ptl_i_compression;
-                                     bin_to_sample++)
-                                    {
-                                    double scale_factor
-                                        = m_dx * static_cast<double>(bin_to_sample + 1);
-
-                                    // TODO: think about order of overlap checks: there may be a
-                                    // micro-optimization here if one check is significantly more
-                                    // expensive than the other
-
-                                    // first check for any "hard" overlaps
-                                    // if there is one for a given scale value, there is no need to
-                                    // check for any "soft" overlaps from m_mc.m_patch
-                                    bool hard_overlap = detail::test_scaled_overlap<Shape>(
-                                        r_ij,
-                                        quat<Scalar>(orientation_i),
-                                        quat<Scalar>(orientation_j),
-                                        params[__scalar_as_int(postype_i.w)],
-                                        params[__scalar_as_int(postype_j.w)],
-                                        scale_factor);
-                                    if (hard_overlap)
-                                        {
-                                        // add appropriate weight to appropriate bin and exit the
-                                        // loop over bins
-                                        hist_weight_ptl_i_compression = 1.0; // = 1-e^(-\infty)
-                                        min_bin_ptl_i_compression = bin_to_sample;
-                                        break; // move on to next particle j
-                                        }      // end if hard_overlap
-
-                                    // if no hard overlap, check for a soft overlap if we have
-                                    // patches
-                                    if (m_mc->m_patch)
-                                        {
-                                        // compute the energy at this size of the perturbation and
-                                        // compare to the energy in the unperturbed state
-                                        vec3<Scalar> r_ij_scaled
-                                            = r_ij * (Scalar(1.0) - scale_factor);
-                                        double u_ij_new = m_mc->m_patch->energy(
-                                            r_ij_scaled,
-                                            typ_i,
-                                            quat<float>(shape_i.orientation),
-                                            float(h_diameter.data[i]),
-                                            float(h_charge.data[i]),
-                                            typ_j,
-                                            quat<float>(orientation_j),
-                                            float(h_diameter.data[j]),
-                                            float(h_charge.data[j]));
-                                        // if enery has changed, there is a new soft overlap
-                                        // add the appropriate weight to the appropriate bin of the
-                                        // histogram and break out of the loop over bins
-                                        if (u_ij_new != u_ij_0)
-                                            {
-                                            min_bin_ptl_i_compression = bin_to_sample;
-                                            hist_weight_ptl_i_compression
-                                                = 1.0 - fast::exp(-(u_ij_new - u_ij_0));
-                                            break; // move on to next particle j
-                                            }
-                                        } // end if (m_mc->m_patch)
-                                    }     // end loop over histogram bins
-
-                                // now loop over the bins but do expansive moves if asked to do so
-                                // there is a lot of repeated code from above here because 1) i
-                                // couldn't quickly figure out a quick but elegant way to do both
-                                // checks in the same loop and 2) i can always clean it up if this
-                                // ends up working
-                                if (m_do_expansions)
-                                    {
-                                    for (size_t bin_to_sample = 0;
-                                         bin_to_sample < min_bin_ptl_i_expansion;
-                                         bin_to_sample++)
-                                        {
-                                        // the only difference b/t this loop and the above loop over
-                                        // bins is that the scale factor is negative here compared
-                                        // to above to make the volume perturbations positive
-                                        double scale_factor
-                                            = -m_dx * static_cast<double>(bin_to_sample + 1);
-
-                                        // TODO: think about order of overlap checks: there may be a
-                                        // micro-optimization here if one check is significantly
-                                        // more expensive than the other
-
-                                        // first check for any "hard" overlaps
-                                        // if there is one for a given scale value, there is no need
-                                        // to check for any "soft" overlaps from m_mc.m_patch
-                                        bool hard_overlap = detail::test_scaled_overlap<Shape>(
-                                            r_ij,
-                                            quat<Scalar>(orientation_i),
-                                            quat<Scalar>(orientation_j),
-                                            params[__scalar_as_int(postype_i.w)],
-                                            params[__scalar_as_int(postype_j.w)],
-                                            scale_factor);
-                                        if (hard_overlap)
-                                            {
-                                            // add appropriate weight to appropriate bin and exit
-                                            // the loop over bins
-                                            hist_weight_ptl_i_expansion = 1.0; // = 1-e^(-\infty)
-                                            min_bin_ptl_i_expansion = bin_to_sample;
-                                            break; // move on to next particle j
-                                            }      // end if hard_overlap
-
-                                        // if no hard overlap, check for a soft overlap if we have
-                                        // patches
-                                        if (m_mc->m_patch)
-                                            {
-                                            // compute the energy at this size of the perturbation
-                                            // and compare to the energy in the unperturbed state
-                                            vec3<Scalar> r_ij_scaled
-                                                = r_ij * (Scalar(1.0) - scale_factor);
-                                            double u_ij_new = m_mc->m_patch->energy(
-                                                r_ij_scaled,
-                                                typ_i,
-                                                quat<float>(shape_i.orientation),
-                                                float(h_diameter.data[i]),
-                                                float(h_charge.data[i]),
-                                                typ_j,
-                                                quat<float>(orientation_j),
-                                                float(h_diameter.data[j]),
-                                                float(h_charge.data[j]));
-                                            // if enery has changed, there is a new soft overlap
-                                            // add the appropriate weight to the appropriate bin of
-                                            // the histogram and break out of the loop over bins
-                                            if (u_ij_new != u_ij_0)
-                                                {
-                                                min_bin_ptl_i_expansion = bin_to_sample;
-                                                hist_weight_ptl_i_expansion
-                                                    = 1.0 - fast::exp(-(u_ij_new - u_ij_0));
-                                                break; // move on to next particle j
-                                                }
-                                            } // end if (m_mc->m_patch)
-                                        }     // end loop over histogram bins
-                                    }         // end if m_do_expansions
-                                }             // end enthalpic sdf path
-=======
                                     // add appropriate weight to appropriate bin and exit the
                                     // loop over bins
                                     hist_weight_ptl_i = 1.0; // = 1-e^(-\infty)
@@ -855,7 +600,6 @@
                                         }
                                     } // end if (m_mc->getPatchEnergy())
                                 }     // end loop over histogram bins
->>>>>>> 3a01e56b
                             }
                         }
                     }
@@ -866,21 +610,9 @@
                     }
                 } // end loop over AABB nodes
             }     // end loop over images
-<<<<<<< HEAD
-        if (min_bin_ptl_i_compression < m_hist.size() && hist_weight_ptl_i_compression <= 1.0)
-            {
-            m_hist[min_bin_ptl_i_compression] += hist_weight_ptl_i_compression;
-            m_num_entries_hist_compression++;
-            }
-        if (min_bin_ptl_i_expansion < m_hist.size() && hist_weight_ptl_i_expansion <= 1.0)
-            {
-            m_hist_expansion[min_bin_ptl_i_expansion] += hist_weight_ptl_i_expansion;
-            m_num_entries_hist_expansion++;
-=======
         if (min_bin < m_hist.size() && hist_weight_ptl_i <= 1.0)
             {
             m_hist[min_bin] += hist_weight_ptl_i;
->>>>>>> 3a01e56b
             }
         } // end loop over all particles
     }     // end countHistogramLinearSearch()
@@ -960,25 +692,11 @@
         .def(pybind11::init<std::shared_ptr<SystemDefinition>,
                             std::shared_ptr<IntegratorHPMCMono<Shape>>,
                             double,
-<<<<<<< HEAD
-                            double,
-                            int,
-                            bool>())
-=======
                             double>())
->>>>>>> 3a01e56b
         .def_property("xmax", &ComputeSDF<Shape>::getXMax, &ComputeSDF<Shape>::setXMax)
         .def_property("dx", &ComputeSDF<Shape>::getDx, &ComputeSDF<Shape>::setDx)
         .def_property_readonly("sdf", &ComputeSDF<Shape>::getSDF)
         .def_property_readonly("sdf_expansion", &ComputeSDF<Shape>::getSDF_expansion)
-        .def_property_readonly("num_compression_overlaps",
-                               &ComputeSDF<Shape>::getNumCompressionOverlaps)
-        .def_property_readonly("num_expansion_overlaps",
-                               &ComputeSDF<Shape>::getNumExpansionOverlaps)
-        .def_property_readonly("num_compression_overlaps_rank",
-                               &ComputeSDF<Shape>::getLocalNumCompressionOverlaps)
-        .def_property_readonly("num_expansion_overlaps_rank",
-                               &ComputeSDF<Shape>::getLocalNumExpansionOverlaps);
     }
 
     } // end namespace detail
