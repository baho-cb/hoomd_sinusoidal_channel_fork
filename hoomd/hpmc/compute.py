--- conflicted
+++ resolved
@@ -1,8 +1,4 @@
-<<<<<<< HEAD
-# Copyright (c) 2009-2017 The Regents of the University of Michigan
-=======
 # Copyright (c) 2009-2018 The Regents of the University of Michigan
->>>>>>> a4a24a6d
 # This file is part of the HOOMD-blue project, released under the BSD 3-Clause License.
 
 """ Compute properties of hard particle configurations.
@@ -105,11 +101,8 @@
                 cls =_hpmc.ComputeFreeVolumeGPUSphinx;
             elif isinstance(mc, integrate.sphere_union):
                 cls = _hpmc.ComputeFreeVolumeGPUSphereUnion;
-<<<<<<< HEAD
-=======
             elif isinstance(mc, integrate.convex_polyhedron_union):
                 cls = _hpmc.ComputeFreeVolumeGPUConvexPolyhedronUnion;
->>>>>>> a4a24a6d
             else:
                 hoomd.context.msg.error("compute.free_volume: Unsupported integrator.\n");
                 raise RuntimeError("Error initializing compute.free_volume");
