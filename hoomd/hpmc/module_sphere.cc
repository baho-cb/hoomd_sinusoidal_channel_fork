// Copyright (c) 2009-2019 The Regents of the University of Michigan
// This file is part of the HOOMD-blue project, released under the BSD 3-Clause License.

// Include the defined classes that are to be exported to python
#include "IntegratorHPMC.h"
#include "IntegratorHPMCMono.h"
<<<<<<< HEAD
#include "IntegratorHPMCMonoNEC.h"
#include "IntegratorHPMCMonoImplicit.h"
=======
>>>>>>> d5d513db
#include "ComputeFreeVolume.h"

#include "ShapeSphere.h"
#include "AnalyzerSDF.h"
#include "ShapeUnion.h"

#include "ExternalField.h"
#include "ExternalFieldWall.h"
#include "ExternalFieldLattice.h"
#include "ExternalFieldComposite.h"
#include "ExternalCallback.h"

#include "UpdaterExternalFieldWall.h"
#include "UpdaterRemoveDrift.h"
#include "UpdaterMuVT.h"
#include "UpdaterClusters.h"

#ifdef ENABLE_HIP
#include "IntegratorHPMCMonoGPU.h"
#include "ComputeFreeVolumeGPU.h"
#endif

namespace py = pybind11;
using namespace hpmc;

using namespace hpmc::detail;

namespace hpmc
{

//! Export the base HPMCMono integrators
void export_sphere(py::module& m)
    {
    export_IntegratorHPMCMono< ShapeSphere >(m, "IntegratorHPMCMonoSphere");
<<<<<<< HEAD
    export_IntegratorHPMCMonoNEC< ShapeSphere >(m, "IntegratorHPMCMonoNECSphere");
    export_IntegratorHPMCMonoImplicit< ShapeSphere >(m, "IntegratorHPMCMonoImplicitSphere");
=======
>>>>>>> d5d513db
    export_ComputeFreeVolume< ShapeSphere >(m, "ComputeFreeVolumeSphere");
    export_AnalyzerSDF< ShapeSphere >(m, "AnalyzerSDFSphere");
    export_UpdaterMuVT< ShapeSphere >(m, "UpdaterMuVTSphere");
    export_UpdaterClusters< ShapeSphere >(m, "UpdaterClustersSphere");

    export_ExternalFieldInterface<ShapeSphere>(m, "ExternalFieldSphere");
    export_LatticeField<ShapeSphere>(m, "ExternalFieldLatticeSphere");
    export_ExternalFieldComposite<ShapeSphere>(m, "ExternalFieldCompositeSphere");
    export_RemoveDriftUpdater<ShapeSphere>(m, "RemoveDriftUpdaterSphere");
    export_ExternalFieldWall<ShapeSphere>(m, "WallSphere");
    export_UpdaterExternalFieldWall<ShapeSphere>(m, "UpdaterExternalFieldWallSphere");
    export_ExternalCallback<ShapeSphere>(m, "ExternalCallbackSphere");

    #ifdef ENABLE_HIP
    export_IntegratorHPMCMonoGPU< ShapeSphere >(m, "IntegratorHPMCMonoSphereGPU");
    export_ComputeFreeVolumeGPU< ShapeSphere >(m, "ComputeFreeVolumeSphereGPU");
    #endif
    }

}<|MERGE_RESOLUTION|>--- conflicted
+++ resolved
@@ -4,11 +4,7 @@
 // Include the defined classes that are to be exported to python
 #include "IntegratorHPMC.h"
 #include "IntegratorHPMCMono.h"
-<<<<<<< HEAD
 #include "IntegratorHPMCMonoNEC.h"
-#include "IntegratorHPMCMonoImplicit.h"
-=======
->>>>>>> d5d513db
 #include "ComputeFreeVolume.h"
 
 #include "ShapeSphere.h"
@@ -43,11 +39,7 @@
 void export_sphere(py::module& m)
     {
     export_IntegratorHPMCMono< ShapeSphere >(m, "IntegratorHPMCMonoSphere");
-<<<<<<< HEAD
     export_IntegratorHPMCMonoNEC< ShapeSphere >(m, "IntegratorHPMCMonoNECSphere");
-    export_IntegratorHPMCMonoImplicit< ShapeSphere >(m, "IntegratorHPMCMonoImplicitSphere");
-=======
->>>>>>> d5d513db
     export_ComputeFreeVolume< ShapeSphere >(m, "ComputeFreeVolumeSphere");
     export_AnalyzerSDF< ShapeSphere >(m, "AnalyzerSDFSphere");
     export_UpdaterMuVT< ShapeSphere >(m, "UpdaterMuVTSphere");
