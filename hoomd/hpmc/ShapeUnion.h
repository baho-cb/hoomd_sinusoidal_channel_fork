--- conflicted
+++ resolved
@@ -427,7 +427,7 @@
 
     for (unsigned int i= 0; i < na; i++)
         {
-        unsigned int ishape = a.members.tree.getParticle(cur_node_a, i);
+        unsigned int ishape = a.members.tree.getParticleByNode(cur_node_a, i);
 
         const mparam_type& params_i = a.members.mparams[ishape];
         Shape shape_i(quat<Scalar>(), params_i);
@@ -439,7 +439,7 @@
         // loop through shapes of cur_node_b
         for (unsigned int j= 0; j < nb; j++)
             {
-            unsigned int jshape = b.members.tree.getParticle(cur_node_b, j);
+            unsigned int jshape = b.members.tree.getParticleByNode(cur_node_b, j);
 
             const mparam_type& params_j = b.members.mparams[jshape];
             Shape shape_j(quat<Scalar>(), params_j);
@@ -627,7 +627,6 @@
             if (excludedVolumeOverlap(shape_i, shape_j, r_ij, r, dim,
                 detail::SamplingMethod::accurate))
                 {
-<<<<<<< HEAD
                 V += getSamplingVolumeIntersection(shape_i, shape_j, r_ij, r, dim,
                     detail::SamplingMethod::accurate);
                 }
@@ -635,9 +634,6 @@
         }
     return V;
     }
-=======
-                unsigned int kshape = c.members.tree.getParticleByNode(cur_node_c, k);
->>>>>>> 4707ef74
 
 
 //! Initialize temporary storage in depletant simulations
@@ -812,7 +808,7 @@
     OverlapReal V;
     for (i= 0; i < na; i++)
         {
-        ishape = a.members.tree.getParticle(cur_node_a, i);
+        ishape = a.members.tree.getParticleByNode(cur_node_a, i);
 
         const mparam_type& params_i = a.members.mparams[ishape];
         Shape shape_i(quat<Scalar>(), params_i);
@@ -824,7 +820,7 @@
         // loop through shapes of cur_node_b
         for (j= 0; j < nb; j++)
             {
-            jshape = b.members.tree.getParticle(cur_node_b, j);
+            jshape = b.members.tree.getParticleByNode(cur_node_b, j);
 
             const mparam_type& params_j = b.members.mparams[jshape];
             Shape shape_j(quat<Scalar>(), params_j);
@@ -880,7 +876,7 @@
     // test if it is overlapping with other shapes with lower indices
     for (i = 0; i <= min_i; i++)
         {
-        unsigned int ishape = a.members.tree.getParticle(cur_node_a, i);
+        unsigned int ishape = a.members.tree.getParticleByNode(cur_node_a, i);
 
         const mparam_type& params_i = a.members.mparams[ishape];
         Shape shape_i(quat<Scalar>(), params_i);
@@ -892,7 +888,7 @@
         // loop through shapes of cur_node_b
         for (j= 0; j < ((i == min_i) ? min_j : nb); j++)
             {
-            unsigned int jshape = b.members.tree.getParticle(cur_node_b, j);
+            unsigned int jshape = b.members.tree.getParticleByNode(cur_node_b, j);
 
             const mparam_type& params_j = b.members.mparams[jshape];
             Shape shape_j(quat<Scalar>(), params_j);
@@ -940,7 +936,7 @@
 
     for (unsigned int i= 0; i < na; i++)
         {
-        unsigned int ishape = a.members.tree.getParticle(cur_node_a, i);
+        unsigned int ishape = a.members.tree.getParticleByNode(cur_node_a, i);
 
         const mparam_type& params_i = a.members.mparams[ishape];
         Shape shape_i(quat<Scalar>(), params_i);
@@ -952,7 +948,7 @@
         // loop through shapes of cur_node_b
         for (unsigned int j= 0; j < nb; j++)
             {
-            unsigned int jshape = b.members.tree.getParticle(cur_node_b, j);
+            unsigned int jshape = b.members.tree.getParticleByNode(cur_node_b, j);
 
             const mparam_type& params_j = b.members.mparams[jshape];
             Shape shape_j(quat<Scalar>(), params_j);
