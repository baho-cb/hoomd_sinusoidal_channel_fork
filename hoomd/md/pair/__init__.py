--- conflicted
+++ resolved
@@ -133,13 +133,6 @@
 """
 
 from . import aniso
-<<<<<<< HEAD
-from .pair import (Pair, LJ, Gauss, ExpandedLJ, Yukawa, Ewald, Morse,
-                   DipoleInterface, DPD, DPDConservative, DPDLJ, ForceShiftedLJ,
-                   Moliere, ZBL, Mie, ExpandedMie, ReactionField, DLVO,
-                   Buckingham, LJ1208, LJ0804, Fourier, OPP, Table, TWF,
-                   LJGauss)
-=======
 from .pair import (
     Pair,
     LJ,
@@ -167,5 +160,4 @@
     Table,
     TWF,
     LJGauss,
-)
->>>>>>> da999a3b
+)