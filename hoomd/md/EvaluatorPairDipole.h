// Copyright (c) 2009-2019 The Regents of the University of Michigan
// This file is part of the HOOMD-blue project, released under the BSD 3-Clause License.


// $Id$
// $URL$
// Maintainer: ndtrung

#ifndef __PAIR_EVALUATOR_DIPOLE_H__
#define __PAIR_EVALUATOR_DIPOLE_H__

#ifndef NVCC
#include <string>
#endif

#include "QuaternionMath.h"

#include <iostream>
/*! \file EvaluatorPairDipole.h
    \brief Defines the dipole potential
*/

// need to declare these class methods with __device__ qualifiers when building in nvcc
//! DEVICE is __host__ __device__ when included in nvcc and blank when included into the host compiler
#ifdef NVCC
#define DEVICE __device__
#else
#define DEVICE
#endif

// call different optimized sqrt functions on the host / device
//! RSQRT is rsqrtf when included in nvcc and 1.0 / sqrt(x) when included into the host compiler
#ifdef NVCC
#define RSQRT(x) rsqrtf( (x) )
#else
#define RSQRT(x) Scalar(1.0) / sqrt( (x) )
#endif

#ifdef NVCC
#define _POW powf
#else
#define _POW pow
#endif

#ifdef NVCC
#define _SQRT sqrtf
#else
#define _SQRT sqrt
#endif

#ifdef SINGLE_PRECISION
#define _EXP(x) expf( (x) )
#else
#define _EXP(x) exp( (x) )
#endif

struct pair_dipole_params
    {
    Scalar mu;         //! The magnitude of the magnetic moment.
    Scalar A;          //! The electrostatic energy scale.
    Scalar kappa;      //! The inverse screening length.

    //! Load dynamic data members into shared memory and increase pointer
    /*! \param ptr Pointer to load data to (will be incremented)
        \param available_bytes Size of remaining shared memory allocation
     */
    HOSTDEVICE void load_shared(char *& ptr, unsigned int &available_bytes) const
        {
        // No-op for this struct since it contains no arrays.
        }
    }

class EvaluatorPairDipole
    {
    public:
        typedef pair_dipole_params param_type;
        //! Constructs the pair potential evaluator
        /*! \param _dr Displacement vector between particle centers of mass
            \param _rcutsq Squared distance at which the potential goes to 0
            \param _quat_i Quaternion of i^{th} particle
            \param _quat_j Quaternion of j^{th} particle
            \param _mu Dipole magnitude of particles
            \param _A Electrostatic energy scale
            \param _kappa Inverse screening length
            \param _params Per type pair parameters of this potential
        */
<<<<<<< HEAD
        DEVICE EvaluatorPairDipole(Scalar3& _dr, Scalar4& _quat_i, Scalar4& _quat_j, Scalar _rcutsq, const param_type& params)
            :dr(_dr), rcutsq(_rcutsq), quat_i(_quat_i), quat_j(_quat_j),
             mu(params.x), A(params.y), kappa(params.z)
=======
        DEVICE EvaluatorPairDipole(Scalar3& _dr, Scalar4& _quat_i, Scalar4& _quat_j, Scalar _rcutsq, const param_type& _params)
            :dr(_dr), rcutsq(_rcutsq), quat_i(_quat_i), quat_j(_quat_j), params(_params)
>>>>>>> 9a764ad5
            {
            }

        //! uses diameter
        DEVICE static bool needsDiameter()
            {
            return false;
            }

        //! Accept the optional diameter values
        /*! \param di Diameter of particle i
            \param dj Diameter of particle j
        */
        DEVICE void setDiameter(Scalar di, Scalar dj){}

        //! whether pair potential requires charges
        DEVICE static bool needsCharge()
            {
            return true;
            }

        //! Accept the optional diameter values
        //! This function is pure virtual
        /*! \param qi Charge of particle i
            \param qj Charge of particle j
        */
        DEVICE void setCharge(Scalar qi, Scalar qj)
            {
            q_i = qi;
            q_j = qj;
            }

        //! Evaluate the force and energy
        /*! \param force Output parameter to write the computed force.
            \param pair_eng Output parameter to write the computed pair energy.
            \param energy_shift If true, the potential must be shifted so that V(r) is continuous at the cutoff.
            \param torque_i The torque exerted on the i^th particle.
            \param torque_j The torque exerted on the j^th particle.
            \return True if they are evaluated or false if they are not because we are beyond the cutoff.
        */
        DEVICE  bool
      evaluate(Scalar3& force, Scalar& pair_eng, bool energy_shift, Scalar3& torque_i, Scalar3& torque_j)
            {
            vec3<Scalar> rvec(dr);
            Scalar rsq = dot(rvec, rvec);

            if(rsq > rcutsq)
                return false;

            Scalar rinv =  RSQRT(rsq);
            Scalar r2inv = Scalar(1.0) / rsq;
            Scalar r3inv = r2inv*rinv;
            Scalar r5inv = r3inv*r2inv;

            // convert dipole vector in the body frame of each particle to space frame
            vec3<Scalar> p_i = rotate(quat<Scalar>(quat_i), vec3<Scalar>(params.mu, 0, 0));
            vec3<Scalar> p_j = rotate(quat<Scalar>(quat_j), vec3<Scalar>(params.mu, 0, 0));

            vec3<Scalar> f;
            vec3<Scalar> t_i;
            vec3<Scalar> t_j;
            Scalar e = Scalar(0.0);

            Scalar r = Scalar(1.0)/rinv;
            Scalar prefactor = params.A*_EXP(-params.kappa*r);

            // dipole-dipole
            if (params.mu != Scalar(0.0))
                {
                Scalar r7inv = r5inv*r2inv;
                Scalar pidotpj = dot(p_i, p_j);
                Scalar pidotr = dot(p_i, rvec);
                Scalar pjdotr = dot(p_j, rvec);

                Scalar pre1 = prefactor*(Scalar(3.0)*r5inv*pidotpj - Scalar(15.0)*r7inv*pidotr*pjdotr);
                Scalar pre2 = prefactor*Scalar(3.0)*r5inv*pjdotr;
                Scalar pre3 = prefactor*Scalar(3.0)*r5inv*pidotr;
                Scalar pre4 = prefactor*Scalar(-1.0)*r3inv;
                Scalar pre5 = prefactor*(r3inv*pidotpj - Scalar(3.0)*r5inv*pidotr*pjdotr)*params.kappa*rinv;

                f += pre1*rvec + pre2*p_i + pre3*p_j + pre5*rvec;

                vec3<Scalar> scaledpicrosspj(pre4*cross(p_i, p_j));

                t_i += scaledpicrosspj + pre2*cross(p_i, rvec);
                t_j += -scaledpicrosspj + pre3*cross(p_j, rvec);

                e += prefactor*(r3inv*pidotpj - Scalar(3.0)*r5inv*pidotr*pjdotr);
                }
            // dipole i - electrostatic j
            if (params.mu != Scalar(0.0) && q_j != Scalar(0.0))
                {
                Scalar pidotr = dot(p_i, rvec);
                Scalar pre1 = prefactor*Scalar(3.0)*q_j*r5inv * pidotr;
                Scalar pre2 = prefactor*q_j*r3inv;
                Scalar pre3 = prefactor*q_j*r3inv*pidotr*params.kappa*rinv;

                f += pre2*p_i - pre1*rvec - pre3*rvec;

                t_i += pre2*cross(p_i, rvec);

                e -= pidotr*pre2;
                }
            // electrostatic i - dipole j
            if (q_i != Scalar(0.0) && params.mu != Scalar(0.0))
                {
                Scalar pjdotr = dot(p_j, rvec);
                Scalar pre1 = prefactor*Scalar(3.0)*q_i*r5inv * pjdotr;
                Scalar pre2 = prefactor*q_i*r3inv;
                Scalar pre3 = prefactor*q_i*r3inv*pjdotr*params.kappa*rinv;

                f += pre1*rvec - pre2*p_j + pre3*rvec;

                t_j += -pre2*cross(p_j, rvec);

                e += pjdotr*pre2;
                }
            // electrostatic-electrostatic
            if (q_i != Scalar(0.0) && q_j != Scalar(0.0))
                {
                Scalar fforce = prefactor*q_i*q_j*(params.kappa+rinv)*r2inv;

                f += fforce*rvec;

                e += prefactor*q_i*q_j*rinv;
                }

            force = vec_to_scalar3(f);
            torque_i = vec_to_scalar3(t_i);
            torque_j = vec_to_scalar3(t_j);
            pair_eng = e;
            return true;
            }


       #ifndef NVCC
        //! Get the name of the potential
        /*! \returns The potential name. Must be short and all lowercase, as this is the name energies will be logged as
            via analyze.log.
        */
        static std::string getName()
            {
            return "dipole";
            }

        #endif

    protected:
        Scalar3 dr;                 //!< Stored vector pointing between particle centers of mass
        Scalar rcutsq;              //!< Stored rcutsq from the constructor
        Scalar q_i, q_j;            //!< Stored particle charges
        Scalar4 quat_i,quat_j;      //!< Stored quaternion of ith and jth particle from constructor
        const param_type &params;   //!< The pair potential parameters
    };


#endif // __PAIR_EVALUATOR_DIPOLE_H__<|MERGE_RESOLUTION|>--- conflicted
+++ resolved
@@ -84,14 +84,8 @@
             \param _kappa Inverse screening length
             \param _params Per type pair parameters of this potential
         */
-<<<<<<< HEAD
-        DEVICE EvaluatorPairDipole(Scalar3& _dr, Scalar4& _quat_i, Scalar4& _quat_j, Scalar _rcutsq, const param_type& params)
-            :dr(_dr), rcutsq(_rcutsq), quat_i(_quat_i), quat_j(_quat_j),
-             mu(params.x), A(params.y), kappa(params.z)
-=======
         DEVICE EvaluatorPairDipole(Scalar3& _dr, Scalar4& _quat_i, Scalar4& _quat_j, Scalar _rcutsq, const param_type& _params)
             :dr(_dr), rcutsq(_rcutsq), quat_i(_quat_i), quat_j(_quat_j), params(_params)
->>>>>>> 9a764ad5
             {
             }
 
