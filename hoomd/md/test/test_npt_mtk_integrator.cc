--- conflicted
+++ resolved
@@ -6,12 +6,7 @@
 
 #include <iostream>
 
-<<<<<<< HEAD
-#include <boost/bind.hpp>
-#include <boost/function.hpp>
-=======
 #include <functional>
->>>>>>> 4a2611ce
 #include <memory>
 
 #include "hoomd/ComputeThermo.h"
@@ -40,11 +35,7 @@
 #include <math.h>
 
 using namespace std;
-<<<<<<< HEAD
-
-=======
 using namespace std::placeholders;
->>>>>>> 4a2611ce
 
 /*! \file test_npt_mtk_integrator.cc
     \brief Implements unit tests for NPTMTKpdater and descendants
@@ -69,11 +60,7 @@
     } args_t;
 
 //! Typedef'd NPTMTKUpdator class factory
-<<<<<<< HEAD
-typedef boost::function<std::shared_ptr<TwoStepNPTMTK> (args_t args) > twostep_npt_mtk_creator;
-=======
 typedef std::function<std::shared_ptr<TwoStepNPTMTK> (args_t args) > twostep_npt_mtk_creator;
->>>>>>> 4a2611ce
 
 //! Basic functionality test of a generic TwoStepNPTMTK
 void npt_mtk_updater_test(twostep_npt_mtk_creator npt_mtk_creator, std::shared_ptr<ExecutionConfiguration> exec_conf)
