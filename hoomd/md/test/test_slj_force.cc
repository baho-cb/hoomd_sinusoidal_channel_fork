--- conflicted
+++ resolved
@@ -18,11 +18,7 @@
 #include <math.h>
 
 using namespace std;
-<<<<<<< HEAD
 using namespace std::placeholders;
-=======
-
->>>>>>> 681748a3
 
 /*! \file shiftedlj_force_test.cc
     \brief Implements unit tests for PotentialPairSLJ and descendants
@@ -410,14 +406,14 @@
     }
 #endif
 
-//! test case for particle test on CPU
+//! boost test case for particle test on CPU
 UP_TEST( SLJForce_particle )
     {
     shiftedljforce_creator shiftedlj_creator_base = bind(base_class_shiftedlj_creator, _1, _2);
     shiftedlj_force_particle_test(shiftedlj_creator_base, std::shared_ptr<ExecutionConfiguration>(new ExecutionConfiguration(ExecutionConfiguration::CPU)));
     }
 
-//! test case for periodic test on CPU
+//! boost test case for periodic test on CPU
 UP_TEST( SLJForce_periodic )
     {
     shiftedljforce_creator shiftedlj_creator_base = bind(base_class_shiftedlj_creator, _1, _2);
@@ -426,7 +422,7 @@
 
 
 # ifdef ENABLE_CUDA
-//! test case for particle test on CPU - threaded
+//! boost test case for particle test on CPU - threaded
 UP_TEST( SLJForceGPU_particle )
     {
     shiftedljforce_creator shiftedlj_creator_gpu = bind(gpu_shiftedlj_creator, _1, _2);
@@ -434,14 +430,14 @@
     }
 
 
-//! test case for periodic test on the GPU
+//! boost test case for periodic test on the GPU
 UP_TEST( SLJForceGPU_periodic )
     {
     shiftedljforce_creator shiftedlj_creator_gpu = bind(gpu_shiftedlj_creator, _1, _2);
     shiftedlj_force_periodic_test(shiftedlj_creator_gpu, std::shared_ptr<ExecutionConfiguration>(new ExecutionConfiguration(ExecutionConfiguration::GPU)));
     }
 
-//! test case for comparing GPU output to base class output
+//! boost test case for comparing GPU output to base class output
 UP_TEST( SLJForceGPU_compare )
     {
     shiftedljforce_creator shiftedlj_creator_gpu = bind(gpu_shiftedlj_creator, _1, _2);
@@ -451,4 +447,5 @@
                                     std::shared_ptr<ExecutionConfiguration>(new ExecutionConfiguration(ExecutionConfiguration::GPU)));
     }
 
-#endif+#endif
+              