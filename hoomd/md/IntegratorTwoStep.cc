--- conflicted
+++ resolved
@@ -130,11 +130,7 @@
 
     // compute the net force on all particles
 #ifdef ENABLE_HIP
-<<<<<<< HEAD
-    if (m_exec_conf->exec_mode == ExecutionConfiguration::GPU)
-=======
     if (m_exec_conf->isCUDAEnabled())
->>>>>>> d5d513db
         computeNetForceGPU(timestep+1);
     else
 #endif
@@ -342,7 +338,6 @@
      Set the anisotropic integration mode
 */
 void IntegratorTwoStep::setAnisotropicMode(const std::string& mode)
-<<<<<<< HEAD
     {
     if (mode == "true")
         {
@@ -364,29 +359,6 @@
 
 const std::string IntegratorTwoStep::getAnisotropicMode()
     {
-=======
-    {
-    if (mode == "true")
-        {
-        m_aniso_mode = AnisotropicMode::Anisotropic;
-        }
-    else if (mode == "false")
-        {
-        m_aniso_mode = AnisotropicMode::Isotropic;
-        }
-    else if (mode == "auto")
-        {
-        m_aniso_mode = AnisotropicMode::Automatic;
-        }
-    else
-        {
-        throw std::invalid_argument("Invalid mode string");
-        }
-    }
-
-const std::string IntegratorTwoStep::getAnisotropicMode()
-    {
->>>>>>> d5d513db
     if (m_aniso_mode == AnisotropicMode::Anisotropic)
         {
         return "true";
@@ -453,11 +425,7 @@
 
         // compute the net force on all particles
 #ifdef ENABLE_HIP
-<<<<<<< HEAD
-    if (m_exec_conf->exec_mode == ExecutionConfiguration::GPU)
-=======
     if (m_exec_conf->isCUDAEnabled())
->>>>>>> d5d513db
         computeNetForceGPU(timestep);
     else
 #endif
@@ -470,12 +438,6 @@
         m_pdata->notifyAccelSet();
         }
 
-<<<<<<< HEAD
-    for (auto& method : m_methods)
-        method->randomizeVelocities(timestep);
-
-=======
->>>>>>> d5d513db
     m_prepared = true;
     }
 
