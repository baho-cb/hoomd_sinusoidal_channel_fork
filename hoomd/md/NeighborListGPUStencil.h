// Copyright (c) 2009-2021 The Regents of the University of Michigan
// This file is part of the HOOMD-blue project, released under the BSD 3-Clause License.


// Maintainer: mphoward

#include "NeighborListGPU.h"
#include "hoomd/CellList.h"
#include "hoomd/CellListStencil.h"
#include "hoomd/Autotuner.h"

/*! \file NeighborListGPUStencil.h
    \brief Declares the NeighborListGPUStencil class
*/

#ifdef __HIPCC__
#error This header cannot be compiled by nvcc
#endif

#include <pybind11/pybind11.h>

#ifndef __NEIGHBORLISTGPUSTENCIL_H__
#define __NEIGHBORLISTGPUSTENCIL_H__

//! Neighbor list build on the GPU with multiple bin stencils
/*! Implements the O(N) neighbor list build on the GPU using a cell list with multiple bin stencils.

    GPU kernel methods are defined in NeighborListGPUStencil.cuh and defined in NeighborListGPUStencil.cu.

    \ingroup computes
*/
class PYBIND11_EXPORT NeighborListGPUStencil : public NeighborListGPU
    {
    public:
        //! Constructs the compute
        NeighborListGPUStencil(std::shared_ptr<SystemDefinition> sysdef,
                               Scalar r_cut,
                               Scalar r_buff);

        //! Destructor
        virtual ~NeighborListGPUStencil();

        /// Notify NeighborList that a r_cut matrix value has changed
        virtual void notifyRCutMatrixChange()
            {
            m_update_cell_size = true;
            m_needs_restencil = true;
            NeighborListGPU::notifyRCutMatrixChange();
            }

        //! Change the underlying cell width
        void setCellWidth(Scalar cell_width)
            {
            m_override_cell_width = true;
            m_needs_restencil = true;
            m_cl->setNominalWidth(cell_width);
            }

        //! Set autotuner parameters
        /*! \param enable Enable/disable autotuning
            \param period period (approximate) in time steps when returning occurs
        */
        virtual void setAutotunerParams(bool enable, unsigned int period)
            {
            NeighborListGPU::setAutotunerParams(enable, period);
            m_tuner->setPeriod(period/10);
            m_tuner->setEnabled(enable);
            }

        #ifdef ENABLE_MPI
<<<<<<< HEAD
=======

>>>>>>> b93186c2
        virtual void setCommunicator(std::shared_ptr<Communicator> comm)
            {
            // call base class method
            NeighborList::setCommunicator(comm);

            // set the communicator on the internal cell lists
            m_cl->setCommunicator(comm);
            m_cls->setCommunicator(comm);
            }
<<<<<<< HEAD
=======

>>>>>>> b93186c2
        #endif

    protected:
        //! Builds the neighbor list
        virtual void buildNlist(uint64_t timestep);

    private:
        std::unique_ptr<Autotuner> m_tuner;   //!< Autotuner for block size and threads per particle
        uint64_t m_last_tuned_timestep;       //!< Last tuning timestep

        std::shared_ptr<CellList> m_cl;   //!< The cell list
        std::shared_ptr<CellListStencil> m_cls;   //!< The cell list stencil
        bool m_override_cell_width = false;       //!< Flag to override the cell width

        //! Update the stencil radius
        void updateRStencil();
        bool m_needs_restencil = true;  //!< Flag for updating the stencil

        //! Sort the particles by type
        void sortTypes();
        GPUArray<unsigned int> m_pid_map;                   //!< Particle indexes sorted by type
        bool m_needs_resort;                                //!< Flag to resort the particles
        void slotParticleSort()
            {
            m_needs_resort = true;
            }
        void slotMaxNumChanged()
            {
            m_pid_map.resize(m_pdata->getMaxN());
            m_needs_resort = true;
            }

        /// Track when the cell size needs to be updated
        bool m_update_cell_size = false;

    };

//! Exports NeighborListGPUStencil to python
void export_NeighborListGPUStencil(pybind11::module& m);

#endif // __NEIGHBORLISTGPUSTENCIL_H__<|MERGE_RESOLUTION|>--- conflicted
+++ resolved
@@ -68,10 +68,7 @@
             }
 
         #ifdef ENABLE_MPI
-<<<<<<< HEAD
-=======
 
->>>>>>> b93186c2
         virtual void setCommunicator(std::shared_ptr<Communicator> comm)
             {
             // call base class method
@@ -81,10 +78,7 @@
             m_cl->setCommunicator(comm);
             m_cls->setCommunicator(comm);
             }
-<<<<<<< HEAD
-=======
 
->>>>>>> b93186c2
         #endif
 
     protected:
