# Copyright (c) 2009-2021 The Regents of the University of Michigan
# This file is part of the HOOMD-blue project, released under the BSD 3-Clause
# License.

"""Apply forces to particles."""

import hoomd
from hoomd import _hoomd
from hoomd.md import _md
from hoomd.operation import _HOOMDBaseObject
from hoomd.logging import log
from hoomd.data.typeparam import TypeParameter
from hoomd.data.typeconverter import OnlyTypes
from hoomd.data.parameterdicts import ParameterDict, TypeParameterDict
from hoomd.filter import ParticleFilter
<<<<<<< HEAD
from hoomd.md.manifold import Manifold
=======
from hoomd.md.constrain import Constraint
import numpy


def _ellip_preprocessing(constraint):
    if constraint is not None:
        if constraint.__class__.__name__ == "constraint_ellipsoid":
            return constraint
        else:
            raise RuntimeError(
                "Active force constraint is not accepted (currently only "
                "accepts ellipsoids)")
    else:
        return None
>>>>>>> 381c6bd3


class _force:  # noqa - This will be removed eventually. Needed to build docs.
    pass


class Force(_HOOMDBaseObject):
    """Defines a force in HOOMD-blue.

    Pair, angle, bond, and other forces are subclasses of this class.

    Note:
        :py:class:`Force` is the base class for all loggable forces.
        Users should not instantiate this class directly.

    Initializes some loggable quantities.
    """

    @log(requires_run=True)
    def energy(self):
        """float: Total contribution to the potential energy of the system \
        :math:`[\\mathrm{energy}]`."""
        self._cpp_obj.compute(self._simulation.timestep)
        return self._cpp_obj.calcEnergySum()

    @log(category="particle", requires_run=True)
    def energies(self):
        """(*N_particles*, ) `numpy.ndarray` of ``float``: Energy \
        contribution from each particle :math:`[\\mathrm{energy}]`."""
        self._cpp_obj.compute(self._simulation.timestep)
        return self._cpp_obj.getEnergies()

    @log(requires_run=True)
    def additional_energy(self):
        """float: Additional energy term not included in `energies` \
        :math:`[\\mathrm{energy}]`."""
        self._cpp_obj.compute(self._simulation.timestep)
        return self._cpp_obj.getExternalEnergy()

    @log(category="particle", requires_run=True)
    def forces(self):
        """(*N_particles*, 3) `numpy.ndarray` of ``float``: The \
        force applied to each particle :math:`[\\mathrm{force}]`."""
        self._cpp_obj.compute(self._simulation.timestep)
        return self._cpp_obj.getForces()

    @log(category="particle", requires_run=True)
    def torques(self):
        """(*N_particles*, 3) `numpy.ndarray` of ``float``: The torque applied \
        to each particle :math:`[\\mathrm{force} \\cdot \\mathrm{length}]`."""
        self._cpp_obj.compute(self._simulation.timestep)
        return self._cpp_obj.getTorques()

    @log(category="particle", requires_run=True)
    def virials(self):
        """(*N_particles*, 6) `numpy.ndarray` of ``float``: Virial tensor \
        contribution from each particle :math:`[\\mathrm{energy}]`.

        The 6 elements form the upper-triangular virial tensor in the order:
        xx, xy, xz, yy, yz, zz.
        """
        self._cpp_obj.compute(self._simulation.timestep)
        return self._cpp_obj.getVirials()

    @log(category="sequence", requires_run=True)
    def additional_virial(self):
        """(1, 6) `numpy.ndarray` of ``float``: Additional virial tensor \
        term not included in `virials` :math:`[\\mathrm{energy}]`."""
        self._cpp_obj.compute(self._simulation.timestep)
        virial = []
        for i in range(6):
            virial.append(self._cpp_obj.getExternalVirial(i))
        return numpy.array(virial, dtype=numpy.float64)


class constant(Force):  # noqa - this will be renamed when it is ported to v3
    R"""Constant force.

    Args:
        fvec (tuple): force vector :math:`[force]`
        tvec (tuple): torque vector :math:`[force \cdot length]`
        fx (float): x component of force, retained for backwards compatibility
          :math:`[\mathrm{force}]`
        fy (float): y component of force, retained for backwards compatibility
          :math:`[\mathrm{force}]`
        fz (float): z component of force, retained for backwards compatibility
          :math:`[\mathrm{force}]`
        group (``hoomd.group``): Group for which the force will be set.
        callback (`callable`): A python callback invoked every time the forces
            are computed

    :py:class:`constant` specifies that a constant force should be added to
    every particle in the simulation or optionally to all particles in a group.

    Note:
        Forces are kept constant during the simulation. If a callback should
        re-compute particle forces every time step, it needs to overwrite the
        old forces of **all** particles with new values.

    Note:
        Per-particle forces take precedence over a particle group, which takes
        precedence over constant forces for all particles.

    Examples::

        force.constant(fx=1.0, fy=0.5, fz=0.25)
        const = force.constant(fvec=(0.4,1.0,0.5))
        const = force.constant(fvec=(0.4,1.0,0.5),group=fluid)
        const = force.constant(fvec=(0.4,1.0,0.5), tvec=(0,0,1) ,group=fluid)

        def updateForces(timestep):
            global const
            const.setForce(tag=1, fvec=(1.0*timestep,2.0*timestep,3.0*timestep))
        const = force.constant(callback=updateForces)
    """

    def __init__(
        self,
        fx=None,
        fy=None,
        fz=None,
        fvec=None,
        tvec=None,
        group=None,
        callback=None,
    ):

        if (fx is not None) and (fy is not None) and (fz is not None):
            self.fvec = (fx, fy, fz)
        elif fvec is not None:
            self.fvec = fvec
        else:
            self.fvec = (0, 0, 0)

        if tvec is not None:
            self.tvec = tvec
        else:
            self.tvec = (0, 0, 0)

        if (self.fvec == (0, 0, 0)) and (self.tvec == (0, 0, 0)
                                         and callback is None):
            hoomd.context.current.device.cpp_msg.warning(
                "The constant force specified has no non-zero components\n")

        # initialize the base class
        Force.__init__(self)

        # create the c++ mirror class
        if group is not None:
            self.cppForce = _hoomd.ConstForceCompute(
                hoomd.context.current.system_definition,
                group.cpp_group,
                self.fvec[0],
                self.fvec[1],
                self.fvec[2],
                self.tvec[0],
                self.tvec[1],
                self.tvec[2],
            )
        else:
            self.cppForce = _hoomd.ConstForceCompute(
                hoomd.context.current.system_definition,
                self.fvec[0],
                self.fvec[1],
                self.fvec[2],
                self.tvec[0],
                self.tvec[1],
                self.tvec[2],
            )

        if callback is not None:
            self.cppForce.setCallback(callback)

        hoomd.context.current.system.addCompute(self.cppForce, self.force_name)

    R""" Change the value of the constant force.

    Args:
        fx (float) New x-component of the force :math:`[\mathrm{force}]`
        fy (float) New y-component of the force :math:`[\mathrm{force}]`
        fz (float) New z-component of the force :math:`[\mathrm{force}]`
        fvec (tuple) New force vector
        tvec (tuple) New torque vector
        group Group for which the force will be set
        tag (int) Particle tag for which the force will be set
            .. versionadded:: 2.3

     Using setForce() requires that you saved the created constant force in a
     variable. i.e.

     Examples:
        const = force.constant(fx=0.4, fy=1.0, fz=0.5)

        const.setForce(fx=0.2, fy=0.1, fz=-0.5)
        const.setForce(fx=0.2, fy=0.1, fz=-0.5, group=fluid)
        const.setForce(fvec=(0.2,0.1,-0.5), tvec=(0,0,1), group=fluid)
    """

    def setForce(  # noqa - this will be documented when it is ported to v3
        self,
        fx=None,
        fy=None,
        fz=None,
        fvec=None,
        tvec=None,
        group=None,
        tag=None,
    ):

        if (fx is not None) and (fy is not None) and (fx is not None):
            self.fvec = (fx, fy, fz)
        elif fvec is not None:
            self.fvec = fvec
        else:
            self.fvec = (0, 0, 0)

        if tvec is not None:
            self.tvec = tvec
        else:
            self.tvec = (0, 0, 0)

        if (fvec == (0, 0, 0)) and (tvec == (0, 0, 0)):
            hoomd.context.current.device.cpp_msg.warning(
                "You are setting the constant force to have no non-zero "
                "components\n")

        self.check_initialization()
        if group is not None:
            self.cppForce.setGroupForce(
                group.cpp_group,
                self.fvec[0],
                self.fvec[1],
                self.fvec[2],
                self.tvec[0],
                self.tvec[1],
                self.tvec[2],
            )
        elif tag is not None:
            self.cppForce.setParticleForce(
                tag,
                self.fvec[0],
                self.fvec[1],
                self.fvec[2],
                self.tvec[0],
                self.tvec[1],
                self.tvec[2],
            )
        else:
            self.cppForce.setForce(
                self.fvec[0],
                self.fvec[1],
                self.fvec[2],
                self.tvec[0],
                self.tvec[1],
                self.tvec[2],
            )

    R""" Set a python callback to be called before the force is evaluated

    Args:
        callback (`callable`) The callback function

     Examples:
        const = force.constant(fx=0.4, fy=1.0, fz=0.5)

        def updateForces(timestep):
            global const
            const.setForce(tag=1, fvec=(1.0*timestep,2.0*timestep,3.0*timestep))

        const.set_callback(updateForces)
        run(100)

        # Reset the callback
        const.set_callback(None)
    """

    def set_callback(self, callback=None):  # noqa - will be ported to v3
        self.cppForce.setCallback(callback)

    # there are no coeffs to update in the constant force compute
    def update_coeffs(self):  # noqa - will be ported to v3
        pass


class Active(Force):
    r"""Active force.

    Attributes:
        filter (:py:mod:`hoomd.filter`): Subset of particles on which to apply
            active forces.
        rotation_diff (float): rotational diffusion constant, :math:`D_r`, for
            all particles in the group
            :math:`[\mathrm{radian}^{2} \cdot \mathrm{time}^{-1}]`.
        active_force (tuple): active force vector in reference to the
            orientation of a particle :math:`[\mathrm{force}]`.
            It is defined per particle type and stays constant during
            the simulation.
        active_torque (tuple): active torque vector in reference to the
            orientation of a particle :math:`[\mathrm{force} \cdot
            \mathrm{length}]`. It is defined per particle type and stays
            constant during the simulation.

    :py:class:`Active` specifies that an active force should be added to all
    particles.  Obeys :math:`\delta {\bf r}_i = \delta t v_0 \hat{p}_i`, where
    :math:`v_0` is the active velocity. In 2D :math:`\hat{p}_i = (\cos \theta_i,
    \sin \theta_i)` is the active force vector for particle :math:`i` and the
    diffusion of the active force vector follows :math:`\delta \theta / \delta t
    = \sqrt{2 D_r / \delta t} \Gamma`, where :math:`D_r` is the rotational
    diffusion constant, and the gamma function is a unit-variance random
    variable, whose components are uncorrelated in time, space, and between
    particles.  In 3D, :math:`\hat{p}_i` is a unit vector in 3D space, and
    diffusion follows :math:`\delta \hat{p}_i / \delta t = \sqrt{2 D_r / \delta
    t} \Gamma (\hat{p}_i (\cos \theta - 1) + \hat{p}_r \sin \theta)`, where
    :math:`\hat{p}_r` is an uncorrelated random unit vector. The persistence
    length of an active particle's path is :math:`v_0 / D_r`. The rotational
    diffusion is applied to the orientation vector/quaternion of each particle.
    This implies that both the active force and the active torque vectors in
    the particle frame stay constant during the simulation. Hence, the active
    forces in the system frame are composed of the forces in particle frame
    and the current orientation of the particle.

    Examples::


        all = filter.All()
        active = hoomd.md.force.Active(
            filter=hoomd.filter.All(), rotation_diff=0.01
            )
        active.active_force['A','B'] = (1,0,0)
        active.active_torque['A','B'] = (0,0,0)
    """

    def __init__(self, filter, rotation_diff=0.1):
        # store metadata
        param_dict = ParameterDict(filter=ParticleFilter,
                                   rotation_diff=float(rotation_diff))
        param_dict.update(dict(rotation_diff=rotation_diff, filter=filter))
        # set defaults
        self._param_dict.update(param_dict)

        active_force = TypeParameter(
            "active_force",
            type_kind="particle_types",
            param_dict=TypeParameterDict((1.0, 0.0, 0.0), len_keys=1),
        )
        active_torque = TypeParameter(
            "active_torque",
            type_kind="particle_types",
            param_dict=TypeParameterDict((0.0, 0.0, 0.0), len_keys=1),
        )

        self._extend_typeparam([active_force, active_torque])

    def _add(self, simulation):
        """Add the operation to a simulation.

        Active forces use RNGs. Warn the user if they did not set the seed.
        """
        if simulation is not None:
            simulation._warn_if_seed_unset()

        super()._add(simulation)

    def _attach(self):

        # initialize the reflected c++ class
        sim = self._simulation

        if isinstance(sim.device, hoomd.device.CPU):
            my_class = _md.ActiveForceCompute
        else:
            my_class = _md.ActiveForceComputeGPU

        self._cpp_obj = my_class(sim.state._cpp_sys_def,
                                 sim.state._get_group(self.filter),
                                 self.rotation_diff)

        # Attach param_dict and typeparam_dict
        super()._attach()


class ActiveOnManifold(Force):
    r"""Active force on a manifold.

    Attributes:
        filter (:py:mod:`hoomd.filter`): Subset of particles on which to apply
            active forces.
        manifold_constraint (:py:mod:`hoomd.md.manifold.Manifold`): Manifold
            constraint.
        rotation_diff (float): rotational diffusion constant, :math:`D_r`, for
            all particles in the group
            :math:`[\mathrm{radian}^{2} \cdot \mathrm{time}^{-1}]`.
        active_force (tuple): active force vector in reference to the
            orientation of a particle :math:`[\mathrm{force}]`.
            It is defined per particle type and stays constant during
            the simulation.
        active_torque (tuple): active torque vector in reference to the
            orientation of a particle :math:`[\mathrm{force} \cdot
            \mathrm{length}]`. It is defined per particle type and stays
            constant during the simulation.

    :py:class:`ActiveOnManifold` specifies that a constrained active force
    should be added to all particles similar to :py:class:`Active`. The
    active force vector :math:`\hat{p}_i` is restricted to the local tangent
    plane of the manifold constraint at point :math:`{\bf r}_i`. For more
    information see :py:class:`Active`.

    Hint:
        Use `ActiveOnManifold` with a `md.methods.rattle` integration method
        with the same manifold constraint.

    Examples::


        all = filter.All()
        sphere = hoomd.md.manifold.Sphere(r=10)
        active = hoomd.md.force.ActiveOnManifold(
            filter=hoomd.filter.All(), rotation_diff=0.01,
            manifold_constraint = sphere
            )
        active.active_force['A','B'] = (1,0,0)
        active.active_torque['A','B'] = (0,0,0)
    """

    def __init__(self, filter, manifold_constraint, rotation_diff=0.1):
        # store metadata
        param_dict = ParameterDict(filter=ParticleFilter,
                                   rotation_diff=float(rotation_diff),
                                   manifold_constraint=OnlyTypes(
                                       Manifold, allow_none=False))
        param_dict.update(
            dict(rotation_diff=rotation_diff,
                 filter=filter,
                 manifold_constraint=manifold_constraint))
        # set defaults
        self._param_dict.update(param_dict)

        active_force = TypeParameter(
            "active_force",
            type_kind="particle_types",
            param_dict=TypeParameterDict((1.0, 0.0, 0.0), len_keys=1),
        )
        active_torque = TypeParameter(
            "active_torque",
            type_kind="particle_types",
            param_dict=TypeParameterDict((0.0, 0.0, 0.0), len_keys=1),
        )

        self._extend_typeparam([active_force, active_torque])

    def _getattr_param(self, attr):
        if self._attached:
            if attr == "manifold_constraint":
                return self._param_dict["manifold_constraint"]
            parameter = getattr(self._cpp_obj, attr)
            return parameter
        else:
            return self._param_dict[attr]

    def _setattr_param(self, attr, value):
        if attr == "manifold_constraint":
            raise AttributeError(
                "Cannot set manifold_constraint after construction.")
        super()._setattr_param(attr, value)

    def _add(self, simulation):
        """Add the operation to a simulation.

        Active forces use RNGs. Warn the user if they did not set the seed.
        """
        if simulation is not None:
            simulation._warn_if_seed_unset()

        if self.manifold_constraint is not None:
            self.manifold_constraint._add(simulation)

        super()._add(simulation)

    def _attach(self):

        # initialize the reflected c++ class
        sim = self._simulation

        if not self.manifold_constraint._attached:
            self.manifold_constraint._attach()

        if isinstance(sim.device, hoomd.device.CPU):
            my_class = getattr(
                _md, 'ActiveForceConstraintCompute'
                + self.manifold_constraint.__class__.__name__)
        else:
            my_class = getattr(
                _md, 'ActiveForceConstraintCompute'
                + self.manifold_constraint.__class__.__name__ + 'GPU')

        self._cpp_obj = my_class(sim.state._cpp_sys_def,
                                 sim.state._get_group(self.filter),
                                 self.rotation_diff,
                                 self.manifold_constraint._cpp_obj)

        # Attach param_dict and typeparam_dict
        super()._attach()<|MERGE_RESOLUTION|>--- conflicted
+++ resolved
@@ -13,24 +13,7 @@
 from hoomd.data.typeconverter import OnlyTypes
 from hoomd.data.parameterdicts import ParameterDict, TypeParameterDict
 from hoomd.filter import ParticleFilter
-<<<<<<< HEAD
 from hoomd.md.manifold import Manifold
-=======
-from hoomd.md.constrain import Constraint
-import numpy
-
-
-def _ellip_preprocessing(constraint):
-    if constraint is not None:
-        if constraint.__class__.__name__ == "constraint_ellipsoid":
-            return constraint
-        else:
-            raise RuntimeError(
-                "Active force constraint is not accepted (currently only "
-                "accepts ellipsoids)")
-    else:
-        return None
->>>>>>> 381c6bd3
 
 
 class _force:  # noqa - This will be removed eventually. Needed to build docs.
