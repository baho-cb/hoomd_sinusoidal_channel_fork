# Copyright (c) 2009-2019 The Regents of the University of Michigan
# This file is part of the HOOMD-blue project, released under the BSD 3-Clause
# License.

# Maintainer: joaander / All Developers are free to add commands for new
# features

R""" Apply forces to particles.
"""

import hoomd
from hoomd import _hoomd
from hoomd.md import _md
from hoomd.operation import _HOOMDBaseObject
from hoomd.logging import log
from hoomd.data.typeparam import TypeParameter
from hoomd.data.typeconverter import OnlyType
from hoomd.data.parameterdicts import ParameterDict, TypeParameterDict
from hoomd.filter import ParticleFilter


def ellip_preprocessing(constraint):
    if constraint is not None:
        if constraint.__class__.__name__ == "constraint_ellipsoid":
            return act_force
        else:
            raise RuntimeError(
                "Active force constraint is not accepted (currently only "
                "accepts ellipsoids)"
            )
    else:
        return None


class _force:
    pass


class Force(_HOOMDBaseObject):
    """Defines a force in HOOMD-blue.

    Pair, angle, bond, and other forces are subclasses of this class.

    Note:
        :py:class:`Force` is the base class for all loggable forces.
        Users should not instantiate this class directly.

    Initializes some loggable quantities.
    """

    def _attach(self):
        super()._attach()

    @log
    def energy(self):
        """float: Sum of the energy of the whole system."""
        if self._attached:
            self._cpp_obj.compute(self._simulation.timestep)
            return self._cpp_obj.calcEnergySum()
        else:
            return None

<<<<<<< HEAD
    @log(flag="particle")
=======
    @log(category='particle')
>>>>>>> 8f450973
    def energies(self):
        """(*N_particles*, ) `numpy.ndarray` of ``numpy.float64``: The energies
        for all particles."""
        if self._attached:
            self._cpp_obj.compute(self._simulation.timestep)
            return self._cpp_obj.getEnergies()
        else:
            return None

<<<<<<< HEAD
    @log(flag="particle")
=======
    @log(category='particle')
>>>>>>> 8f450973
    def forces(self):
        """(*N_particles*, 3) `numpy.ndarray` of ``numpy.float64``: The forces
        for all particles."""
        if self._attached:
            self._cpp_obj.compute(self._simulation.timestep)
            return self._cpp_obj.getForces()
        else:
            return None

<<<<<<< HEAD
    @log(flag="particle")
=======
    @log(category='particle')
>>>>>>> 8f450973
    def torques(self):
        """(*N_particles*, 3) `numpy.ndarray` of ``numpy.float64``: The torque
        for all particles."""
        if self._attached:
            self._cpp_obj.compute(self._simulation.timestep)
            return self._cpp_obj.getTorques()
        else:
            return None

<<<<<<< HEAD
    @log(flag="particle")
=======
    @log(category='particle')
>>>>>>> 8f450973
    def virials(self):
        """(*N_particles*, ) `numpy.ndarray` of ``numpy.float64``: The virial
        for all particles."""
        if self._attached:
            self._cpp_obj.compute(self._simulation.timestep)
            return self._cpp_obj.getVirials()
        else:
            return None


class constant(Force):
    R"""Constant force.

    Args:
        fvec (tuple): force vector (in force units)
        tvec (tuple): torque vector (in torque units)
        fx (float): x component of force, retained for backwards compatibility
        fy (float): y component of force, retained for backwards compatibility
        fz (float): z component of force, retained for backwards compatibility
        group (``hoomd.group``): Group for which the force will be set.
        callback (`callable`): A python callback invoked every time the forces
            are computed

    :py:class:`constant` specifies that a constant force should be added to
    every particle in the simulation or optionally to all particles in a group.

    Note:
        Forces are kept constant during the simulation. If a callback should
        re-compute particle forces every time step, it needs to overwrite the
        old forces of **all** particles with new values.

    Note:
        Per-particle forces take precedence over a particle group, which takes
        precedence over constant forces for all particles.

    Examples::

        force.constant(fx=1.0, fy=0.5, fz=0.25)
        const = force.constant(fvec=(0.4,1.0,0.5))
        const = force.constant(fvec=(0.4,1.0,0.5),group=fluid)
        const = force.constant(fvec=(0.4,1.0,0.5), tvec=(0,0,1) ,group=fluid)

        def updateForces(timestep):
            global const
            const.setForce(tag=1, fvec=(1.0*timestep,2.0*timestep,3.0*timestep))
        const = force.constant(callback=updateForces)
    """

    def __init__(
        self,
        fx=None,
        fy=None,
        fz=None,
        fvec=None,
        tvec=None,
        group=None,
        callback=None,
    ):

        if (fx is not None) and (fy is not None) and (fz is not None):
            self.fvec = (fx, fy, fz)
        elif fvec is not None:
            self.fvec = fvec
        else:
            self.fvec = (0, 0, 0)

        if tvec is not None:
            self.tvec = tvec
        else:
            self.tvec = (0, 0, 0)

        if (self.fvec == (0, 0, 0)) and (
            self.tvec == (0, 0, 0) and callback is None
        ):
            hoomd.context.current.device.cpp_msg.warning(
                "The constant force specified has no non-zero components\n"
            )

        # initialize the base class
        Force.__init__(self)

        # create the c++ mirror class
        if group is not None:
            self.cppForce = _hoomd.ConstForceCompute(
                hoomd.context.current.system_definition,
                group.cpp_group,
                self.fvec[0],
                self.fvec[1],
                self.fvec[2],
                self.tvec[0],
                self.tvec[1],
                self.tvec[2],
            )
        else:
            self.cppForce = _hoomd.ConstForceCompute(
                hoomd.context.current.system_definition,
                self.fvec[0],
                self.fvec[1],
                self.fvec[2],
                self.tvec[0],
                self.tvec[1],
                self.tvec[2],
            )

        if callback is not None:
            self.cppForce.setCallback(callback)

        hoomd.context.current.system.addCompute(self.cppForce, self.force_name)

    R""" Change the value of the constant force.

    Args:
        fx (float) New x-component of the force (in force units)
        fy (float) New y-component of the force (in force units)
        fz (float) New z-component of the force (in force units)
        fvec (tuple) New force vector
        tvec (tuple) New torque vector
        group Group for which the force will be set
        tag (int) Particle tag for which the force will be set
            .. versionadded:: 2.3

     Using setForce() requires that you saved the created constant force in a
     variable. i.e.

     Examples:
        const = force.constant(fx=0.4, fy=1.0, fz=0.5)

        const.setForce(fx=0.2, fy=0.1, fz=-0.5)
        const.setForce(fx=0.2, fy=0.1, fz=-0.5, group=fluid)
        const.setForce(fvec=(0.2,0.1,-0.5), tvec=(0,0,1), group=fluid)
    """

    def setForce(
        self,
        fx=None,
        fy=None,
        fz=None,
        fvec=None,
        tvec=None,
        group=None,
        tag=None,
    ):

        if (fx is not None) and (fy is not None) and (fx is not None):
            self.fvec = (fx, fy, fz)
        elif fvec is not None:
            self.fvec = fvec
        else:
            self.fvec = (0, 0, 0)

        if tvec is not None:
            self.tvec = tvec
        else:
            self.tvec = (0, 0, 0)

        if (fvec == (0, 0, 0)) and (tvec == (0, 0, 0)):
            hoomd.context.current.device.cpp_msg.warning(
                "You are setting the constant force to have no non-zero "
                "components\n"
            )

        self.check_initialization()
        if group is not None:
            self.cppForce.setGroupForce(
                group.cpp_group,
                self.fvec[0],
                self.fvec[1],
                self.fvec[2],
                self.tvec[0],
                self.tvec[1],
                self.tvec[2],
            )
        elif tag is not None:
            self.cppForce.setParticleForce(
                tag,
                self.fvec[0],
                self.fvec[1],
                self.fvec[2],
                self.tvec[0],
                self.tvec[1],
                self.tvec[2],
            )
        else:
            self.cppForce.setForce(
                self.fvec[0],
                self.fvec[1],
                self.fvec[2],
                self.tvec[0],
                self.tvec[1],
                self.tvec[2],
            )

    R""" Set a python callback to be called before the force is evaluated

    Args:
        callback (`callable`) The callback function

     Examples:
        const = force.constant(fx=0.4, fy=1.0, fz=0.5)

        def updateForces(timestep):
            global const
            const.setForce(tag=1, fvec=(1.0*timestep,2.0*timestep,3.0*timestep))

        const.set_callback(updateForces)
        run(100)

        # Reset the callback
        const.set_callback(None)
    """

    def set_callback(self, callback=None):
        self.cppForce.setCallback(callback)

    # there are no coeffs to update in the constant force compute
    def update_coeffs(self):
        pass


class Active(Force):
    R"""Active force.

    Attributes:
        filter (:py:mod:`hoomd.filter`): Subset of particles on which to apply
            active forces.
        seed (int): required user-specified seed number for random number
            generator.
        rotation_diff (float): rotational diffusion constant, :math:`D_r`, for
            all particles in the group.
        active_force (tuple): active force vector in reference to the
            orientation of a particle. It is defined per particle type and stays
            constant during the simulation.
        active_torque (tuple): active torque vector in reference to the
            orientation of a particle. It is defined per particle type and stays
            constant during the simulation.

    :py:class:`Active` specifies that an active force should be added to all
    particles.  Obeys :math:`\delta {\bf r}_i = \delta t v_0 \hat{p}_i`, where
    :math:`v_0` is the active velocity. In 2D :math:`\hat{p}_i = (\cos \theta_i,
    \sin \theta_i)` is the active force vector for particle :math:`i` and the
    diffusion of the active force vector follows :math:`\delta \theta / \delta t
    = \sqrt{2 D_r / \delta t} \Gamma`, where :math:`D_r` is the rotational
    diffusion constant, and the gamma function is a unit-variance random
    variable, whose components are uncorrelated in time, space, and between
    particles.  In 3D, :math:`\hat{p}_i` is a unit vector in 3D space, and
    diffusion follows :math:`\delta \hat{p}_i / \delta t = \sqrt{2 D_r / \delta
    t} \Gamma (\hat{p}_i (\cos \theta - 1) + \hat{p}_r \sin \theta)`, where
    :math:`\hat{p}_r` is an uncorrelated random unit vector. The persistence
    length of an active particle's path is :math:`v_0 / D_r`.  The rotational
    diffusion is applied to the orientation vector/quaternion of each particle.
    This implies that both the active force and the active torque vectors in the
    particle frame stay constant during the simulation. Hence, the active forces
    in the system frame are composed of the forces in particle frame and the
    current orientation of the particle.

    Examples::


        all = filter.All()
        active = hoomd.md.force.Active(
            filter=hoomd.filter.All(), seed=1, rotation_diff=0.01
            )
        active.active_force['A','B'] = (1,0,0)
        active.active_torque['A','B'] = (0,0,0)
    """
    def __init__(self, filter, seed, rotation_diff=0.1):
        # store metadata
        param_dict = ParameterDict(
            filter=ParticleFilter,
            seed=int(seed),
            rotation_diff=float(rotation_diff),
            constraint=OnlyType(
                ConstraintForce, allow_none=True, preprocess=ellip_preprocessing
            ),
        )
        param_dict.update(
            dict(
                constraint=None,
                rotation_diff=rotation_diff,
                seed=seed,
                filter=filter,
            )
        )
        # set defaults
        self._param_dict.update(param_dict)

        active_force = TypeParameter(
            "active_force",
            type_kind="particle_types",
            param_dict=TypeParameterDict((1, 0, 0), len_keys=1),
        )
        active_torque = TypeParameter(
            "active_torque",
            type_kind="particle_types",
            param_dict=TypeParameterDict((0, 0, 0), len_keys=1),
        )

        self._extend_typeparam([active_force, active_torque])

    def _attach(self):
        # initialize the reflected c++ class
        if isinstance(self._simulation.device, hoomd.device.CPU):
            my_class = _md.ActiveForceCompute
        else:
            my_class = _md.ActiveForceComputeGPU

        self._cpp_obj = my_class(
            self._simulation.state._cpp_sys_def,
            self._simulation.state._get_group(self.filter),
            self.seed,
            self.rotation_diff,
            _hoomd.make_scalar3(0, 0, 0),
            0,
            0,
            0,
        )

        # Attach param_dict and typeparam_dict
        super()._attach()


class dipole(Force):
    R"""Treat particles as dipoles in an electric field.

    Args:
        field_x (float): x-component of the field (units?)
        field_y (float): y-component of the field (units?)
        field_z (float): z-component of the field (units?)
        p (float): magnitude of the particles' dipole moment in the local z
            direction

    Examples::

        force.external_field_dipole(
            field_x=0.0, field_y=1.0 ,field_z=0.5, p=1.0
            )
        const_ext_f_dipole = force.external_field_dipole(
            field_x=0.0, field_y=1.0 ,field_z=0.5, p=1.0
            )
    """
    def __init__(self, field_x, field_y, field_z, p):

        # initialize the base class
        Force.__init__(self)

        # create the c++ mirror class
        self.cppForce = _md.ConstExternalFieldDipoleForceCompute(
            hoomd.context.current.system_definition,
            field_x,
            field_y,
            field_z,
            p,
        )

        hoomd.context.current.system.addCompute(self.cppForce, self.force_name)

        # store metadata
        self.field_x = field_x
        self.field_y = field_y
        self.field_z = field_z

    def set_params(field_x, field_y, field_z, p):
        R"""Change the constant field and dipole moment.

        Args:
            field_x (float): x-component of the field (units?)
            field_y (float): y-component of the field (units?)
            field_z (float): z-component of the field (units?)
            p (float): magnitude of the particles' dipole moment in the local z
                direction

        Examples::

            const_ext_f_dipole = force.external_field_dipole(
                field_x=0.0, field_y=1.0 ,field_z=0.5, p=1.0
                )
            const_ext_f_dipole.setParams(
                field_x=0.1, field_y=0.1, field_z=0.0, p=1.0
                )

        """
        self.check_initialization()

        self.cppForce.setParams(field_x, field_y, field_z, p)

    # there are no coeffs to update in the constant
    # ExternalFieldDipoleForceCompute
    def update_coeffs(self):
        pass


class ConstraintForce(Force):
    """Constructs the constraint force."""
    def _attach(self):
        """Create the c++ mirror class."""
        if isinstance(self._simulation.device, hoomd.device.CPU):
            cpp_cls = getattr(_md, self._cpp_class_name)
        else:
            cpp_cls = getattr(_md, self._cpp_class_name + "GPU")

        # TODO remove string argument
        self._cpp_obj = cpp_cls(self._simulation.state._cpp_sys_def, "")

        super()._attach()

    def update_coeffs(self):
        pass
        # does nothing: this is for derived classes to implement
<|MERGE_RESOLUTION|>--- conflicted
+++ resolved
@@ -60,11 +60,7 @@
         else:
             return None
 
-<<<<<<< HEAD
-    @log(flag="particle")
-=======
     @log(category='particle')
->>>>>>> 8f450973
     def energies(self):
         """(*N_particles*, ) `numpy.ndarray` of ``numpy.float64``: The energies
         for all particles."""
@@ -74,11 +70,7 @@
         else:
             return None
 
-<<<<<<< HEAD
-    @log(flag="particle")
-=======
     @log(category='particle')
->>>>>>> 8f450973
     def forces(self):
         """(*N_particles*, 3) `numpy.ndarray` of ``numpy.float64``: The forces
         for all particles."""
@@ -88,11 +80,7 @@
         else:
             return None
 
-<<<<<<< HEAD
-    @log(flag="particle")
-=======
     @log(category='particle')
->>>>>>> 8f450973
     def torques(self):
         """(*N_particles*, 3) `numpy.ndarray` of ``numpy.float64``: The torque
         for all particles."""
@@ -102,11 +90,7 @@
         else:
             return None
 
-<<<<<<< HEAD
-    @log(flag="particle")
-=======
     @log(category='particle')
->>>>>>> 8f450973
     def virials(self):
         """(*N_particles*, ) `numpy.ndarray` of ``numpy.float64``: The virial
         for all particles."""
