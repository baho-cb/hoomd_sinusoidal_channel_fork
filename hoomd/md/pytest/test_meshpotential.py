--- conflicted
+++ resolved
@@ -31,7 +31,6 @@
 _Tether_arg_list = [(hoomd.md.mesh.bond.Tether, dict(zip(_Tether_args, val)))
                     for val in zip(*_Tether_args.values())]
 
-<<<<<<< HEAD
 _BendingRigidity_args = {
     'k': [2.0, 10.0, 300.0],
 }
@@ -61,8 +60,6 @@
                      dict(zip(_Volume_args, val)))
                     for val in zip(*_Volume_args.values())]
 
-=======
->>>>>>> b4b5a9e6
 _Helfrich_args = {
     'k': [1.0, 20.0, 100.0],
 }
@@ -73,14 +70,9 @@
 
 def get_mesh_potential_and_args():
     return (_harmonic_arg_list + _FENE_arg_list + _Tether_arg_list
-<<<<<<< HEAD
             + _BendingRigidity_arg_list
             + _TriangleAreaConservation_arg_list + _AreaConservation_arg_list
             + _Volume_arg_list + _Helfrich_arg_list)
-=======
-            + _Helfrich_arg_list)
-
->>>>>>> b4b5a9e6
 
 def get_mesh_potential_args_forces_and_energies():
     harmonic_forces = [[[37.86, 0., -26.771063], [-37.86, 0., -26.771063],
@@ -105,7 +97,6 @@
                      [[7.144518, 0., -5.051937], [-7.144518, 0., -5.051937],
                       [0., 7.144518, 5.051937], [0., -7.144518, 5.051937]]]
     Tether_energies = [0, 0.000926, 0.294561]
-<<<<<<< HEAD
     BendingRigidity_forces = [[[0., 0., 0.], [0., 0., 0.], [0., 0., 0.],
                                [0., 0., 0.]],
                               [[0., 0., 0.], [0., 0., 0.], [0., 0., 0.],
@@ -137,9 +128,6 @@
                       [0, -107.5893328, -76.0771468],
                       [0, 107.5893328, -76.0771468]]]
     Volume_energies = [0, 19.92608051621174, 47.2656702899458]
-=======
-
->>>>>>> b4b5a9e6
     Helfrich_forces = [[[-12.710842, 0., 8.987922], [12.710842, 0., 8.987922],
                         [0., -12.710842, -8.987922], [0., 12.710842,
                                                       -8.987922]],
@@ -151,25 +139,17 @@
                         [1271.084184, 0., 898.792246],
                         [0., -1271.084184, -898.792246],
                         [0., 1271.084184, -898.792246]]]
-<<<<<<< HEAD
-    Helfrich_energies = [9.237604, 184.752086, 923.760431]
-=======
     Helfrich_energies = [27.712812, 554.256258, 2771.281293]
->>>>>>> b4b5a9e6
 
     harmonic_args_and_vals = []
     FENE_args_and_vals = []
     Tether_args_and_vals = []
-<<<<<<< HEAD
     BendingRigidity_args_and_vals = []
     TriangleAreaConservation_args_and_vals = []
     AreaConservation_args_and_vals = []
     Volume_args_and_vals = []
     Helfrich_args_and_vals = []
 
-=======
-    Helfrich_args_and_vals = []
->>>>>>> b4b5a9e6
     for i in range(3):
         harmonic_args_and_vals.append(
             (*_harmonic_arg_list[i], harmonic_forces[i], harmonic_energies[i]))
@@ -177,7 +157,6 @@
             (*_FENE_arg_list[i], FENE_forces[i], FENE_energies[i]))
         Tether_args_and_vals.append(
             (*_Tether_arg_list[i], Tether_forces[i], Tether_energies[i]))
-<<<<<<< HEAD
         BendingRigidity_args_and_vals.append(
             (*_BendingRigidity_arg_list[i], BendingRigidity_forces[i],
              BendingRigidity_energies[i]))
@@ -198,13 +177,6 @@
             + AreaConservation_args_and_vals
             + Volume_args_and_vals
             + Helfrich_args_and_vals)
-=======
-        Helfrich_args_and_vals.append(
-            (*_Helfrich_arg_list[i], Helfrich_forces[i], Helfrich_energies[i]))
-    return (harmonic_args_and_vals + FENE_args_and_vals + Tether_args_and_vals
-            + Helfrich_args_and_vals)
-
->>>>>>> b4b5a9e6
 
 @pytest.fixture(scope='session')
 def tetrahedron_snapshot_factory(device):
@@ -257,11 +229,7 @@
 
     mesh = hoomd.mesh.Mesh()
     type_ids = [0, 0, 0, 0]
-<<<<<<< HEAD
-    triangles = [[2, 1, 0], [0, 1, 3], [2, 0, 3], [1, 2, 3]]
-=======
-    triangles = [[0, 1, 2], [0, 1, 3], [0, 2, 3], [1, 2, 3]]
->>>>>>> b4b5a9e6
+    triangles = [[2, 1, 0], [0, 1, 3], [2, 0, 3], [1, 2, 3]]
     mesh.triangulation = dict(type_ids=type_ids, triangles=triangles)
 
     mesh_potential = mesh_potential_cls(mesh)
@@ -293,21 +261,13 @@
 def test_multiple_types(tetrahedron_snapshot_factory, simulation_factory,
                         mesh_potential_cls, potential_kwargs):
 
-<<<<<<< HEAD
-    snap = tetrahedron_snapshot_factory(d=0.969, L=5)
-    sim = simulation_factory(snap)
-=======
-    sim = simulation_factory(tetrahedron_snapshot_factory(d=0.969, L=5))
->>>>>>> b4b5a9e6
+    snap = tetrahedron_snapshot_factory(d=0.969, L=5)
+    sim = simulation_factory(snap)
 
     mesh = hoomd.mesh.Mesh()
     mesh.types = ["mesh", "patch"]
     type_ids = [0, 0, 0, 1]
-<<<<<<< HEAD
-    triangles = [[2, 1, 0], [0, 1, 3], [2, 0, 3], [1, 2, 3]]
-=======
-    triangles = [[0, 1, 2], [0, 1, 3], [0, 2, 3], [1, 2, 3]]
->>>>>>> b4b5a9e6
+    triangles = [[2, 1, 0], [0, 1, 3], [2, 0, 3], [1, 2, 3]]
     mesh.triangulation = dict(type_ids=type_ids, triangles=triangles)
 
     mesh_potential = mesh_potential_cls(mesh)
@@ -332,7 +292,6 @@
                                    potential_kwargs[key],
                                    rtol=1e-6)
 
-<<<<<<< HEAD
 def test_area(simulation_factory, tetrahedron_snapshot_factory):
     snap = tetrahedron_snapshot_factory(d=0.969, L=5)
     sim = simulation_factory(snap)
@@ -385,11 +344,6 @@
                                          default_gamma=0.1)
     integrator.methods.append(langevin)
     sim.operations.integrator = integrator
-=======
-    mesh1 = hoomd.mesh.Mesh()
-    with pytest.raises(RuntimeError):
-        mesh_potential.mesh = mesh1
->>>>>>> b4b5a9e6
 
     sim.run(0)
 
@@ -424,7 +378,6 @@
     integrator.methods.append(langevin)
     sim.operations.integrator = integrator
 
-<<<<<<< HEAD
     sim.run(0)
 
     np.testing.assert_allclose(mesh_potential.area,
@@ -433,33 +386,17 @@
                         atol=1e-5)
 
 def test_volume(simulation_factory, tetrahedron_snapshot_factory):
-=======
-@pytest.mark.parametrize("mesh_potential_cls, potential_kwargs, force, energy",
-                         get_mesh_potential_args_forces_and_energies())
-def test_forces_and_energies(tetrahedron_snapshot_factory, simulation_factory,
-                             mesh_potential_cls, potential_kwargs, force,
-                             energy):
->>>>>>> b4b5a9e6
     snap = tetrahedron_snapshot_factory(d=0.969, L=5)
     sim = simulation_factory(snap)
 
     mesh = hoomd.mesh.Mesh()
     mesh.types = ["mesh", "patch"]
     type_ids = [0, 0, 0, 1]
-<<<<<<< HEAD
     triangles = [[2, 1, 0], [0, 1, 3], [2, 0, 3], [1, 2, 3]]
     mesh.triangulation = dict(type_ids=type_ids, triangles=triangles)
 
     mesh_potential = hoomd.md.mesh.conservation.Volume(mesh)
     mesh_potential.params.default = dict(k=1, V0=1)
-=======
-    triangles = [[0, 1, 2], [0, 1, 3], [0, 2, 3], [1, 2, 3]]
-    mesh.triangulation = dict(type_ids=type_ids, triangles=triangles)
-
-    mesh_potential = mesh_potential_cls(mesh)
-    mesh_potential.params["mesh"] = potential_kwargs
-    mesh_potential.params["patch"] = potential_kwargs
->>>>>>> b4b5a9e6
 
     integrator = hoomd.md.Integrator(dt=0.005)
 
