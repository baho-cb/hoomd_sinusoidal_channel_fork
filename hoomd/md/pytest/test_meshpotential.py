# Copyright (c) 2009-2023 The Regents of the University of Michigan.
# Part of HOOMD-blue, released under the BSD 3-Clause License.

import hoomd
import pytest
import math
import numpy as np

_harmonic_args = {'k': [30.0, 25.0, 20.0], 'r0': [1.6, 1.7, 1.8]}
_harmonic_arg_list = [(hoomd.md.mesh.bond.Harmonic,
                       dict(zip(_harmonic_args, val)))
                      for val in zip(*_harmonic_args.values())]

_FENE_args = {
    'k': [30.0, 25.0, 20.0],
    'r0': [1.6, 1.7, 1.8],
    'epsilon': [0.9, 1.0, 1.1],
    'sigma': [1.1, 1.0, 0.9],
    'delta': [0, 0, 0]
}
_FENE_arg_list = [(hoomd.md.mesh.bond.FENEWCA, dict(zip(_FENE_args, val)))
                  for val in zip(*_FENE_args.values())]

_Tether_args = {
    'k_b': [5.0, 6.0, 7.0],
    'l_min': [0.7, 0.8, 0.9],
    'l_c1': [0.9, 1.05, 1.1],
    'l_c0': [1.1, 1.1, 1.3],
    'l_max': [1.3, 1.3, 1.5]
}
_Tether_arg_list = [(hoomd.md.mesh.bond.Tether, dict(zip(_Tether_args, val)))
                    for val in zip(*_Tether_args.values())]

_BendingRigidity_args = {
    'k': [2.0, 10.0, 300.0],
}
_BendingRigidity_arg_list = [(hoomd.md.mesh.bending.BendingRigidity,
                              dict(zip(_BendingRigidity_args, val)))
                             for val in zip(*_BendingRigidity_args.values())]

_TriangleAreaConservation_args = {
    'k': [1.0, 20.0, 100.0],
    'A0': [6 * np.sqrt(3)/4, 5 * np.sqrt(3)/4, 7 * np.sqrt(3)/4]
}
_TriangleAreaConservation_arg_list = [
    (hoomd.md.mesh.conservation.TriangleArea,
     dict(zip(_TriangleAreaConservation_args, val)))
    for val in zip(*_TriangleAreaConservation_args.values())
]

_AreaConservation_args = {
    'k': [1.0, 20.0, 100.0],
    'A0': [6 * np.sqrt(3), 5 * np.sqrt(3), 7 * np.sqrt(3)]
}
_AreaConservation_arg_list = [(hoomd.md.mesh.conservation.Area,
                               dict(zip(_AreaConservation_args, val)))
                              for val in zip(*_AreaConservation_args.values())]
_Volume_args = {'k': [20.0, 50.0, 100.0], 'V0': [0.107227, 1, 0.01]}
_Volume_arg_list = [(hoomd.md.mesh.conservation.Volume,
                     dict(zip(_Volume_args, val)))
                    for val in zip(*_Volume_args.values())]


def get_mesh_potential_and_args():
    return (_harmonic_arg_list + _FENE_arg_list + _Tether_arg_list
            + _BendingRigidity_arg_list
            + _TriangleAreaConservation_arg_list + _AreaConservation_arg_list
            + _Volume_arg_list)

def get_mesh_potential_args_forces_and_energies():
    harmonic_forces = [[[37.86, 0., -26.771063], [-37.86, 0., -26.771063],
                        [0., 37.86, 26.771063], [0., -37.86, 26.771063]],
                       [[36.55, 0., -25.844753], [-36.55, 0., -25.844753],
                        [0., 36.55, 25.844753], [0., -36.55, 25.844753]],
                       [[33.24, 0., -23.504229], [-33.24, 0., -23.504229],
                        [0., 33.24, 23.504229], [0., -33.24, 23.504229]]]
    harmonic_energies = [35.83449, 40.077075, 41.43366]
    FENE_forces = [[[221.113071, 0.,
                     -156.350552], [-221.113071, 0., -156.350552],
                    [0., 221.113071, 156.350552], [0., -221.113071,
                                                   156.350552]],
                   [[12.959825, 0., -9.16398], [-12.959825, 0., -9.16398],
                    [0., 12.959825, 9.16398], [0., -12.959825, 9.16398]],
                   [[-44.644347, 0., 31.568321], [44.644347, 0., 31.568321],
                    [0., -44.644347, -31.568321], [0., 44.644347, -31.568321]]]
    FENE_energies = [163.374213, 97.189301, 67.058202]
    Tether_forces = [[[0, 0, 0], [0, 0, 0], [0, 0, 0], [0, 0, 0]],
                     [[0.048888, 0., -0.034569], [-0.048888, 0., -0.034569],
                      [0., 0.048888, 0.034569], [0., -0.048888, 0.034569]],
                     [[7.144518, 0., -5.051937], [-7.144518, 0., -5.051937],
                      [0., 7.144518, 5.051937], [0., -7.144518, 5.051937]]]
    Tether_energies = [0, 0.000926, 0.294561]
    BendingRigidity_forces = [[[0., 0., 0.], [0., 0., 0.], [0., 0., 0.],
                               [0., 0., 0.]],
                              [[0., 0., 0.], [0., 0., 0.], [0., 0., 0.],
                               [0., 0., 0.]],
                              [[0., 0., 0.], [0., 0., 0.], [0., 0., 0.],
                               [0., 0., 0.]]]
    BendingRigidity_energies = [1.3333333333, 6.66666666, 200]
    AreaConservation_forces = [[[0.94380349, 0., -0.66736985],
                                [-0.94380349, 0., -0.66736985],
                                [0., 0.94380349, 0.66736985],
                                [0, -0.94380349, 0.66736985]],
                               [[18.17566447, 0., -12.8521356],
                                [-18.17566447, 0., -12.8521356],
                                [0., 18.17566447, 12.8521356],
                                [0., -18.17566447, 12.8521356]],
                               [[96.88179659, 0., -68.50577534],
                                [-96.88179659, 0., -68.50577534],
                                [0., 96.88179659, 68.50577534],
                                [0., -96.88179659, 68.50577534]]]
    AreaConservation_energies = [3.69707, 57.13009, 454.492529]
    Volume_forces = [[[0, 0, 0], [0, 0, 0], [0, 0, 0], [0, 0, 0]],
                     [[4.93960528, 0,
                       -3.49282839], [-4.93960528, 0, -3.49282839],
                      [0, 4.93960528, 3.49282839], [0, -4.93960528,
                                                    3.49282839]],
                     [[-107.5893328, 0, 76.0771468],
                      [107.5893328, 0, 76.0771468],
                      [0, -107.5893328, -76.0771468],
                      [0, 107.5893328, -76.0771468]]]
    Volume_energies = [0, 19.92608051621174, 47.2656702899458]

    harmonic_args_and_vals = []
    FENE_args_and_vals = []
    Tether_args_and_vals = []
    BendingRigidity_args_and_vals = []
    TriangleAreaConservation_args_and_vals = []
    AreaConservation_args_and_vals = []
    Volume_args_and_vals = []

    for i in range(3):
        harmonic_args_and_vals.append(
            (*_harmonic_arg_list[i], harmonic_forces[i], harmonic_energies[i]))
        FENE_args_and_vals.append(
            (*_FENE_arg_list[i], FENE_forces[i], FENE_energies[i]))
        Tether_args_and_vals.append(
            (*_Tether_arg_list[i], Tether_forces[i], Tether_energies[i]))
        BendingRigidity_args_and_vals.append(
            (*_BendingRigidity_arg_list[i], BendingRigidity_forces[i],
             BendingRigidity_energies[i]))
        TriangleAreaConservation_args_and_vals.append(
            (*_TriangleAreaConservation_arg_list[i], AreaConservation_forces[i],
             AreaConservation_energies[i]))
        AreaConservation_args_and_vals.append(
            (*_AreaConservation_arg_list[i], AreaConservation_forces[i],
             AreaConservation_energies[i]))
        Volume_args_and_vals.append(
            (*_Volume_arg_list[i], Volume_forces[i], Volume_energies[i]))
    return (harmonic_args_and_vals + FENE_args_and_vals + Tether_args_and_vals
            + BendingRigidity_args_and_vals
            + AreaConservation_args_and_vals
            + TriangleAreaConservation_args_and_vals
            + AreaConservation_args_and_vals
            + Volume_args_and_vals)

@pytest.fixture(scope='session')
def tetrahedron_snapshot_factory(device):

    def make_snapshot(d=1.0, particle_types=['A'], L=20):
        s = hoomd.Snapshot(device.communicator)
        N = 4
        if s.communicator.rank == 0:
            box = [L, L, L, 0, 0, 0]
            s.configuration.box = box
            s.particles.N = N

            base_positions = np.array([[1.0, 0.0, -1.0 / np.sqrt(2.0)],
                                       [-1.0, 0.0, -1.0 / np.sqrt(2.0)],
                                       [0.0, 1.0, 1.0 / np.sqrt(2.0)],
                                       [0.0, -1.0, 1.0 / np.sqrt(2.0)]])
            # move particles slightly in direction of MPI decomposition which
            # varies by simulation dimension
            s.particles.position[:] = 0.5 * d * base_positions
            s.particles.types = particle_types
        return s

    return make_snapshot


@pytest.mark.parametrize("mesh_potential_cls, potential_kwargs",
                         get_mesh_potential_and_args())
def test_before_attaching(mesh_potential_cls, potential_kwargs):
    mesh = hoomd.mesh.Mesh()
    mesh_potential = mesh_potential_cls(mesh)
    mesh_potential.params["mesh"] = potential_kwargs

    assert mesh is mesh_potential.mesh
    for key in potential_kwargs:
        np.testing.assert_allclose(mesh_potential.params["mesh"][key],
                                   potential_kwargs[key],
                                   rtol=1e-6)

    mesh1 = hoomd.mesh.Mesh()
    mesh_potential.mesh = mesh1
    assert mesh1 is mesh_potential.mesh


@pytest.mark.parametrize("mesh_potential_cls, potential_kwargs",
                         get_mesh_potential_and_args())
def test_after_attaching(tetrahedron_snapshot_factory, simulation_factory,
                         mesh_potential_cls, potential_kwargs):
    snap = tetrahedron_snapshot_factory(d=0.969, L=5)
    sim = simulation_factory(snap)

    mesh = hoomd.mesh.Mesh()
    type_ids = [0, 0, 0, 0]
    triangles = [[2, 1, 0], [0, 1, 3], [2, 0, 3], [1, 2, 3]]
    mesh.triangulation = dict(type_ids=type_ids, triangles=triangles)

    mesh_potential = mesh_potential_cls(mesh)
    mesh_potential.params["mesh"] = potential_kwargs

    integrator = hoomd.md.Integrator(dt=0.005)

    integrator.forces.append(mesh_potential)

    langevin = hoomd.md.methods.Langevin(kT=1,
                                         filter=hoomd.filter.All(),
<<<<<<< HEAD
                                         alpha=0.1)

=======
                                         default_gamma=0.1)
>>>>>>> 0c5e8c82
    integrator.methods.append(langevin)
    sim.operations.integrator = integrator

    sim.run(0)
    for key in potential_kwargs:
        np.testing.assert_allclose(mesh_potential.params["mesh"][key],
                                   potential_kwargs[key],
                                   rtol=1e-6)

    mesh1 = hoomd.mesh.Mesh()
    with pytest.raises(RuntimeError):
        mesh_potential.mesh = mesh1


@pytest.mark.parametrize("mesh_potential_cls, potential_kwargs",
                         get_mesh_potential_and_args())
def test_multiple_types(tetrahedron_snapshot_factory, simulation_factory,
                        mesh_potential_cls, potential_kwargs):

    snap = tetrahedron_snapshot_factory(d=0.969, L=5)
    sim = simulation_factory(snap)

    mesh = hoomd.mesh.Mesh()
    mesh.types = ["mesh", "patch"]
    type_ids = [0, 0, 0, 1]
    triangles = [[2, 1, 0], [0, 1, 3], [2, 0, 3], [1, 2, 3]]
    mesh.triangulation = dict(type_ids=type_ids, triangles=triangles)

    mesh_potential = mesh_potential_cls(mesh)
    mesh_potential.params.default = potential_kwargs

    integrator = hoomd.md.Integrator(dt=0.005)

    integrator.forces.append(mesh_potential)

    langevin = hoomd.md.methods.Langevin(kT=1,
                                         filter=hoomd.filter.All(),
                                         default_gamma=0.1)
    integrator.methods.append(langevin)
    sim.operations.integrator = integrator

    sim.run(0)
    for key in potential_kwargs:
        np.testing.assert_allclose(mesh_potential.params["mesh"][key],
                                   potential_kwargs[key],
                                   rtol=1e-6)
        np.testing.assert_allclose(mesh_potential.params["patch"][key],
                                   potential_kwargs[key],
                                   rtol=1e-6)

def test_area(simulation_factory, tetrahedron_snapshot_factory):
    snap = tetrahedron_snapshot_factory(d=0.969, L=5)
    sim = simulation_factory(snap)

    mesh = hoomd.mesh.Mesh()
    mesh.types = ["mesh", "patch"]
    type_ids = [0, 0, 0, 1]
    triangles = [[2, 1, 0], [0, 1, 3], [2, 0, 3], [1, 2, 3]]
    mesh.triangulation = dict(type_ids=type_ids, triangles=triangles)

    mesh_potential = hoomd.md.mesh.conservation.Area(mesh)
    mesh_potential.params.default = dict(k=1, A0=1)

    integrator = hoomd.md.Integrator(dt=0.005)

    integrator.forces.append(mesh_potential)

    langevin = hoomd.md.methods.Langevin(kT=1,
                                         filter=hoomd.filter.All(),
                                         alpha=0.1)
    integrator.methods.append(langevin)
    sim.operations.integrator = integrator

    sim.run(0)

    np.testing.assert_allclose(mesh_potential.area,
                        [1.2197475,0.4065825],
                        rtol=1e-2,
                        atol=1e-5)


def test_triangle_area(simulation_factory, tetrahedron_snapshot_factory):
    snap = tetrahedron_snapshot_factory(d=0.969, L=5)
    sim = simulation_factory(snap)

    mesh = hoomd.mesh.Mesh()
    mesh.types = ["mesh", "patch"]
    type_ids = [0, 0, 0, 1]
    triangles = [[2, 1, 0], [0, 1, 3], [2, 0, 3], [1, 2, 3]]
    mesh.triangulation = dict(type_ids=type_ids, triangles=triangles)

    mesh_potential = hoomd.md.mesh.conservation.TriangleArea(mesh)
    mesh_potential.params.default = dict(k=1, A0=1)

    integrator = hoomd.md.Integrator(dt=0.005)

    integrator.forces.append(mesh_potential)

    langevin = hoomd.md.methods.Langevin(kT=1,
                                         filter=hoomd.filter.All(),
                                         alpha=0.1)
    integrator.methods.append(langevin)
    sim.operations.integrator = integrator

    sim.run(0)

    np.testing.assert_allclose(mesh_potential.area,
                        [1.2197475,0.4065825],
                        rtol=1e-2,
                        atol=1e-5)

def test_volume(simulation_factory, tetrahedron_snapshot_factory):
    snap = tetrahedron_snapshot_factory(d=0.969, L=5)
    sim = simulation_factory(snap)

    mesh = hoomd.mesh.Mesh()
    mesh.types = ["mesh", "patch"]
    type_ids = [0, 0, 0, 1]
    triangles = [[2, 1, 0], [0, 1, 3], [2, 0, 3], [1, 2, 3]]
    mesh.triangulation = dict(type_ids=type_ids, triangles=triangles)

    mesh_potential = hoomd.md.mesh.conservation.Volume(mesh)
    mesh_potential.params.default = dict(k=1, V0=1)

    integrator = hoomd.md.Integrator(dt=0.005)

    integrator.forces.append(mesh_potential)

    langevin = hoomd.md.methods.Langevin(kT=1,
                                         filter=hoomd.filter.All(),
                                         default_gamma=0.1)
    integrator.methods.append(langevin)
    sim.operations.integrator = integrator

    sim.run(0)


    print(mesh_potential.volume)

    np.testing.assert_allclose(mesh_potential.volume,
                        [0.08042025,0.02680675],
                        rtol=1e-2,
                        atol=1e-5)



@pytest.mark.parametrize("mesh_potential_cls, potential_kwargs, force, energy",
                         get_mesh_potential_args_forces_and_energies())
def test_forces_and_energies(tetrahedron_snapshot_factory, simulation_factory,
                             mesh_potential_cls, potential_kwargs, force,
                             energy):
    snap = tetrahedron_snapshot_factory(d=0.969, L=5)
    sim = simulation_factory(snap)

    mesh = hoomd.mesh.Mesh()
    type_ids = [0, 0, 0, 0]
    triangles = [[2, 1, 0], [0, 1, 3], [2, 0, 3], [1, 2, 3]]
    mesh.triangulation = dict(type_ids=type_ids, triangles=triangles)

    mesh_potential = mesh_potential_cls(mesh)
    mesh_potential.params["mesh"] = potential_kwargs

    integrator = hoomd.md.Integrator(dt=0.005)

    integrator.forces.append(mesh_potential)

    langevin = hoomd.md.methods.Langevin(kT=1,
                                         filter=hoomd.filter.All(),
                                         alpha=0.1)
    integrator.methods.append(langevin)
    sim.operations.integrator = integrator
    sim.run(0)
    sim_energies = sim.operations.integrator.forces[0].energies
    sim_forces = sim.operations.integrator.forces[0].forces
    if sim.device.communicator.rank == 0:
        np.testing.assert_allclose(sum(sim_energies),
                                   energy,
                                   rtol=1e-2,
                                   atol=1e-5)
        np.testing.assert_allclose(sim_forces, force, rtol=1e-2, atol=1e-5)



def test_auto_detach_simulation(simulation_factory,
                                tetrahedron_snapshot_factory):
    sim = simulation_factory(tetrahedron_snapshot_factory(d=0.969, L=5))
    mesh = hoomd.mesh.Mesh()
    mesh.triangulation = dict(type_ids=[0, 0], triangles=[[0, 1, 2], [0, 2, 3]])

    harmonic = hoomd.md.mesh.bond.Harmonic(mesh)
    harmonic.params["mesh"] = dict(k=1, r0=1)

    harmonic_2 = hoomd.md.mesh.bond.Harmonic(mesh)
    harmonic_2.params["mesh"] = dict(k=5, r0=1.1)

    integrator = hoomd.md.Integrator(dt=0.005, forces=[harmonic, harmonic_2])

    integrator.methods.append(
        hoomd.md.methods.Langevin(kT=1, filter=hoomd.filter.All()))
    sim.operations.integrator = integrator

    sim.run(0)
    del integrator.forces[1]
    assert mesh._attached
    assert hasattr(mesh, "_cpp_obj")
    del integrator.forces[0]
    assert not mesh._attached
    assert mesh._cpp_obj is None<|MERGE_RESOLUTION|>--- conflicted
+++ resolved
@@ -217,12 +217,7 @@
 
     langevin = hoomd.md.methods.Langevin(kT=1,
                                          filter=hoomd.filter.All(),
-<<<<<<< HEAD
-                                         alpha=0.1)
-
-=======
-                                         default_gamma=0.1)
->>>>>>> 0c5e8c82
+                                         default_gamma=0.1)
     integrator.methods.append(langevin)
     sim.operations.integrator = integrator
 
@@ -292,7 +287,7 @@
 
     langevin = hoomd.md.methods.Langevin(kT=1,
                                          filter=hoomd.filter.All(),
-                                         alpha=0.1)
+                                         default_gamma=0.1)
     integrator.methods.append(langevin)
     sim.operations.integrator = integrator
 
@@ -323,7 +318,7 @@
 
     langevin = hoomd.md.methods.Langevin(kT=1,
                                          filter=hoomd.filter.All(),
-                                         alpha=0.1)
+                                         default_gamma=0.1)
     integrator.methods.append(langevin)
     sim.operations.integrator = integrator
 
@@ -391,7 +386,7 @@
 
     langevin = hoomd.md.methods.Langevin(kT=1,
                                          filter=hoomd.filter.All(),
-                                         alpha=0.1)
+                                         default_gamma=0.1)
     integrator.methods.append(langevin)
     sim.operations.integrator = integrator
     sim.run(0)
