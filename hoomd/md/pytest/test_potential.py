--- conflicted
+++ resolved
@@ -275,23 +275,17 @@
     opp_invalid_dicts = _make_invalid_param_dict(opp_valid_dict)
     invalid_params_list.extend(
         _make_invalid_params(opp_invalid_dicts, hoomd.md.pair.OPP, {}))
-<<<<<<< HEAD
-
-=======
->>>>>>> 53fbf05f
+
     twf_valid_dict = {'sigma': 1.0, 'epsilon': 1.0, 'alpha': 15}
     twf_invalid_dicts = _make_invalid_param_dict(twf_valid_dict)
     invalid_params_list.extend(
         _make_invalid_params(twf_invalid_dicts, hoomd.md.pair.TWF, {}))
-<<<<<<< HEAD
 
     ljgauss_valid_dict = {'r0': 1.8, 'epsilon': 2.0, 'sigma2': 0.02}
     ljgauss_invalid_dicts = _make_invalid_param_dict(ljgauss_valid_dict)
     invalid_params_list.extend(
         _make_invalid_params(ljgauss_invalid_dicts, hoomd.md.pair.LJGauss, {}))
 
-=======
->>>>>>> 53fbf05f
     tersoff_valid_dict = {
         'cutoff_thickness': 1.0,
         'magnitudes': (5.0, 2.0),
@@ -576,7 +570,6 @@
     valid_params_list.append(
         paramtuple(hoomd.md.pair.TWF, dict(zip(combos, twf_valid_param_dicts)),
                    {}))
-<<<<<<< HEAD
 
     ljgauss_arg_dict = {
         'r0': [1.8],
@@ -588,8 +581,6 @@
         paramtuple(hoomd.md.pair.LJGauss,
                    dict(zip(combos, ljgauss_valid_param_dicts)), {}))
 
-=======
->>>>>>> 53fbf05f
     return valid_params_list
 
 
