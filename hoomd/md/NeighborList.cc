--- conflicted
+++ resolved
@@ -437,7 +437,6 @@
             {
             throw std::invalid_argument("given r_cut_matrix is not the right size");
             }
-<<<<<<< HEAD
 
         if (matrix == 0)
             {
@@ -459,29 +458,6 @@
             }
         }
 
-=======
-
-        if (matrix == 0)
-            {
-            // copy the first matrix as a starting point
-            memcpy(h_r_cut.data, h_consumer_r_cut.data, sizeof(Scalar)*m_r_cut.getNumElements());
-            }
-        else
-            {
-            // take the maximum
-            for (unsigned int i=0; i < m_pdata->getNTypes(); ++i)
-                {
-                for (unsigned int j=0; i < m_pdata->getNTypes(); ++i)
-                    {
-                    h_r_cut.data[m_typpair_idx(i,j)] = std::max(
-                        h_r_cut.data[m_typpair_idx(i,j)],
-                        h_consumer_r_cut.data[m_typpair_idx(i,j)]);
-                    }
-                }
-            }
-        }
-
->>>>>>> d5d513db
     // now, update the r_list which includes r_buff we need to read and write on the r_list
     ArrayHandle<Scalar> h_r_listsq(m_r_listsq, access_location::host, access_mode::overwrite);
 
