

set(_md_sources module-md.cc
                   ActiveForceCompute.cc
                   ActiveRotationalDiffusionUpdater.cc
<<<<<<< HEAD
                   AreaConservationMeshForceCompute.cc
=======
                   AlchemostatTwoStep.cc
                   AnisoPotentialPairALJ2.cc
                   AnisoPotentialPairALJ3.cc
                   AnisoPotentialPairDipole.cc
                   AnisoPotentialPairGB.cc
                   AlchemyData.cc
>>>>>>> 02481642
                   BondTablePotential.cc
                   CommunicatorGrid.cc
                   ComputeThermo.cc
                   ComputeThermoHMA.cc
                   CosineSqAngleForceCompute.cc
                   CustomForceCompute.cc
                   EvaluatorWalls.cc
                   FIREEnergyMinimizer.cc
                   ForceComposite.cc
                   ForceDistanceConstraint.cc
                   HarmonicAngleForceCompute.cc
                   HarmonicDihedralForceCompute.cc
                   HarmonicImproperForceCompute.cc
                   IntegrationMethodTwoStep.cc
                   IntegratorTwoStep.cc
                   ManifoldZCylinder.cc
                   ManifoldDiamond.cc
                   ManifoldEllipsoid.cc
                   ManifoldGyroid.cc
                   ManifoldXYPlane.cc
                   ManifoldPrimitive.cc
                   ManifoldSphere.cc
                   MolecularForceCompute.cc
                   MuellerPlatheFlow.cc
                   NeighborListBinned.cc
                   NeighborList.cc
                   NeighborListStencil.cc
                   NeighborListTree.cc
                   OPLSDihedralForceCompute.cc
                   PPPMForceCompute.cc
                   TableAngleForceCompute.cc
                   TableDihedralForceCompute.cc
                   TriangleAreaConservationMeshForceCompute.cc
                   TwoStepBD.cc
                   TwoStepBerendsen.cc
                   TwoStepLangevinBase.cc
                   TwoStepLangevin.cc
                   TwoStepNPTMTK.cc
                   TwoStepNVE.cc
                   TwoStepNVTMTK.cc
                   TwoStepNVTAlchemy.cc
                   WallData.cc
                   ZeroMomentumUpdater.cc
                   )

set(_md_headers ActiveForceComputeGPU.h
                ActiveForceCompute.h
                ActiveForceConstraintCompute.h
                ActiveForceConstraintComputeGPU.h
                ActiveForceConstraintComputeGPU.cuh
                ActiveRotationalDiffusionUpdater.h
                AlchemyData.h
                AnisoPotentialPairGPU.cuh
                AnisoPotentialPairGPU.h
                AnisoPotentialPair.h
                AreaConservationMeshForceCompute.h
                AreaConservationMeshForceComputeGPU.h
                AreaConservationMeshForceComputeGPU.cuh
                BondTablePotentialGPU.h
                BondTablePotential.h
                CommunicatorGridGPU.h
                CommunicatorGrid.h
                ComputeThermoGPU.cuh
                ComputeThermoGPU.h
                ComputeThermoHMAGPU.cuh
                ComputeThermoHMAGPU.h
                ComputeThermo.h
                ComputeThermoHMA.h
                ComputeThermoTypes.h
                ComputeThermoHMATypes.h
                CosineSqAngleForceComputeGPU.h
                CosineSqAngleForceCompute.h
                CustomForceCompute.h
                EvaluatorBondFENE.h
                EvaluatorBondHarmonic.h
                EvaluatorBondTether.h
                EvaluatorSpecialPairLJ.h
                EvaluatorSpecialPairCoulomb.h
                EvaluatorExternalElectricField.h
                EvaluatorExternalPeriodic.h
                EvaluatorPairALJ.h
                EvaluatorPairBuckingham.h
                EvaluatorPairDipole.h
                EvaluatorPairDLVO.h
                EvaluatorPairDPDThermoLJ.h
                EvaluatorPairDPDThermoDPD.h
                EvaluatorPairEwald.h
                EvaluatorPairForceShiftedLJ.h
                EvaluatorPairGauss.h
                EvaluatorPairGB.h
                EvaluatorPairLJ.h
                EvaluatorPairLJ1208.h
                EvaluatorPairLJ0804.h
                EvaluatorPairMie.h
                EvaluatorPairExpandedMie.h
                EvaluatorPairMoliere.h
                EvaluatorPairMorse.h
                EvaluatorPairOPP.h
                EvaluatorPairFourier.h
                EvaluatorPairReactionField.h
                EvaluatorPairExpandedLJ.h
                EvaluatorPairTable.h
                EvaluatorPairTWF.h
                EvaluatorPairYukawa.h
                EvaluatorPairZBL.h
                EvaluatorTersoff.h
                EvaluatorWalls.h
                FIREEnergyMinimizerGPU.h
                FIREEnergyMinimizer.h
                ForceCompositeGPU.h
                ForceComposite.h
                ForceDistanceConstraintGPU.h
                ForceDistanceConstraint.h
                HarmonicAngleForceComputeGPU.h
                HarmonicAngleForceCompute.h
                HarmonicDihedralForceComputeGPU.h
                HarmonicDihedralForceCompute.h
                HarmonicImproperForceComputeGPU.h
                HarmonicImproperForceCompute.h
                IntegrationMethodTwoStep.h
                IntegratorTwoStep.h
                ManifoldZCylinder.h
                ManifoldDiamond.h
                ManifoldEllipsoid.h
                ManifoldGyroid.h
                ManifoldXYPlane.h
                ManifoldPrimitive.h
                ManifoldSphere.h
                MolecularForceCompute.cuh
                MolecularForceCompute.h
                MuellerPlatheFlowEnum.h
                MuellerPlatheFlow.h
                MuellerPlatheFlowGPU.h
                NeighborListBinned.h
                NeighborListGPUBinned.h
                NeighborListGPU.h
                NeighborListGPUStencil.h
                NeighborListGPUTree.h
                NeighborList.h
                NeighborListStencil.h
                NeighborListTree.h
                OPLSDihedralForceComputeGPU.h
                OPLSDihedralForceCompute.h
                PotentialBondGPU.h
                PotentialBondGPU.cuh
                PotentialBond.h
                PotentialExternalGPU.h
                PotentialExternalGPU.cuh
                PotentialExternal.h
                PotentialPairAlchemical.h
                PotentialPairAlchemicalNormalized.h
                PotentialPairDPDThermoGPU.h
                PotentialPairDPDThermoGPU.cuh
                PotentialPairDPDThermo.h
                PotentialPairGPU.h
                PotentialPairGPU.cuh
                PotentialPair.h
                PotentialSpecialPairGPU.h
                PotentialSpecialPair.h
                PotentialTersoffGPU.h
                PotentialTersoff.h
                PPPMForceComputeGPU.h
                PPPMForceCompute.h
                TableAngleForceComputeGPU.h
                TableAngleForceCompute.h
                TableDihedralForceComputeGPU.h
                TableDihedralForceCompute.h
                TriangleAreaConservationMeshForceCompute.h
                TriangleAreaConservationMeshForceComputeGPU.h
                TriangleAreaConservationMeshForceComputeGPU.cuh
                TwoStepBDGPU.h
                TwoStepRATTLEBDGPU.h
                TwoStepRATTLEBDGPU.cuh
                TwoStepBD.h
                TwoStepRATTLEBD.h
                TwoStepBerendsenGPU.h
                TwoStepBerendsen.h
                TwoStepLangevinBase.h
                TwoStepLangevinGPU.h
                TwoStepRATTLELangevinGPU.h
                TwoStepRATTLELangevinGPU.cuh
                TwoStepLangevin.h
                TwoStepRATTLELangevin.h
                TwoStepNPTMTKGPU.h
                TwoStepNPTMTK.h
                TwoStepRATTLENVEGPU.h
                TwoStepRATTLENVEGPU.cuh
                TwoStepRATTLENVE.h
                TwoStepNVEGPU.h
                TwoStepNVE.h
                TwoStepNVTMTKGPU.h
                TwoStepNVTMTK.h
                AlchemostatTwoStep.h
                TwoStepNVTAlchemy.h
                WallData.h
                ZeroMomentumUpdater.h
                )

if (ENABLE_HIP)
list(APPEND _md_sources ActiveForceComputeGPU.cc
<<<<<<< HEAD
                           AreaConservationMeshForceComputeGPU.cc
=======
                           AnisoPotentialPairALJ2GPU.cc
                           AnisoPotentialPairALJ3GPU.cc
                           AnisoPotentialPairDipoleGPU.cc
                           AnisoPotentialPairGBGPU.cc
>>>>>>> 02481642
                           BondTablePotentialGPU.cc
                           CommunicatorGridGPU.cc
                           ComputeThermoGPU.cc
                           ComputeThermoHMAGPU.cc
                           FIREEnergyMinimizerGPU.cc
                           ForceCompositeGPU.cc
                           ForceDistanceConstraintGPU.cc
                           HarmonicAngleForceComputeGPU.cc
                           HarmonicDihedralForceComputeGPU.cc
                           HarmonicImproperForceComputeGPU.cc
                           MolecularForceCompute.cu
                           NeighborListGPU.cc
                           NeighborListGPUBinned.cc
                           NeighborListGPUStencil.cc
                           NeighborListGPUTree.cc
                           OPLSDihedralForceComputeGPU.cc
                           PPPMForceComputeGPU.cc
                           TableAngleForceComputeGPU.cc
                           TableDihedralForceComputeGPU.cc
                           TriangleAreaConservationMeshForceComputeGPU.cc
                           TwoStepBDGPU.cc
                           TwoStepBerendsenGPU.cc
                           TwoStepLangevinGPU.cc
                           TwoStepNPTMTKGPU.cc
                           TwoStepNVEGPU.cc
                           TwoStepNVTMTKGPU.cc
                           MuellerPlatheFlowGPU.cc
                           CosineSqAngleForceComputeGPU.cc
                           )
endif()

set(_md_cu_sources ActiveForceComputeGPU.cu
<<<<<<< HEAD
                      AllDriverAnisoPotentialPairGPU.cu
                      AllDriverPotentialBondGPU.cu
                      AllDriverPotentialSpecialPairGPU.cu
                      AreaConservationMeshForceComputeGPU.cu
                      BuckinghamDriverPotentialPairGPU.cu
=======
                      AnisoPotentialPairALJ2GPUKernel.cu
                      AnisoPotentialPairALJ3GPUKernel.cu
                      AnisoPotentialPairDipoleGPUKernel.cu
                      AnisoPotentialPairGBGPUKernel.cu
>>>>>>> 02481642
                      ComputeThermoGPU.cu
                      ComputeThermoHMAGPU.cu
                      BondTablePotentialGPU.cu
                      CommunicatorGridGPU.cu
                      FIREEnergyMinimizerGPU.cu
                      ForceCompositeGPU.cu
                      ForceDistanceConstraintGPU.cu
                      HarmonicAngleForceGPU.cu
                      HarmonicDihedralForceGPU.cu
                      HarmonicImproperForceGPU.cu
                      MolecularForceCompute.cu
                      NeighborListGPUBinned.cu
                      NeighborListGPU.cu
                      NeighborListGPUStencil.cu
                      NeighborListGPUTree.cu
                      OPLSDihedralForceGPU.cu
                      PPPMForceComputeGPU.cu
                      TableAngleForceGPU.cu
                      TableDihedralForceGPU.cu
                      TriangleAreaConservationMeshForceComputeGPU.cu
                      TwoStepBDGPU.cu
                      TwoStepBerendsenGPU.cu
                      TwoStepLangevinGPU.cu
                      TwoStepRATTLELangevinGPU.cu
                      TwoStepNPTMTKGPU.cu
                      TwoStepNVEGPU.cu
                      TwoStepRATTLENVEGPU.cu
                      TwoStepNVTMTKGPU.cu
                      MuellerPlatheFlowGPU.cu
                      CosineSqAngleForceGPU.cu
                      )

if (ENABLE_HIP)
set(_cuda_sources ${_md_cu_sources} ${DFFT_CU_SOURCES})
endif (ENABLE_HIP)

# generate pybind11 export cc files
set(_manifolds Cylinder
               Diamond
               Ellipsoid
               Gyroid
               Plane
               Primitive
               Sphere)

set(_rattle_methods BD Langevin NVE)

foreach(_manifold ${_manifolds})
    set(_manifold_cpp ${_manifold})
    if (_manifold STREQUAL "Cylinder")
        set(_manifold_cpp "ZCylinder")
    elseif (_manifold STREQUAL "Plane")
        set(_manifold_cpp "XYPlane")
    endif()

    configure_file(export_ActiveForceConstraintCompute.cc.inc
                   export_ActiveForceConstraintCompute${_manifold}.cc
                   @ONLY)
    set(_md_sources ${_md_sources} export_ActiveForceConstraintCompute${_manifold}.cc)

    if (ENABLE_HIP)
        configure_file(export_ActiveForceConstraintComputeGPU.cc.inc
                       export_ActiveForceConstraintCompute${_manifold}GPU.cc
                       @ONLY)
        configure_file(ActiveForceConstraintComputeGPU.cu.inc
                       ActiveForceConstraintCompute${_manifold}GPU.cu
                       @ONLY)
        configure_file(TwoStepRATTLEGPU.cu.inc
                       TwoStepRATTLE${_manifold}GPU.cu
                       @ONLY)
        set(_cuda_sources ${_cuda_sources}
            export_ActiveForceConstraintCompute${_manifold}GPU.cc
            ActiveForceConstraintCompute${_manifold}GPU.cu
            TwoStepRATTLE${_manifold}GPU.cu
            )
    endif()

    foreach (_method ${_rattle_methods})
        configure_file(export_TwoStepRATTLE.cc.inc
                    export_TwoStepRATTLE${_method}${_manifold}.cc
                    @ONLY)
        set(_md_sources ${_md_sources} export_TwoStepRATTLE${_method}${_manifold}.cc)

        if (ENABLE_HIP)
            configure_file(export_TwoStepRATTLEGPU.cc.inc
                        export_TwoStepRATTLE${_method}${_manifold}GPU.cc
                        @ONLY)
            set(_cuda_sources ${_cuda_sources} export_TwoStepRATTLE${_method}${_manifold}GPU.cc)
        endif()
    endforeach()

endforeach()

# generate pybind11 export cc files
set(_bonds Harmonic FENE Tether)

foreach(_bond ${_bonds})
    configure_file(export_PotentialBond.cc.inc
                   export_PotentialBond${_bond}.cc
                   @ONLY)
    set(_md_sources ${_md_sources} export_PotentialBond${_bond}.cc)

    if (ENABLE_HIP)
        configure_file(export_PotentialBondGPU.cc.inc
                       export_PotentialBond${_bond}GPU.cc
                       @ONLY)
        configure_file(PotentialBondGPUKernel.cu.inc
                       PotentialBond${_bond}GPUKernel.cu
                       @ONLY)
        set(_cuda_sources ${_cuda_sources}
            export_PotentialBond${_bond}GPU.cc
            PotentialBond${_bond}GPUKernel.cu
            )
    endif()
endforeach()

foreach(_bond ${_bonds})
    configure_file(export_PotentialMeshBond.cc.inc
                   export_PotentialMeshBond${_bond}.cc
                   @ONLY)
    set(_md_sources ${_md_sources} export_PotentialMeshBond${_bond}.cc)

    if (ENABLE_HIP)
        configure_file(export_PotentialMeshBondGPU.cc.inc
                       export_PotentialMeshBond${_bond}GPU.cc
                       @ONLY)
        configure_file(PotentialMeshBondGPUKernel.cu.inc
                       PotentialMeshBond${_bond}GPUKernel.cu
                       @ONLY)
        set(_cuda_sources ${_cuda_sources}
            export_PotentialMeshBond${_bond}GPU.cc
            PotentialMeshBond${_bond}GPUKernel.cu
            )
    endif()
endforeach()


set(_pairs LJ Coulomb)

foreach(_pair ${_pairs})
    configure_file(export_PotentialSpecialPair.cc.inc
                   export_PotentialSpecialPair${_pair}.cc
                   @ONLY)
    set(_md_sources ${_md_sources} export_PotentialSpecialPair${_pair}.cc)

    if (ENABLE_HIP)
        configure_file(export_PotentialSpecialPairGPU.cc.inc
                       export_PotentialSpecialPair${_pair}GPU.cc
                       @ONLY)
        configure_file(PotentialSpecialPairGPUKernel.cu.inc
                       PotentialSpecialPair${_pair}GPUKernel.cu
                       @ONLY)
        set(_cuda_sources ${_cuda_sources}
            export_PotentialSpecialPair${_pair}GPU.cc
            PotentialSpecialPair${_pair}GPUKernel.cu
            )
    endif()
endforeach()

set(_triplets Tersoff SquareDensity RevCross)

foreach(_evaluator ${_triplets})
    configure_file(export_PotentialTersoff.cc.inc
                   export_PotentialTersoff${_evaluator}.cc
                   @ONLY)
    set(_md_sources ${_md_sources} export_PotentialTersoff${_evaluator}.cc)

    if (ENABLE_HIP)
        configure_file(export_PotentialTersoffGPU.cc.inc
                       export_PotentialTersoff${_evaluator}GPU.cc
                       @ONLY)
        configure_file(PotentialTersoffGPUKernel.cu.inc
                       PotentialTersoff${_evaluator}GPUKernel.cu
                       @ONLY)
        set(_cuda_sources ${_cuda_sources}
            export_PotentialTersoff${_evaluator}GPU.cc
            PotentialTersoff${_evaluator}GPUKernel.cu
            )
    endif()
endforeach()

set(_external_evaluators Periodic ElectricField)

foreach(_evaluator ${_external_evaluators})
    configure_file(export_PotentialExternal.cc.inc
                   export_PotentialExternal${_evaluator}.cc
                   @ONLY)
    set(_md_sources ${_md_sources} export_PotentialExternal${_evaluator}.cc)

    if (ENABLE_HIP)
        configure_file(export_PotentialExternalGPU.cc.inc
                       export_PotentialExternal${_evaluator}GPU.cc
                       @ONLY)
        configure_file(PotentialExternalGPUKernel.cu.inc
                       PotentialExternal${_evaluator}GPUKernel.cu
                       @ONLY)
        set(_cuda_sources ${_cuda_sources}
            export_PotentialExternal${_evaluator}GPU.cc
            PotentialExternal${_evaluator}GPUKernel.cu
            )
    endif()
endforeach()

set(_wall_evaluators LJ Yukawa ForceShiftedLJ Mie Gauss Morse)

foreach(_evaluator ${_wall_evaluators})
    configure_file(export_PotentialExternalWall.cc.inc
                   export_PotentialExternalWall${_evaluator}.cc
                   @ONLY)
    set(_md_sources ${_md_sources} export_PotentialExternalWall${_evaluator}.cc)

    if (ENABLE_HIP)
        configure_file(export_PotentialExternalWallGPU.cc.inc
                       export_PotentialExternalWall${_evaluator}GPU.cc
                       @ONLY)
        configure_file(PotentialExternalWallGPUKernel.cu.inc
                       PotentialExternalWall${_evaluator}GPUKernel.cu
                       @ONLY)
        set(_cuda_sources ${_cuda_sources}
            export_PotentialExternalWall${_evaluator}GPU.cc
            PotentialExternalWall${_evaluator}GPUKernel.cu
            )
    endif()
endforeach()

set(_dpdthermo_evaluators DPD LJ)

foreach(_evaluator ${_dpdthermo_evaluators})
    configure_file(export_PotentialPairDPDThermo.cc.inc
                   export_PotentialPairDPDThermo${_evaluator}.cc
                   @ONLY)
    set(_md_sources ${_md_sources} export_PotentialPairDPDThermo${_evaluator}.cc)

    if (ENABLE_HIP)
        configure_file(export_PotentialPairDPDThermoGPU.cc.inc
                       export_PotentialPairDPDThermo${_evaluator}GPU.cc
                       @ONLY)
        configure_file(PotentialPairDPDThermoGPUKernel.cu.inc
                       PotentialPairDPDThermo${_evaluator}GPUKernel.cu
                       @ONLY)
        set(_cuda_sources ${_cuda_sources}
            export_PotentialPairDPDThermo${_evaluator}GPU.cc
            PotentialPairDPDThermo${_evaluator}GPUKernel.cu
            )
    endif()
endforeach()

set(_pair_evaluators Buckingham
                     LJ
                     LJ1208
                     LJ0804
                     Gauss
                     ExpandedLJ
                     ExpandedMie
                     Yukawa
                     Ewald
                     Morse
                     ConservativeDPD
                     Moliere
                     ZBL
                     Mie
                     ReactionField
                     DLVO
                     Fourier
                     OPP
                     TWF
                     LJGauss
                     ForceShiftedLJ
                     Table)

foreach(_evaluator ${_pair_evaluators})
    set(_evaluator_cpp ${_evaluator})
    if (_evaluator STREQUAL "ConservativeDPD")
        set(_evaluator_cpp "DPDThermoDPD")
    endif()

    configure_file(export_PotentialPair.cc.inc
                   export_PotentialPair${_evaluator}.cc
                   @ONLY)
    set(_md_sources ${_md_sources} export_PotentialPair${_evaluator}.cc)

    if (ENABLE_HIP)
        configure_file(export_PotentialPairGPU.cc.inc
                       export_PotentialPair${_evaluator}GPU.cc
                       @ONLY)
        configure_file(PotentialPairGPUKernel.cu.inc
                       PotentialPair${_evaluator}GPUKernel.cu
                       @ONLY)
        set(_cuda_sources ${_cuda_sources}
            export_PotentialPair${_evaluator}GPU.cc
            PotentialPair${_evaluator}GPUKernel.cu
            )
    endif()
endforeach()

set(_alchemical_pair_evaluators LJGauss)

foreach(_evaluator ${_alchemical_pair_evaluators})
    configure_file(export_PotentialPairAlchemical.cc.inc
                   export_PotentialPairAlchemical${_evaluator}.cc
                   @ONLY)
    set(_md_sources ${_md_sources} export_PotentialPairAlchemical${_evaluator}.cc)
endforeach()

pybind11_add_module(_md SHARED ${_md_sources} ${_cuda_sources} ${DFFT_SOURCES} ${_md_headers} NO_EXTRAS)
# alias into the HOOMD namespace so that plugins and symlinked components both work
add_library(HOOMD::_md ALIAS _md)

if(APPLE)
set_target_properties(_md PROPERTIES INSTALL_RPATH "@loader_path/..;@loader_path")
else()
set_target_properties(_md PROPERTIES INSTALL_RPATH "\$ORIGIN/..;\$ORIGIN")
endif()

# link the library to its dependencies
if (CUSOLVER_AVAILABLE)
    # CUDA 8.0 requires that we link in gomp
    target_link_libraries(_md PUBLIC _hoomd CUDA::cusolver CUDA::cusparse gomp)
else()
    target_link_libraries(_md PUBLIC _hoomd)
endif()
if (ENABLE_HIP)
    target_link_libraries(_md PRIVATE neighbor)
endif()

fix_cudart_rpath(_md)

# install the library
install(TARGETS _md EXPORT HOOMDTargets
        LIBRARY DESTINATION ${PYTHON_SITE_INSTALL_DIR}/md
        )

################ Python only modules
# copy python modules to the build directory to make it a working python package
set(files __init__.py
          angle.py
          bond.py
          compute.py
          constrain.py
          dihedral.py
          force.py
          improper.py
          integrate.py
          manifold.py
          many_body.py
          nlist.py
          update.py
          special_pair.py
    )

install(FILES ${files}
        DESTINATION ${PYTHON_SITE_INSTALL_DIR}/md
       )

copy_files_to_build("${files}" "md" "*.py")

# install headers in installation target
install(FILES ${_md_headers}
        DESTINATION ${PYTHON_SITE_INSTALL_DIR}/include/hoomd/md
       )

add_subdirectory(data)

add_subdirectory(pair)

add_subdirectory(methods)

add_subdirectory(mesh)

add_subdirectory(long_range)

add_subdirectory(external)
add_subdirectory(minimize)
add_subdirectory(alchemy)

if (BUILD_TESTING)
    # add_subdirectory(test-py)
    add_subdirectory(test)
endif()

add_subdirectory(pytest)

if (BUILD_VALIDATION)
    # add_subdirectory(validation)
endif()<|MERGE_RESOLUTION|>--- conflicted
+++ resolved
@@ -3,16 +3,13 @@
 set(_md_sources module-md.cc
                    ActiveForceCompute.cc
                    ActiveRotationalDiffusionUpdater.cc
-<<<<<<< HEAD
                    AreaConservationMeshForceCompute.cc
-=======
                    AlchemostatTwoStep.cc
                    AnisoPotentialPairALJ2.cc
                    AnisoPotentialPairALJ3.cc
                    AnisoPotentialPairDipole.cc
                    AnisoPotentialPairGB.cc
                    AlchemyData.cc
->>>>>>> 02481642
                    BondTablePotential.cc
                    CommunicatorGrid.cc
                    ComputeThermo.cc
@@ -213,14 +210,11 @@
 
 if (ENABLE_HIP)
 list(APPEND _md_sources ActiveForceComputeGPU.cc
-<<<<<<< HEAD
                            AreaConservationMeshForceComputeGPU.cc
-=======
                            AnisoPotentialPairALJ2GPU.cc
                            AnisoPotentialPairALJ3GPU.cc
                            AnisoPotentialPairDipoleGPU.cc
                            AnisoPotentialPairGBGPU.cc
->>>>>>> 02481642
                            BondTablePotentialGPU.cc
                            CommunicatorGridGPU.cc
                            ComputeThermoGPU.cc
@@ -253,18 +247,11 @@
 endif()
 
 set(_md_cu_sources ActiveForceComputeGPU.cu
-<<<<<<< HEAD
-                      AllDriverAnisoPotentialPairGPU.cu
-                      AllDriverPotentialBondGPU.cu
-                      AllDriverPotentialSpecialPairGPU.cu
                       AreaConservationMeshForceComputeGPU.cu
-                      BuckinghamDriverPotentialPairGPU.cu
-=======
                       AnisoPotentialPairALJ2GPUKernel.cu
                       AnisoPotentialPairALJ3GPUKernel.cu
                       AnisoPotentialPairDipoleGPUKernel.cu
                       AnisoPotentialPairGBGPUKernel.cu
->>>>>>> 02481642
                       ComputeThermoGPU.cu
                       ComputeThermoHMAGPU.cu
                       BondTablePotentialGPU.cu
@@ -401,7 +388,6 @@
     endif()
 endforeach()
 
-
 set(_pairs LJ Coulomb)
 
 foreach(_pair ${_pairs})
