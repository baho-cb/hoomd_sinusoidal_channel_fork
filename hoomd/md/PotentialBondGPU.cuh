--- conflicted
+++ resolved
@@ -48,7 +48,6 @@
           d_gpu_bondlist(_d_gpu_bondlist), gpu_table_indexer(_gpu_table_indexer),
           d_gpu_n_bonds(_d_gpu_n_bonds), n_bond_types(_n_bond_types), block_size(_block_size) {};
 
-<<<<<<< HEAD
     Scalar4* d_force;          //!< Force to write out
     Scalar* d_virial;          //!< Virial to write out
     const size_t virial_pitch; //!< pitch of 2D array of virial matrix elements
@@ -57,28 +56,12 @@
     const Scalar4* d_pos;      //!< particle positions
     const Scalar* d_charge;    //!< particle charges
     const Scalar* d_diameter;  //!< particle diameters
-    const BoxDim& box;         //!< Simulation box in GPU format
+    const BoxDim box;          //!< Simulation box in GPU format
     const group_storage<group_size>* d_gpu_bondlist; //!< List of bonds stored on the GPU
     const Index2D& gpu_table_indexer;                //!< Indexer of 2D bond list
     const unsigned int* d_gpu_n_bonds;               //!< List of number of bonds stored on the GPU
     const unsigned int n_bond_types;                 //!< Number of bond types in the simulation
     const unsigned int block_size;                   //!< Block size to execute
-=======
-    Scalar4* d_force;                       //!< Force to write out
-    Scalar* d_virial;                       //!< Virial to write out
-    const size_t virial_pitch;              //!< pitch of 2D array of virial matrix elements
-    unsigned int N;                         //!< number of particles
-    unsigned int n_max;                     //!< Size of local pdata arrays
-    const Scalar4* d_pos;                   //!< particle positions
-    const Scalar* d_charge;                 //!< particle charges
-    const Scalar* d_diameter;               //!< particle diameters
-    const BoxDim box;                       //!< Simulation box in GPU format
-    const group_storage<2>* d_gpu_bondlist; //!< List of bonds stored on the GPU
-    const Index2D& gpu_table_indexer;       //!< Indexer of 2D bond list
-    const unsigned int* d_gpu_n_bonds;      //!< List of number of bonds stored on the GPU
-    const unsigned int n_bond_types;        //!< Number of bond types in the simulation
-    const unsigned int block_size;          //!< Block size to execute
->>>>>>> 0527043b
     };
 
 typedef bonds_args_t<2> bond_args_t;
