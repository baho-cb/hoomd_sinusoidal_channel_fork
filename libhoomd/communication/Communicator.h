/*
Highly Optimized Object-oriented Many-particle Dynamics -- Blue Edition
(HOOMD-blue) Open Source Software License Copyright 2009-2015 The Regents of
the University of Michigan All rights reserved.

HOOMD-blue may contain modifications ("Contributions") provided, and to which
copyright is held, by various Contributors who have granted The Regents of the
University of Michigan the right to modify and/or distribute such Contributions.

You may redistribute, use, and create derivate works of HOOMD-blue, in source
and binary forms, provided you abide by the following conditions:

* Redistributions of source code must retain the above copyright notice, this
list of conditions, and the following disclaimer both in the code and
prominently in any materials provided with the distribution.

* Redistributions in binary form must reproduce the above copyright notice, this
list of conditions, and the following disclaimer in the documentation and/or
other materials provided with the distribution.

* All publications and presentations based on HOOMD-blue, including any reports
or published results obtained, in whole or in part, with HOOMD-blue, will
acknowledge its use according to the terms posted at the time of submission on:
http://codeblue.umich.edu/hoomd-blue/citations.html

* Any electronic documents citing HOOMD-Blue will link to the HOOMD-Blue website:
http://codeblue.umich.edu/hoomd-blue/

* Apart from the above required attributions, neither the name of the copyright
holder nor the names of HOOMD-blue's contributors may be used to endorse or
promote products derived from this software without specific prior written
permission.

Disclaimer

THIS SOFTWARE IS PROVIDED BY THE COPYRIGHT HOLDER AND CONTRIBUTORS ``AS IS'' AND
ANY EXPRESS OR IMPLIED WARRANTIES, INCLUDING, BUT NOT LIMITED TO, THE IMPLIED
WARRANTIES OF MERCHANTABILITY, FITNESS FOR A PARTICULAR PURPOSE, AND/OR ANY
WARRANTIES THAT THIS SOFTWARE IS FREE OF INFRINGEMENT ARE DISCLAIMED.

IN NO EVENT SHALL THE COPYRIGHT HOLDER OR CONTRIBUTORS BE LIABLE FOR ANY DIRECT,
INDIRECT, INCIDENTAL, SPECIAL, EXEMPLARY, OR CONSEQUENTIAL DAMAGES (INCLUDING,
BUT NOT LIMITED TO, PROCUREMENT OF SUBSTITUTE GOODS OR SERVICES; LOSS OF USE,
DATA, OR PROFITS; OR BUSINESS INTERRUPTION) HOWEVER CAUSED AND ON ANY THEORY OF
LIABILITY, WHETHER IN CONTRACT, STRICT LIABILITY, OR TORT (INCLUDING NEGLIGENCE
OR OTHERWISE) ARISING IN ANY WAY OUT OF THE USE OF THIS SOFTWARE, EVEN IF
ADVISED OF THE POSSIBILITY OF SUCH DAMAGE.
*/

// Maintainer: jglaser

/*! \file Communicator.h
    \brief Defines the Communicator class
*/

#ifdef ENABLE_MPI

#ifndef __COMMUNICATOR_H__
#define __COMMUNICATOR_H__

#define NCORNER 8
#define NEDGE 12
#define NFACE 6

#include "HOOMDMath.h"
#include "GPUArray.h"
#include "GPUVector.h"
#include "ParticleData.h"
#include "BondedGroupData.h"
#include "DomainDecomposition.h"

#include <boost/shared_ptr.hpp>
#include <boost/signals2.hpp>

#include "Autotuner.h"

/*! \ingroup hoomd_lib
    @{
*/

/*! \defgroup communication Communication
    \brief All classes that are related to communication via MPI.

    \details See \ref page_dev_info for more information
*/

/*! @}
*/

//! a define to indicate API requirements
#define HOOMD_COMM_GHOST_LAYER_WIDTH_REQUEST

//! Forward declarations for some classes
class SystemDefinition;
class Profiler;
class BoxDim;
class ParticleData;

// in 3d, there are 27 neighbors max.
#define NEIGH_MAX 27

//! Optional flags to enable communication of certain ParticleData fields for ghost particles
struct comm_flag
    {
    //! The enum
    enum Enum
        {
        tag,         //! Bit id in CommFlags for particle tags
        position,    //! Bit id in CommFlags for particle positions
        charge,      //! Bit id in CommFlags for particle charge
        diameter,    //! Bit id in CommFlags for particle diameter
        velocity,    //! Bit id in CommFlags for particle velocity
        orientation  //! Bit id in CommFlags for particle orientation
        };
    };

//! Bitset to determine required ghost communication fields
typedef std::bitset<32> CommFlags;

//! Perform a logical or operation on the return values of several signals
struct migrate_logical_or
    {
    //! This is needed by boost::signals2
    typedef bool result_type;

    //! Combine return values using logical or
    /*! \param first First return value
        \param last Last return value
     */
    template<typename InputIterator>
    bool operator()(InputIterator first, InputIterator last) const
        {
        if (first == last)
            return false;

        bool return_value = *first++;
        while (first != last)
            {
            if (*first++)
                return_value = true;
            }

        return return_value;
        }
    };

//! Perform a bitwise or operation on the return values of several signals
struct comm_flags_bitwise_or
    {
    //! This is needed by boost::signals
    typedef CommFlags result_type;

    //! Combine return values using logical or
    /*! \param first First return value
        \param last Last return value
     */
    template<typename InputIterator>
    CommFlags operator()(InputIterator first, InputIterator last) const
        {
        if (first == last) return CommFlags(0);

        CommFlags return_value(0);
        while (first != last) return_value |= *first++;

        return return_value;
        }
    };

//! Perform a maximum reduction on the return values of several signals
struct ghost_layer_max
    {
    //! This is needed by boost::signals2
    typedef Scalar result_type;

    //! Max-reduce return values
    /*! \param first First return value
        \param last Last return value
     */
    template<typename InputIterator>
    Scalar operator()(InputIterator first, InputIterator last) const
        {
        if (first == last)
            {
            return Scalar(0.0);
            }

        Scalar return_value = *first++;
        while (first != last)
            {
            assert(*first >= Scalar(0.0));
            if (*first > return_value)
                return_value = *first;
            first++;
            }

        return return_value;
        }
    };

//! A compact storage for rank information
template<typename ranks_t>
struct rank_element
    {
    ranks_t ranks;
    unsigned int mask;
    unsigned int tag;
    };


//! <b>Class that handles MPI communication</b>
/*! This class implements the communication algorithms that are used in parallel simulations.
 * In the communication pattern used here, every processor exchanges particle data with its
 * six next neighbors lying along the three spatial axes. The original implementation of the communication scheme is
 * described in \cite Plimpton1995.
 *
 * The communication scheme consists of three stages.
 *
 *
 * -# <b> First stage</b>: Atom migration (migrateParticles())
 * <br> Atoms that have left the current domain boundary are deleted from the current processor, exchanged with neighboring
 * processors, and particles received from neighboring processors are added to the system.
 * Atoms are exchanged only infrequently, i.e. only in those steps where the neighbor list needs to be rebuilt.
 * In all other time steps, the processor that currently owns the particle continues to update its position, even if the particle
 * has moved outside the domain boundaries. It is guaruanteed that the processor can correctly calculate the forces
 * on its particles, by maintaining a current list of so-called 'ghost particle' positions.
 *
 * -# <b> Second stage</b>: Ghost exchange (exchangeGhosts())
 * <br>A list of local ghost atoms is constructed. These are atoms that are found within a distance of \f$ r_{\mathrm{cut}} + r_{\mathrm{buff}} \f$
 * from a neighboring processor's boundary (see also NeighborList). The neighboring processors need this information in order
 * to calculate the forces on their local atoms correctly. After construction of the ghost particle list, the positions of these atoms are communicated
 * to the neighboring processors.
 *
 * -# <b> Third stage</b>: Update of ghost positions (updateGhosts())
 * <br> If it is not necessary to renew the list of ghost particles (i.e. when no particle in the global system has moved more than a
 * distance \f$ r_{\mathrm{buff}}/2 \f$), we use the current ghost particle list to update the ghost positions on the neighboring
 * processors.
 *
 * Stages \b one and \b two are performed before every neighbor list build, stage \b three is executed in all other steps (before the calculation
 * of forces).
 *
 * <b>Implementation details:</b>
 *
 * In every stage, particles are subsequently exchanged in six directions:
 *
 * -# send particles to the east, receive from the west
 * -# send particles to the west, receive from the east
 * -# send particles to the north, receive from the south
 * -# send particles to the south, receive from the north
 * -# send particles upwards, receive particles from below
 * -# send particles downwards, receive particles from above.
 *
 * After every step, particles already received from a neighbor in one of the previous steps are added
 * to the list of particles considered for sending. E.g. a particle that is migrating to the processor
 * north-east of the present one is first sent to the processor in the east. This processor then forwards it
 * to its northern neighbor.
 *
 * In stage one, by deleting particles immediately after sending, the processor that sends the particle transfers
 * ownership of the particle to its neighboring processor. In this way it is guaranteed that the decision about where
 * to send the particle to is always made by one and only one processor. This ensure that the total number of particles remains
 * constant (no particle can get lost).
 *
 * In stage two and three, ghost atoms received from a neighboring processor are always included in the local
 * ghost atom lists, and they maybe replicated to more neighboring processors by the communication pattern
 * described above.
 * \ingroup communication
 */
class Communicator
    {
    public:
        //! Constructor
        /*! \param sysdef system definition the communicator is associated with
         *  \param decomposition Information about the decomposition of the global simulation domain
         */
        Communicator(boost::shared_ptr<SystemDefinition> sysdef,
                     boost::shared_ptr<DomainDecomposition> decomposition);
        virtual ~Communicator();


        //! \name accessor methods
        //@{

        //! Set the profiler.
        /*! \param prof Profiler to use with this class
         */
        void setProfiler(boost::shared_ptr<Profiler> prof)
            {
            m_prof = prof;
            }

        //! Subscribe to list of functions that determine when the particles are migrated
        /*! This method keeps track of all functions that may request particle migration.
         * \return A connection to the present class
         */
        boost::signals2::connection addMigrateRequest(const boost::function<bool (unsigned int timestep)>& subscriber)
            {
            return m_migrate_requests.connect(subscriber);
            }

        //! Subscribe to list of functions that request a minimum ghost layer width
        /*! This method keeps track of all functions that request a minimum ghost layer widht
         * The actual ghost layer width is chosen from the max over the inputs
         * \return A connection to the present class
         */
        boost::signals2::connection addGhostLayerWidthRequest(const boost::function<Scalar (unsigned int)>& subscriber)
            {
            return m_ghost_layer_width_requests.connect(subscriber);
            }

        //! Subscribe to list of functions that determine the communication flags
        /*! This method keeps track of all functions that may request communication flags
         * \return A connection to the present class
         */
        boost::signals2::connection addCommFlagsRequest(const boost::function<CommFlags (unsigned int timestep)>& subscriber)
            {
            return m_requested_flags.connect(subscriber);
            }


        //! Subscribe to list of call-backs for additional communication
        /*!
         * Good candidates for functions to be called after finishing the ghost update step
         * are functions that involve all-to-all synchronization or similar expensive
         * communication that can be overlapped with computation.
         *
         * \param subscriber The callback
         * \returns a connection to this class
         */
        boost::signals2::connection addCommunicationCallback(
            const boost::function<void (unsigned int timestep)>& subscriber)
            {
            return m_comm_callbacks.connect(subscriber);
            }

        //! Subscribe to list of call-backs for overlapping computation
        boost::signals2::connection addLocalComputeCallback(
            const boost::function<void (unsigned int timestep)>& subscriber)
            {
            return m_local_compute_callbacks.connect(subscriber);
            }

        //! Subscribe to list of *optional* call-backs for computation using ghost particles
        /*!
         * Subscribe to a list of call-backs that precompute quantities using information about ghost particles
         * before awaiting the result of the particle migration check. Pre-computation must be entirely *optional* for
         * the subscribing class. When the signal is triggered the class may pre-compute quantities
         * under the assumption that no particle migration will occur. Since the result of the
         * particle migration check is in general available only *after* the signal has been triggered,
         * the class must *not* rely on this assumption. Plus, triggering of the signal is not guaruanteed
         * when particle migration does occur.
         *
         * Methods subscribed to the compute callback signal are those that improve performance by
         * overlapping computation with all-to-all MPI synchronization and communication callbacks.
         * For this optimization to work, subscribing methods should NOT synchronize the GPU execution stream.
         *
         * \note Triggering of the signal before or after MPI synchronization is dependent upon runtime (auto-) tuning.
         *
         * \note Subscribers are called only after updated ghost information is available
         *       but BEFORE particle migration
         *
         * \param subscriber The callback
         * \returns a connection to this class
         */
        boost::signals2::connection addComputeCallback(
            const boost::function<void (unsigned int timestep)>& subscriber)
            {
            return m_compute_callbacks.connect(subscriber);
            }

        //! Get the ghost communication flags
        CommFlags getFlags() { return m_flags; }

<<<<<<< HEAD
        //! Get the number of unique neighbors
        unsigned int getNUniqueNeighbors() const
            {
            return m_n_unique_neigh;
            }

        //! Get the array of unique neighbors
        const GPUArray<unsigned int>& getUniqueNeighbors() const
            {
            return m_unique_neighbors;
            }

        //! Set width of ghost layer
        /*! \param ghost_width The width of the ghost layer
         */
        void setGhostLayerWidth(Scalar ghost_width)
=======
        //! Get the current ghost layer width array
        const GPUArray<Scalar>& getGhostLayerWidth() const
>>>>>>> edf07624
            {
            return m_r_ghost;
            }
        
        //! Get the current maximum ghost layer width
        Scalar getGhostLayerMaxWidth() const
            {
            return m_r_ghost_max;
            }

        //! Set the ghost communication flags
        /*! \note Flags will be available after the next call to communicate().
         */
        void setFlags(const CommFlags& flags) { m_flags = flags; }

        //@}

        //! \name communication methods
        //@{

        /*! Interface to the communication methods.
         * This method is supposed to be called every time step and automatically performs all necessary
         * communication steps.
         */
        void communicate(unsigned int timestep);

        //@}

        //! Force particle migration
        void forceMigrate()
            {
            // prevent recursive force particle migration
            if (! m_is_communicating)
                m_force_migrate = true;
            }

        /*! Exchange positions of ghost particles
         * Using the previously constructed ghost exchange lists, ghost positions are updated on the
         * neighboring processors.
         *
         * This routine uses non-blocking MPI communication, to make it possible to overlap
         * additional computation or communication during the update substep. To complete
         * the communication, call finishUpdateGhosts()
         *
         * \param timestep The time step
         *
         * \pre The ghost exchange list has been constructed in a previous time step, using exchangeGhosts().
         * \post The ghost positions on the neighboring processors are current
         */
        virtual void beginUpdateGhosts(unsigned int timestep);

        /*! Finish ghost update
         *
         * \param timestep The time step
         */
        virtual void finishUpdateGhosts(unsigned int timestep)
            {
            // the base class implementation is currently empty
            m_comm_pending = false;
            }

        /*! This methods finds all the particles that are no longer inside the domain
         * boundaries and transfers them to neighboring processors.
         *
         * Particles sent to a neighbor are deleted from the local particle data.
         * Particles received from a neighbor in one of the six communication steps
         * are added to the local particle data, and are also considered for forwarding to a neighbor
         * in the subseqent communication steps.
         *
         * \post Every particle on every processor can be found inside the local domain boundaries.
         */
        virtual void migrateParticles();

        /*! Particles that are within r_ghost from a neighboring domain's boundary are exchanged with the
         * processor that is responsible for it. Only information needed for calulating the forces (i.e.
         * particle position, type, charge and diameter) is exchanged.
         *
         * \post A list of ghost atom tags has been constructed which can be used for updating the
         *       the ghost positions, until a new list is constructed. Ghost particle positions on the
         *       neighboring processors are current.
         */
        virtual void exchangeGhosts();

        //! \name Enumerations
        //@{

        //! Enumeration of the faces of the simulation box
        /*! Their order determines the communication pattern, these must be three pairs
            of opposite directions.
         */
        enum faceEnum
            {
            face_east = 0,
            face_west,
            face_north,
            face_south,
            face_up,
            face_down
            };

        //! The flags used for indicating the itinerary of a ghost particle
        enum Enum
            {
            send_east = 1,
            send_west = 2,
            send_north = 4,
            send_south = 8,
            send_up = 16,
            send_down = 32
            };

        //! Set autotuner parameters
        /*! \param enable Enable/disable autotuning
            \param period period (approximate) in time steps when returning occurs

            Derived classes should override this to set the parameters of their autotuners.
        */
        virtual void setAutotunerParams(bool enable, unsigned int period)
            {
            if (m_tuner_precompute)
                {
                m_tuner_precompute->setPeriod(period);
                m_tuner_precompute->setEnabled(enable);
                }
            }

        //@}
    protected:
        //! Helper class to perform the communication tasks related to bonded groups
        template<class group_data>
        class GroupCommunicator
            {
            public:
                typedef struct rank_element<typename group_data::ranks_t> rank_element_t;
                typedef typename group_data::packed_t group_element_t;

                //! Constructor
                GroupCommunicator(Communicator& comm, boost::shared_ptr<group_data> gdata);

                //! Migrate groups
                /*! \param incomplete If true, mark all groups that have non-local members and update local
                 *         member rank information. Otherwise, mark only groups flagged for communication
                 *         in particle data
                 *
                 * A group is marked for sending by setting its rtag to GROUP_NOT_LOCAL, and by updating
                 * the rank information with the destination ranks (or the local ranks if incomplete=true)
                 */
                void migrateGroups(bool incomplete);

                //! Mark ghost particles
                /* All particles that need to be sent as ghosts because they are members
                 * of incomplete groups are marked, and destination ranks are compute accordingly.
                 *
                 * \param plans Array of particle plans to write to
                 * \param mask Mask for allowed sending directions
                 */
                void markGhostParticles(const GPUArray<unsigned int>& plans, unsigned int mask);

            private:
                Communicator& m_comm;                            //!< The outer class
                boost::shared_ptr<const ExecutionConfiguration> m_exec_conf; //< The execution configuration
                boost::shared_ptr<group_data> m_gdata;           //!< The group data

                std::vector<rank_element_t> m_ranks_sendbuf;     //!< Send buffer for rank elements
                std::vector<rank_element_t> m_ranks_recvbuf;     //!< Receive buffer for rank elements

                std::vector<typename group_data::packed_t> m_groups_sendbuf;     //!< Send buffer for group elements
                std::vector<typename group_data::packed_t> m_groups_recvbuf;     //!< Receive buffer for group elements
            };

        //! Returns true if we are communicating particles along a given direction
        /*! \param dir Direction to return dimensions for
         */
        bool isCommunicating(unsigned int dir) const
            {
            assert(dir < 6);
            const Index3D& di = m_decomposition->getDomainIndexer();

            bool res = true;

            if ((dir==0 || dir == 1) && di.getW() == 1)
                res = false;
            if ((dir==2 || dir == 3) && di.getH() == 1)
                res = false;
            if ((dir==4 || dir == 5) && di.getD() == 1)
                res = false;

            return res;
            }

        //! Helper function to update the shifted box for ghost particle PBC
        const BoxDim getShiftedBox() const;

        boost::shared_ptr<SystemDefinition> m_sysdef;                 //!< System definition
        boost::shared_ptr<ParticleData> m_pdata;                      //!< Particle data
        boost::shared_ptr<const ExecutionConfiguration> m_exec_conf;  //!< Execution configuration
        const MPI_Comm m_mpi_comm; //!< MPI communciator
        boost::shared_ptr<DomainDecomposition> m_decomposition;       //!< Domain decomposition information
        boost::shared_ptr<Profiler> m_prof;                           //!< Profiler

        bool m_is_communicating;               //!< Whether we are currently communicating
        bool m_force_migrate;                  //!< True if particle migration is forced

        unsigned int m_is_at_boundary[6];      //!< Array of flags indicating whether this box lies at a global boundary

        GPUArray<unsigned int> m_neighbors;            //!< Neighbor ranks
        GPUArray<unsigned int> m_unique_neighbors;     //!< Neighbor ranks w/duplicates removed
        GPUArray<unsigned int> m_adj_mask;             //!< Adjacency mask for every neighbor
        unsigned int m_nneigh;                         //!< Number of neighbors
        unsigned int m_n_unique_neigh;                 //!< Number of unique neighbors
        GPUArray<unsigned int> m_begin;                //!< Begin index for every neighbor in send buf
        GPUArray<unsigned int> m_end;                  //!< End index for every neighbor in send buf

        GPUVector<Scalar4> m_pos_copybuf;         //!< Buffer for particle positions to be copied
        GPUVector<Scalar> m_charge_copybuf;       //!< Buffer for particle charges to be copied
        GPUVector<Scalar> m_diameter_copybuf;     //!< Buffer for particle diameters to be copied
        GPUVector<Scalar4> m_velocity_copybuf;    //!< Buffer for particle velocities to be copied
        GPUVector<Scalar4> m_orientation_copybuf; //!< Buffer for particle orientation to be copied
        GPUVector<unsigned int> m_plan_copybuf;  //!< Buffer for particle plans
        GPUVector<unsigned int> m_tag_copybuf;    //!< Buffer for particle tags

        GPUVector<unsigned int> m_copy_ghosts[6]; //!< Per-direction list of indices of particles to send as ghosts
        unsigned int m_num_copy_ghosts[6];       //!< Number of local particles that are sent to neighboring processors
        unsigned int m_num_recv_ghosts[6];       //!< Number of ghosts received per direction

        BoxDim m_global_box;                     //!< Global simulation box
        GPUArray<Scalar> m_r_ghost;              //!< Width of ghost layer
        Scalar m_r_ghost_max;                    //!< Maximum ghost layer width
        //! Update the ghost width array
        void updateGhostWidth();

        GPUVector<unsigned int> m_plan;          //!< Array of per-direction flags that determine the sending route

        boost::signals2::signal<bool(unsigned int timestep), migrate_logical_or>
            m_migrate_requests; //!< List of functions that may request particle migration

        boost::signals2::signal<CommFlags(unsigned int timestep), comm_flags_bitwise_or>
            m_requested_flags;  //!< List of functions that may request ghost communication flags

        boost::signals2::signal<Scalar (unsigned int type), ghost_layer_max>
            m_ghost_layer_width_requests;  //!< List of functions that request a minimum ghost layer width

        boost::signals2::signal<void (unsigned int timestep)>
            m_local_compute_callbacks;   //!< List of functions that can be overlapped with communication

        boost::signals2::signal<void (unsigned int timestep)>
            m_compute_callbacks;   //!< List of functions that are called after ghost communication

        boost::signals2::signal<void (unsigned int timestep)>
            m_comm_callbacks;   //!< List of functions that are called after the compute callbacks

        boost::scoped_ptr<Autotuner> m_tuner_precompute; //!< Autotuner for precomputation of quantites

        CommFlags m_flags;                       //!< The ghost communication flags
        CommFlags m_last_flags;                       //!< Flags of last ghost exchange

        bool m_comm_pending;                     //!< If true, a communication is in process
        std::vector<MPI_Request> m_reqs;         //!< List of pending MPI requests

        /* Bonds communication */
        bool m_bonds_changed;                          //!< True if bond information needs to be refreshed
        boost::signals2::connection m_bond_connection; //!< Connection to BondData addition/removal of bonds signal
        void setBondsChanged()
            {
            m_bonds_changed = true;
            }

        /* Angles communication */
        bool m_angles_changed;                          //!< True if angle information needs to be refreshed
        boost::signals2::connection m_angle_connection; //!< Connection to AngleData addition/removal of angles signal
        void setAnglesChanged()
            {
            m_angles_changed = true;
            }

        /* Dihedrals communication */
        bool m_dihedrals_changed;                          //!< True if dihedral information needs to be refreshed
        boost::signals2::connection m_dihedral_connection; //!< Connection to DihedralData addition/removal of dihedrals signal
        void setDihedralsChanged()
            {
            m_dihedrals_changed = true;
            }

        /* Impropers communication */
        bool m_impropers_changed;                          //!< True if improper information needs to be refreshed
        boost::signals2::connection m_improper_connection; //!< Connection to ImproperData addition/removal of impropers signal
        void setImpropersChanged()
            {
            m_impropers_changed = true;
            }

        //! Remove tags of ghost particles
        virtual void removeGhostParticleTags();

        // check if box is sufficiently large for communication
        void checkBoxSize()
            {
            Scalar3 L= m_pdata->getBox().getNearestPlaneDistance();
            const Index3D& di = m_decomposition->getDomainIndexer();
            if ((m_r_ghost_max >= L.x/Scalar(2.0) && di.getW() > 1) ||
                (m_r_ghost_max >= L.y/Scalar(2.0) && di.getH() > 1) ||
                (m_r_ghost_max >= L.z/Scalar(2.0) && di.getD() > 1))
                {
                m_exec_conf->msg->error() << "Simulation box too small for domain decomposition." << std::endl;
                throw std::runtime_error("Error during communication");
                }
            }

    private:
        std::vector<pdata_element> m_sendbuf;  //!< Buffer for particles that are sent
        std::vector<pdata_element> m_recvbuf;  //!< Buffer for particles that are received

        /* Communication of bonded groups */
        GroupCommunicator<BondData> m_bond_comm;    //!< Communication helper for bonds
        friend class GroupCommunicator<BondData>;

        GroupCommunicator<AngleData> m_angle_comm;  //!< Communication helper for angles
        friend class GroupCommunicator<AngleData>;

        GroupCommunicator<DihedralData> m_dihedral_comm;  //!< Communication helper for dihedrals
        friend class GroupCommunicator<DihedralData>;

        GroupCommunicator<ImproperData> m_improper_comm;  //!< Communication helper for impropers
        friend class GroupCommunicator<ImproperData>;

        bool m_is_first_step;                    //!< True if no communication has yet occured

        //! Connection to the signal notifying when particles are resorted
        boost::signals2::connection m_sort_connection;

        //! Connection to the signal notifying when ghost particles are removed
        boost::signals2::connection m_ghost_particles_removed_connection;
        
        //! Connection to the signal notifying when number of types change
        boost::signals2::connection m_num_type_change_connection;
        
        //! Reallocate the ghost layer width arrays when number of types change
        void slotNumTypesChanged()
            {
            GPUArray<Scalar> r_ghost(m_pdata->getNTypes(), m_exec_conf);
            m_r_ghost.swap(r_ghost);
            }

        //! Helper function to initialize adjacency arrays
        void initializeNeighborArrays();

        //! Method that is called when ghost particles are requested to be removed
        void slotGhostParticlesRemoved()
            {
            removeGhostParticleTags();
            }

    };


//! Declaration of python export function
void export_Communicator();

#endif // __COMMUNICATOR_H__
#endif // ENABLE_MPI<|MERGE_RESOLUTION|>--- conflicted
+++ resolved
@@ -369,7 +369,6 @@
         //! Get the ghost communication flags
         CommFlags getFlags() { return m_flags; }
 
-<<<<<<< HEAD
         //! Get the number of unique neighbors
         unsigned int getNUniqueNeighbors() const
             {
@@ -382,18 +381,12 @@
             return m_unique_neighbors;
             }
 
-        //! Set width of ghost layer
-        /*! \param ghost_width The width of the ghost layer
-         */
-        void setGhostLayerWidth(Scalar ghost_width)
-=======
         //! Get the current ghost layer width array
         const GPUArray<Scalar>& getGhostLayerWidth() const
->>>>>>> edf07624
             {
             return m_r_ghost;
             }
-        
+
         //! Get the current maximum ghost layer width
         Scalar getGhostLayerMaxWidth() const
             {
