/*
Highly Optimized Object-oriented Many-particle Dynamics -- Blue Edition
(HOOMD-blue) Open Source Software License Copyright 2008, 2009 Ames Laboratory
Iowa State University and The Regents of the University of Michigan All rights
reserved.

HOOMD-blue may contain modifications ("Contributions") provided, and to which
copyright is held, by various Contributors who have granted The Regents of the
University of Michigan the right to modify and/or distribute such Contributions.

Redistribution and use of HOOMD-blue, in source and binary forms, with or
without modification, are permitted, provided that the following conditions are
met:

* Redistributions of source code must retain the above copyright notice, this
list of conditions, and the following disclaimer.

* Redistributions in binary form must reproduce the above copyright notice, this
list of conditions, and the following disclaimer in the documentation and/or
other materials provided with the distribution.

* Neither the name of the copyright holder nor the names of HOOMD-blue's
contributors may be used to endorse or promote products derived from this
software without specific prior written permission.

Disclaimer

THIS SOFTWARE IS PROVIDED BY THE COPYRIGHT HOLDER AND CONTRIBUTORS ``AS IS''
AND ANY EXPRESS OR IMPLIED WARRANTIES, INCLUDING, BUT NOT LIMITED TO, THE
IMPLIED WARRANTIES OF MERCHANTABILITY, FITNESS FOR A PARTICULAR PURPOSE, AND/OR
ANY WARRANTIES THAT THIS SOFTWARE IS FREE OF INFRINGEMENT ARE DISCLAIMED.

IN NO EVENT SHALL THE COPYRIGHT HOLDER OR CONTRIBUTORS BE LIABLE FOR ANY DIRECT,
INDIRECT, INCIDENTAL, SPECIAL, EXEMPLARY, OR CONSEQUENTIAL DAMAGES (INCLUDING,
BUT NOT LIMITED TO, PROCUREMENT OF SUBSTITUTE GOODS OR SERVICES; LOSS OF USE,
DATA, OR PROFITS; OR BUSINESS INTERRUPTION) HOWEVER CAUSED AND ON ANY THEORY OF
LIABILITY, WHETHER IN CONTRACT, STRICT LIABILITY, OR TORT (INCLUDING NEGLIGENCE
OR OTHERWISE) ARISING IN ANY WAY OUT OF THE USE OF THIS SOFTWARE, EVEN IF
ADVISED OF THE POSSIBILITY OF SUCH DAMAGE.
*/

// $Id$
// $URL$
// Maintainer: joaander

/*! \file HOOMDDumpWriter.cc
    \brief Defines the HOOMDDumpWriter class
*/

#ifdef WIN32
#pragma warning( push )
#pragma warning( disable : 4244 )
#endif

#include <boost/python.hpp>
using namespace boost::python;

#include <sstream>
#include <fstream>
#include <stdexcept>
#include <iomanip>
#include <boost/shared_ptr.hpp>

#include "HOOMDDumpWriter.h"
#include "BondData.h"
#include "AngleData.h"
#include "DihedralData.h"
#include "WallData.h"

using namespace std;
using namespace boost;

/*! \param sysdef SystemDefinition containing the ParticleData to dump
    \param base_fname The base name of the file xml file to output the information

    \note .timestep.xml will be apended to the end of \a base_fname when analyze() is called.
*/
HOOMDDumpWriter::HOOMDDumpWriter(boost::shared_ptr<SystemDefinition> sysdef, std::string base_fname)
<<<<<<< HEAD
        : Analyzer(sysdef), m_base_fname(base_fname), m_output_position(true), m_output_image(false),
        m_output_velocity(false), m_output_mass(false), m_output_diameter(false), m_output_type(false),
        m_output_bond(false), m_output_angle(false), m_output_wall(false), m_output_dihedral(false),
        m_output_improper(false), m_output_accel(false), m_output_body(false)
=======
        : Analyzer(sysdef), m_base_fname(base_fname), m_output_position(true), 
        m_output_image(false), m_output_velocity(false), m_output_mass(false), m_output_diameter(false), 
        m_output_type(false), m_output_bond(false), m_output_angle(false), m_output_wall(false), 
        m_output_dihedral(false), m_output_improper(false), m_output_accel(false), m_output_charge(false)
>>>>>>> 78629f8e
    {
    }

/*! \param enable Set to true to enable the writing of particle positions to the files in analyze()
*/
void HOOMDDumpWriter::setOutputPosition(bool enable)
    {
    m_output_position = enable;
    }

/*! \param enable Set to true to enable the writing of particle images to the files in analyze()
*/
void HOOMDDumpWriter::setOutputImage(bool enable)
    {
    m_output_image = enable;
    }

/*!\param enable Set to true to output particle velocities to the XML file on the next call to analyze()
*/
void HOOMDDumpWriter::setOutputVelocity(bool enable)
    {
    m_output_velocity = enable;
    }

/*!\param enable Set to true to output particle masses to the XML file on the next call to analyze()
*/
void HOOMDDumpWriter::setOutputMass(bool enable)
    {
    m_output_mass = enable;
    }

/*!\param enable Set to true to output particle diameters to the XML file on the next call to analyze()
*/
void HOOMDDumpWriter::setOutputDiameter(bool enable)
    {
    m_output_diameter = enable;
    }

/*! \param enable Set to true to output particle types to the XML file on the next call to analyze()
*/
void HOOMDDumpWriter::setOutputType(bool enable)
    {
    m_output_type = enable;
    }
/*! \param enable Set to true to output bonds to the XML file on the next call to analyze()
*/
void HOOMDDumpWriter::setOutputBond(bool enable)
    {
    m_output_bond = enable;
    }
/*! \param enable Set to true to output angles to the XML file on the next call to analyze()
*/
void HOOMDDumpWriter::setOutputAngle(bool enable)
    {
    m_output_angle = enable;
    }
/*! \param enable Set to true to output walls to the XML file on the next call to analyze()
*/
void HOOMDDumpWriter::setOutputWall(bool enable)
    {
    m_output_wall = enable;
    }
/*! \param enable Set to true to output dihedrals to the XML file on the next call to analyze()
*/
void HOOMDDumpWriter::setOutputDihedral(bool enable)
    {
    m_output_dihedral = enable;
    }
/*! \param enable Set to true to output impropers to the XML file on the next call to analyze()
*/
void HOOMDDumpWriter::setOutputImproper(bool enable)
    {
    m_output_improper = enable;
    }
/*! \param enable Set to true to output acceleration to the XML file on the next call to analyze()
*/
void HOOMDDumpWriter::setOutputAccel(bool enable)
    {
    m_output_accel = enable;
    }
/*! \param enable Set to true to output body to the XML file on the next call to analyze()
*/
void HOOMDDumpWriter::setOutputBody(bool enable)
    {
    m_output_body = enable;
    }

/*! \param enable Set to true to output body to the XML file on the next call to analyze()
*/
void HOOMDDumpWriter::setOutputCharge(bool enable)
    {
    m_output_charge = enable;
    }

/*! \param fname File name to write
    \param timestep Current time step of the simulation
*/
void HOOMDDumpWriter::writeFile(std::string fname, unsigned int timestep)
    {
    // open the file for writing
    ofstream f(fname.c_str());
    
    if (!f.good())
        {
        cerr << endl << "***Error! Unable to open dump file for writing: " << fname << endl << endl;
        throw runtime_error("Error writting hoomd_xml dump file");
        }
        
    // acquire the particle data
    ParticleDataArraysConst arrays = m_pdata->acquireReadOnly();
    BoxDim box = m_pdata->getBox();
    Scalar Lx,Ly,Lz;
    Lx=Scalar(box.xhi-box.xlo);
    Ly=Scalar(box.yhi-box.ylo);
    Lz=Scalar(box.zhi-box.zlo);
    
    f << "<?xml version=\"1.0\" encoding=\"UTF-8\"?>" << "\n";
    f << "<hoomd_xml version=\"1.3\">" << "\n";
    f << "<configuration time_step=\"" << timestep << "\" dimensions=\"" << m_sysdef->getNDimensions() << "\">" << "\n";
    f << "<box " << "lx=\""<< Lx << "\" ly=\""<< Ly << "\" lz=\""<< Lz << "\"/>" << "\n";

    // If the position flag is true output the position of all particles to the file
    if (m_output_position)
        {
        f << "<position num=\"" << m_pdata->getN() << "\">" << "\n";
        for (unsigned int j = 0; j < arrays.nparticles; j++)
            {
            // use the rtag data to output the particles in the order they were read in
            int i;
            i= arrays.rtag[j];
            
            Scalar x = (arrays.x[i]);
            Scalar y = (arrays.y[i]);
            Scalar z = (arrays.z[i]);
            
            f << x << " " << y << " "<< z << "\n";
            
            if (!f.good())
                {
                cerr << endl << "***Error! Unexpected error writing HOOMD dump file" << endl << endl;
                throw runtime_error("Error writting HOOMD dump file");
                }
            }
        f <<"</position>" << "\n";
        }
        
    // If the image flag is true, output the image of each particle to the file
    if (m_output_image)
        {
        f << "<image num=\"" << m_pdata->getN() << "\">" << "\n";
        for (unsigned int j = 0; j < arrays.nparticles; j++)
            {
            // use the rtag data to output the particles in the order they were read in
            int i;
            i= arrays.rtag[j];
            
            int x = (arrays.ix[i]);
            int y = (arrays.iy[i]);
            int z = (arrays.iz[i]);
            
            f << x << " " << y << " "<< z << "\n";
            
            if (!f.good())
                {
                cerr << endl << "***Error! Unexpected error writing HOOMD dump file" << endl << endl;
                throw runtime_error("Error writting HOOMD dump file");
                }
            }
        f <<"</image>" << "\n";
        }
        
    // If the velocity flag is true output the velocity of all particles to the file
    if (m_output_velocity)
        {
        f <<"<velocity num=\"" << m_pdata->getN() << "\">" << "\n";
        
        for (unsigned int j = 0; j < arrays.nparticles; j++)
            {
            // use the rtag data to output the particles in the order they were read in
            int i;
            i= arrays.rtag[j];
            
            Scalar vx = arrays.vx[i];
            Scalar vy = arrays.vy[i];
            Scalar vz = arrays.vz[i];
            f << vx << " " << vy << " " << vz << "\n";
            if (!f.good())
                {
                cerr << endl << "***Error! Unexpected error writing HOOMD dump file" << endl << endl;
                throw runtime_error("Error writting HOOMD dump file");
                }
            }
            
        f <<"</velocity>" << "\n";
        }

    // If the velocity flag is true output the velocity of all particles to the file
    if (m_output_accel)
        {
        f <<"<acceleration num=\"" << m_pdata->getN() << "\">" << "\n";
        
        for (unsigned int j = 0; j < arrays.nparticles; j++)
            {
            // use the rtag data to output the particles in the order they were read in
            int i;
            i= arrays.rtag[j];
            
            Scalar ax = arrays.ax[i];
            Scalar ay = arrays.ay[i];
            Scalar az = arrays.az[i];
            f << ax << " " << ay << " " << az << "\n";
            if (!f.good())
                {
                cerr << endl << "***Error! Unexpected error writing HOOMD dump file" << endl << endl;
                throw runtime_error("Error writting HOOMD dump file");
                }
            }
            
        f <<"</acceleration>" << "\n";
        }
        
    // If the mass flag is true output the mass of all particles to the file
    if (m_output_mass)
        {
        f <<"<mass num=\"" << m_pdata->getN() << "\">" << "\n";
        
        for (unsigned int j = 0; j < arrays.nparticles; j++)
            {
            // use the rtag data to output the particles in the order they were read in
            int i;
            i= arrays.rtag[j];
            
            Scalar mass = arrays.mass[i];
            f << mass << "\n";
            if (!f.good())
                {
                cerr << endl << "***Error! Unexpected error writing HOOMD dump file" << endl << endl;
                throw runtime_error("Error writting HOOMD dump file");
                }
            }
            
        f <<"</mass>" << "\n";
        }
        
    // If the diameter flag is true output the mass of all particles to the file
    if (m_output_diameter)
        {
        f <<"<diameter num=\"" << m_pdata->getN() << "\">" << "\n";
        
        for (unsigned int j = 0; j < arrays.nparticles; j++)
            {
            // use the rtag data to output the particles in the order they were read in
            int i;
            i= arrays.rtag[j];
            
            Scalar diameter = arrays.diameter[i];
            f << diameter << "\n";
            if (!f.good())
                {
                cerr << endl << "***Error! Unexpected error writing HOOMD dump file" << endl << endl;
                throw runtime_error("Error writting HOOMD dump file");
                }
            }
            
        f <<"</diameter>" << "\n";
        }
        
    // If the Type flag is true output the types of all particles to an xml file
    if  (m_output_type)
        {
        f <<"<type num=\"" << m_pdata->getN() << "\">" << "\n";
        for (unsigned int j = 0; j < arrays.nparticles; j++)
            {
            int i;
            i= arrays.rtag[j];
            f << m_pdata->getNameByType(arrays.type[i]) << "\n";
            }
        f <<"</type>" << "\n";
        }
    
    // If the body flag is true output the bodies of all particles to an xml file
    if  (m_output_body)
        {
        f <<"<body num=\"" << m_pdata->getN() << "\">" <<endl;
        for (unsigned int j = 0; j < arrays.nparticles; j++)
            {
            unsigned int i;
            i = arrays.rtag[j];
            
            unsigned int body;
            int out;
            body = arrays.body[i];
            if (body == NO_BODY)
                out = -1;
            else
                out = (int)body;
            
            f << out << endl;
            }
        f <<"</body>" <<endl;
        }
        
    // if the bond flag is true, output the bonds to the xml file
    if (m_output_bond)
        {
        f << "<bond num=\"" << m_sysdef->getBondData()->getNumBonds() << "\">" << "\n";
        shared_ptr<BondData> bond_data = m_sysdef->getBondData();
        
        // loop over all bonds and write them out
        for (unsigned int i = 0; i < bond_data->getNumBonds(); i++)
            {
            Bond bond = bond_data->getBond(i);
            f << bond_data->getNameByType(bond.type) << " " << bond.a << " " << bond.b << "\n";
            }
            
        f << "</bond>" << "\n";
        }
        
    // if the angle flag is true, output the angles to the xml file
    if (m_output_angle)
        {
        f << "<angle num=\"" << m_sysdef->getAngleData()->getNumAngles() << "\">" << "\n";
        shared_ptr<AngleData> angle_data = m_sysdef->getAngleData();
        
        // loop over all angles and write them out
        for (unsigned int i = 0; i < angle_data->getNumAngles(); i++)
            {
            Angle angle = angle_data->getAngle(i);
            f << angle_data->getNameByType(angle.type) << " " << angle.a  << " " << angle.b << " " << angle.c << "\n";
            }
            
        f << "</angle>" << "\n";
        }
        
    // if dihedral is true, write out dihedrals to the xml file
    if (m_output_dihedral)
        {
        f << "<dihedral num=\"" << m_sysdef->getDihedralData()->getNumDihedrals() << "\">" << "\n";
        shared_ptr<DihedralData> dihedral_data = m_sysdef->getDihedralData();
        
        // loop over all angles and write them out
        for (unsigned int i = 0; i < dihedral_data->getNumDihedrals(); i++)
            {
            Dihedral dihedral = dihedral_data->getDihedral(i);
            f << dihedral_data->getNameByType(dihedral.type) << " " << dihedral.a  << " " << dihedral.b << " "
            << dihedral.c << " " << dihedral.d << "\n";
            }
            
        f << "</dihedral>" << "\n";
        }
        
    // if improper is true, write out impropers to the xml file
    if (m_output_improper)
        {
        f << "<improper num=\"" << m_sysdef->getImproperData()->getNumDihedrals() << "\">" << "\n";
        shared_ptr<DihedralData> improper_data = m_sysdef->getImproperData();
        
        // loop over all angles and write them out
        for (unsigned int i = 0; i < improper_data->getNumDihedrals(); i++)
            {
            Dihedral dihedral = improper_data->getDihedral(i);
            f << improper_data->getNameByType(dihedral.type) << " " << dihedral.a  << " " << dihedral.b << " "
            << dihedral.c << " " << dihedral.d << "\n";
            }
            
        f << "</improper>" << "\n";
        }
        
    // if the wall flag is true, output the walls to the xml file
    if (m_output_wall)
        {
        f << "<wall>" << "\n";
        shared_ptr<WallData> wall_data = m_sysdef->getWallData();
        
        // loop over all walls and write them out
        for (unsigned int i = 0; i < wall_data->getNumWalls(); i++)
            {
            Wall wall = wall_data->getWall(i);
            f << "<coord ox=\"" << wall.origin_x << "\" oy=\"" << wall.origin_y << "\" oz=\"" << wall.origin_z <<
            "\" nx=\"" << wall.normal_x << "\" ny=\"" << wall.normal_y << "\" nz=\"" << wall.normal_z << "\" />" << "\n";
            }
        f << "</wall>" << "\n";
        }
        
    // If the charge flag is true output the mass of all particles to the file
    if (m_output_charge)
        {
        f <<"<charge num=\"" << m_pdata->getN() << "\">" << "\n";
        
        for (unsigned int j = 0; j < arrays.nparticles; j++)
            {
            // use the rtag data to output the particles in the order they were read in
            int i;
            i= arrays.rtag[j];
            
            Scalar charge = arrays.charge[i];
            f << charge << "\n";
            if (!f.good())
                {
                cerr << endl << "***Error! Unexpected error writing HOOMD dump file" << endl << endl;
                throw runtime_error("Error writting HOOMD dump file");
                }
            }
            
        f <<"</charge>" << "\n";
        }

    f << "</configuration>" << "\n";
    f << "</hoomd_xml>" << "\n";
    
    if (!f.good())
        {
        cerr << endl << "***Error! Unexpected error writing HOOMD dump file" << endl << endl;
        throw runtime_error("Error writting HOOMD dump file");
        }
        
    f.close();
    m_pdata->release();
    
    }

/*! \param timestep Current time step of the simulation
    Writes a snapshot of the current state of the ParticleData to a hoomd_xml file.
*/
void HOOMDDumpWriter::analyze(unsigned int timestep)
    {
    if (m_prof)
        m_prof->push("Dump XML");
        
    ostringstream full_fname;
    string filetype = ".xml";
    
    // Generate a filename with the timestep padded to ten zeros
    full_fname << m_base_fname << "." << setfill('0') << setw(10) << timestep << filetype;
    writeFile(full_fname.str(), timestep);

    if (m_prof)
        m_prof->pop();
    }

void export_HOOMDDumpWriter()
    {
    class_<HOOMDDumpWriter, boost::shared_ptr<HOOMDDumpWriter>, bases<Analyzer>, boost::noncopyable>
    ("HOOMDDumpWriter", init< boost::shared_ptr<SystemDefinition>, std::string >())
    .def("setOutputPosition", &HOOMDDumpWriter::setOutputPosition)
    .def("setOutputImage", &HOOMDDumpWriter::setOutputImage)
    .def("setOutputVelocity", &HOOMDDumpWriter::setOutputVelocity)
    .def("setOutputMass", &HOOMDDumpWriter::setOutputMass)
    .def("setOutputDiameter", &HOOMDDumpWriter::setOutputDiameter)
    .def("setOutputType", &HOOMDDumpWriter::setOutputType)
    .def("setOutputBody", &HOOMDDumpWriter::setOutputBody)
    .def("setOutputBond", &HOOMDDumpWriter::setOutputBond)
    .def("setOutputAngle", &HOOMDDumpWriter::setOutputAngle)
    .def("setOutputDihedral", &HOOMDDumpWriter::setOutputDihedral)
    .def("setOutputImproper", &HOOMDDumpWriter::setOutputImproper)
    .def("setOutputWall", &HOOMDDumpWriter::setOutputWall)
    .def("setOutputAccel", &HOOMDDumpWriter::setOutputAccel)
    .def("setOutputCharge", &HOOMDDumpWriter::setOutputCharge)
    .def("writeFile", &HOOMDDumpWriter::writeFile)
    ;
    }

#ifdef WIN32
#pragma warning( pop )
#endif
<|MERGE_RESOLUTION|>--- conflicted
+++ resolved
@@ -76,17 +76,11 @@
     \note .timestep.xml will be apended to the end of \a base_fname when analyze() is called.
 */
 HOOMDDumpWriter::HOOMDDumpWriter(boost::shared_ptr<SystemDefinition> sysdef, std::string base_fname)
-<<<<<<< HEAD
-        : Analyzer(sysdef), m_base_fname(base_fname), m_output_position(true), m_output_image(false),
-        m_output_velocity(false), m_output_mass(false), m_output_diameter(false), m_output_type(false),
-        m_output_bond(false), m_output_angle(false), m_output_wall(false), m_output_dihedral(false),
-        m_output_improper(false), m_output_accel(false), m_output_body(false)
-=======
         : Analyzer(sysdef), m_base_fname(base_fname), m_output_position(true), 
         m_output_image(false), m_output_velocity(false), m_output_mass(false), m_output_diameter(false), 
         m_output_type(false), m_output_bond(false), m_output_angle(false), m_output_wall(false), 
-        m_output_dihedral(false), m_output_improper(false), m_output_accel(false), m_output_charge(false)
->>>>>>> 78629f8e
+        m_output_dihedral(false), m_output_improper(false), m_output_accel(false), m_output_charge(false),
+        m_output_body(false)
     {
     }
 
