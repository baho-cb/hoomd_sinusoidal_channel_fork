/*
Highly Optimized Object-oriented Many-particle Dynamics -- Blue Edition
(HOOMD-blue) Open Source Software License Copyright 2008-2011 Ames Laboratory
Iowa State University and The Regents of the University of Michigan All rights
reserved.

HOOMD-blue may contain modifications ("Contributions") provided, and to which
copyright is held, by various Contributors who have granted The Regents of the
University of Michigan the right to modify and/or distribute such Contributions.

You may redistribute, use, and create derivate works of HOOMD-blue, in source
and binary forms, provided you abide by the following conditions:

* Redistributions of source code must retain the above copyright notice, this
list of conditions, and the following disclaimer both in the code and
prominently in any materials provided with the distribution.

* Redistributions in binary form must reproduce the above copyright notice, this
list of conditions, and the following disclaimer in the documentation and/or
other materials provided with the distribution.

* All publications and presentations based on HOOMD-blue, including any reports
or published results obtained, in whole or in part, with HOOMD-blue, will
acknowledge its use according to the terms posted at the time of submission on:
http://codeblue.umich.edu/hoomd-blue/citations.html

* Any electronic documents citing HOOMD-Blue will link to the HOOMD-Blue website:
http://codeblue.umich.edu/hoomd-blue/

* Apart from the above required attributions, neither the name of the copyright
holder nor the names of HOOMD-blue's contributors may be used to endorse or
promote products derived from this software without specific prior written
permission.

Disclaimer

THIS SOFTWARE IS PROVIDED BY THE COPYRIGHT HOLDER AND CONTRIBUTORS ``AS IS'' AND
ANY EXPRESS OR IMPLIED WARRANTIES, INCLUDING, BUT NOT LIMITED TO, THE IMPLIED
WARRANTIES OF MERCHANTABILITY, FITNESS FOR A PARTICULAR PURPOSE, AND/OR ANY
WARRANTIES THAT THIS SOFTWARE IS FREE OF INFRINGEMENT ARE DISCLAIMED.

IN NO EVENT SHALL THE COPYRIGHT HOLDER OR CONTRIBUTORS BE LIABLE FOR ANY DIRECT,
INDIRECT, INCIDENTAL, SPECIAL, EXEMPLARY, OR CONSEQUENTIAL DAMAGES (INCLUDING,
BUT NOT LIMITED TO, PROCUREMENT OF SUBSTITUTE GOODS OR SERVICES; LOSS OF USE,
DATA, OR PROFITS; OR BUSINESS INTERRUPTION) HOWEVER CAUSED AND ON ANY THEORY OF
LIABILITY, WHETHER IN CONTRACT, STRICT LIABILITY, OR TORT (INCLUDING NEGLIGENCE
OR OTHERWISE) ARISING IN ANY WAY OUT OF THE USE OF THIS SOFTWARE, EVEN IF
ADVISED OF THE POSSIBILITY OF SUCH DAMAGE.
*/

// Maintainer: sbarr

/*! \file PPPMForceComputeGPU.cc
    \brief Defines the PPPMForceComputeGPU class
*/

#include "PotentialPair.h"
#include "PPPMForceComputeGPU.h"

#include <boost/python.hpp>
using namespace boost::python;

#include <boost/bind.hpp>
using namespace boost;

using namespace std;

// CUFFTCOMPLEX is cufftComplex in single precision and cufftDoubleComplex in double precision
#ifdef SINGLE_PRECISION
#define CUFFTCOMPLEX cufftComplex
#else
#define CUFFTCOMPLEX cufftDoubleComplex
#endif

/*! \param sysdef System to compute bond forces on
    \param nlist Neighbor list
    \param group Particle group

*/
PPPMForceComputeGPU::PPPMForceComputeGPU(boost::shared_ptr<SystemDefinition> sysdef,
                                         boost::shared_ptr<NeighborList> nlist,
                                         boost::shared_ptr<ParticleGroup> group)
    : PPPMForceCompute(sysdef, nlist, group), m_block_size(256)
    {

    // can't run on the GPU if there aren't any GPUs in the execution configuration
    if (!exec_conf->isCUDAEnabled())
        {
        m_exec_conf->msg->error() << "Creating a PPMForceComputeGPU with no GPU in the execution configuration" << endl;
        throw std::runtime_error("Error initializing PPMForceComputeGPU");
        }
    CHECK_CUDA_ERROR();
    }

PPPMForceComputeGPU::~PPPMForceComputeGPU()
    {
    cufftDestroy(plan);
    }

/*! 
  \param Nx Number of grid points in x direction
  \param Ny Number of grid points in y direction
  \param Nz Number of grid points in z direction
  \param order Number of grid points in each direction to assign charges to
  \param kappa Screening parameter in erfc
  \param rcut Short-ranged cutoff, used for computing the relative force error

  Sets parameters for the long-ranged part of the electrostatics calculation and updates the
  parameters on the GPU.
*/
void PPPMForceComputeGPU::setParams(int Nx, int Ny, int Nz, int order, Scalar kappa, Scalar rcut)
    {
    PPPMForceCompute::setParams(Nx, Ny, Nz, order, kappa, rcut);
    cufftPlan3d(&plan, Nx, Ny, Nz, CUFFT_C2C);

    GPUArray<Scalar> n_energy_sum(Nx*Ny*Nz, exec_conf);
    m_energy_sum.swap(n_energy_sum);

    GPUArray<Scalar> n_v_xx_sum(Nx*Ny*Nz, exec_conf);
    m_v_xx_sum.swap(n_v_xx_sum);

    GPUArray<Scalar> n_v_xy_sum(Nx*Ny*Nz, exec_conf);
    m_v_xy_sum.swap(n_v_xy_sum);
    
    GPUArray<Scalar> n_v_xz_sum(Nx*Ny*Nz, exec_conf);
    m_v_xz_sum.swap(n_v_xz_sum);
    
    GPUArray<Scalar> n_v_yy_sum(Nx*Ny*Nz, exec_conf);
    m_v_yy_sum.swap(n_v_yy_sum);
    
    GPUArray<Scalar> n_v_yz_sum(Nx*Ny*Nz, exec_conf);
    m_v_yz_sum.swap(n_v_yz_sum);
    
    GPUArray<Scalar> n_v_zz_sum(Nx*Ny*Nz, exec_conf);
    m_v_zz_sum.swap(n_v_zz_sum);
  
    GPUArray<Scalar> n_o_data(Nx*Ny*Nz, exec_conf);
    o_data.swap(n_o_data);


    }



/*! Internal method for computing the forces on the GPU.
  \post The force data on the GPU is written with the calculated forces

  \param timestep Current time step of the simulation

  Calls gpu_compute_harmonic_bond_forces to do the dirty work.
*/
void PPPMForceComputeGPU::computeForces(unsigned int timestep)
    {
    if (!m_params_set)
        {
        m_exec_conf->msg->error() << "charge.pppm: setParams must be called prior to computeForces()" << endl;
        throw std::runtime_error("Error computing forces in PPPMForceComputeGPU");
        }
    
    unsigned int group_size = m_group->getNumMembers();
    // just drop out if the group is an empty group
    if (group_size == 0)
        return;

    // start the profile
    if (m_prof) m_prof->push(exec_conf, "PPPM");
    
    assert(m_pdata);

    ArrayHandle<Scalar4> d_pos(m_pdata->getPositions(), access_location::device, access_mode::read);
    ArrayHandle<Scalar> d_charge(m_pdata->getCharges(), access_location::device, access_mode::read);

    BoxDim box = m_pdata->getBox();
    ArrayHandle<CUFFTCOMPLEX> d_rho_real_space(m_rho_real_space, access_location::device, access_mode::readwrite);
    ArrayHandle<CUFFTCOMPLEX> d_Ex(m_Ex, access_location::device, access_mode::readwrite);
    ArrayHandle<CUFFTCOMPLEX> d_Ey(m_Ey, access_location::device, access_mode::readwrite);
    ArrayHandle<CUFFTCOMPLEX> d_Ez(m_Ez, access_location::device, access_mode::readwrite);
    ArrayHandle<Scalar3> d_kvec(m_kvec, access_location::device, access_mode::readwrite);
    ArrayHandle<Scalar> d_green_hat(m_green_hat, access_location::device, access_mode::readwrite);
    ArrayHandle<Scalar> h_rho_coeff(m_rho_coeff, access_location::host, access_mode::readwrite);
    ArrayHandle<Scalar3> d_field(m_field, access_location::device, access_mode::readwrite);

        { //begin ArrayHandle scope
        ArrayHandle<Scalar4> d_force(m_force,access_location::device,access_mode::overwrite);
        ArrayHandle<Scalar> d_virial(m_virial,access_location::device,access_mode::overwrite);

        // reset virial
        cudaMemset(d_virial.data, 0, sizeof(Scalar)*m_virial.getNumElements());

        //Zero pppm forces on ALL particles, including neutral ones that aren't taken
        //care of in calculate_forces_kernel
        cudaMemset(d_force.data, 0, sizeof(Scalar4)*m_force.getNumElements());

        // access the group
        ArrayHandle< unsigned int > d_index_array(m_group->getIndexArray(), access_location::device, access_mode::read);

        if(m_box_changed) 
            {
            Scalar3 L = box.getL();
            Scalar temp = floor(((m_kappa*L.x/(M_PI*m_Nx)) *  pow(-log(EPS_HOC),0.25)));
            int nbx = (int)temp;
            temp = floor(((m_kappa*L.y/(M_PI*m_Ny)) * pow(-log(EPS_HOC),0.25)));
            int nby = (int)temp;
            temp =  floor(((m_kappa*L.z/(M_PI*m_Nz)) *  pow(-log(EPS_HOC),0.25)));
            int nbz = (int)temp;

            ArrayHandle<Scalar> d_vg(m_vg, access_location::device, access_mode::readwrite);;
            ArrayHandle<Scalar> d_gf_b(m_gf_b, access_location::device, access_mode::readwrite);

            reset_kvec_green_hat(box,
                                 m_Nx,
                                 m_Ny,
                                 m_Nz,
                                 nbx,
                                 nby,
                                 nbz,
                                 m_order,
                                 m_kappa,
                                 d_kvec.data,
                                 d_green_hat.data,
                                 d_vg.data,
                                 d_gf_b.data,
                                 m_block_size);


            Scalar scale = 1.0f/((Scalar)(m_Nx * m_Ny * m_Nz));
            m_energy_virial_factor = 0.5 * L.x * L.y * L.z * scale * scale;
            m_box_changed = false;
            }

        // run the kernel in parallel on all GPUs

<<<<<<< HEAD
    if(m_box_changed) 
        {
        Scalar3 L = box.getL();
        Scalar temp = floor(((m_kappa*L.x/(M_PI*m_Nx)) *  pow(-log(EPS_HOC),0.25)));
        int nbx = (int)temp;
        temp = floor(((m_kappa*L.y/(M_PI*m_Ny)) * pow(-log(EPS_HOC),0.25)));
        int nby = (int)temp;
        temp =  floor(((m_kappa*L.z/(M_PI*m_Nz)) *  pow(-log(EPS_HOC),0.25)));
        int nbz = (int)temp;

        ArrayHandle<Scalar> d_vg(m_vg, access_location::device, access_mode::readwrite);;
        ArrayHandle<Scalar> d_gf_b(m_gf_b, access_location::device, access_mode::readwrite);

        reset_kvec_green_hat(box,
                             m_Nx,
                             m_Ny,
                             m_Nz,
                             nbx,
                             nby,
                             nbz,
                             m_order,
                             m_kappa,
                             d_kvec.data,
                             d_green_hat.data,
                             d_vg.data,
                             d_gf_b.data,
                             m_block_size);


        Scalar scale = Scalar(1.0)/((Scalar)(m_Nx * m_Ny * m_Nz));
        m_energy_virial_factor = 0.5 * L.x * L.y * L.z * scale * scale;
        m_box_changed = false;
        }
=======
        gpu_compute_pppm_forces(d_force.data,
                                m_pdata->getN(),
                                d_pos.data,
                                d_charge.data,
                                box,
                                m_Nx,
                                m_Ny,
                                m_Nz,
                                m_order,
                                h_rho_coeff.data,
                                d_rho_real_space.data,
                                plan,
                                d_Ex.data,
                                d_Ey.data,
                                d_Ez.data,
                                d_kvec.data,
                                d_green_hat.data,
                                d_field.data,            
                                d_index_array.data,
                                group_size,
                                m_block_size);
>>>>>>> 2e5d0fba

        if (exec_conf->isCUDAErrorCheckingEnabled())
            CHECK_CUDA_ERROR();

        // If there are exclusions, correct for the long-range part of the potential
        if( m_nlist->getExclusionsSet()) 
            {
            ArrayHandle<unsigned int> d_exlist(m_nlist->getExListArray(), access_location::device, access_mode::read);
            ArrayHandle<unsigned int> d_n_ex(m_nlist->getNExArray(), access_location::device, access_mode::read);
            Index2D nex = m_nlist->getExListIndexer();

            fix_exclusions(d_force.data,
                           d_virial.data,
                           m_virial.getPitch(),
                           m_pdata->getN(),
                           d_pos.data,
                           d_charge.data,
                           box,
                           d_n_ex.data,
                           d_exlist.data,
                           nex,
                           m_kappa,
                           d_index_array.data,
                           group_size,
                           m_block_size);
            if (exec_conf->isCUDAErrorCheckingEnabled())
                CHECK_CUDA_ERROR();
            }
        } // end ArrayHandle scope

    PDataFlags flags = m_pdata->getFlags();
        
    if(flags[pdata_flag::potential_energy] || flags[pdata_flag::pressure_tensor] || flags[pdata_flag::isotropic_virial]) 
        {
        ArrayHandle<Scalar> d_vg(m_vg, access_location::device, access_mode::readwrite);
        ArrayHandle<Scalar> d_energy_sum(m_energy_sum, access_location::device, access_mode::readwrite);
        ArrayHandle<Scalar> d_v_xx_sum(m_v_xx_sum, access_location::device, access_mode::readwrite);
        ArrayHandle<Scalar> d_v_xy_sum(m_v_xy_sum, access_location::device, access_mode::readwrite);
        ArrayHandle<Scalar> d_v_xz_sum(m_v_xz_sum, access_location::device, access_mode::readwrite);
        ArrayHandle<Scalar> d_v_yy_sum(m_v_yy_sum, access_location::device, access_mode::readwrite);
        ArrayHandle<Scalar> d_v_yz_sum(m_v_yz_sum, access_location::device, access_mode::readwrite);
        ArrayHandle<Scalar> d_v_zz_sum(m_v_zz_sum, access_location::device, access_mode::readwrite);
        ArrayHandle<Scalar> d_o_data(o_data, access_location::device, access_mode::readwrite);
        Scalar pppm_virial_energy[7];
        gpu_compute_pppm_thermo(m_Nx,
                                m_Ny,
                                m_Nz,
                                d_rho_real_space.data,
                                d_vg.data,
                                d_green_hat.data,
                                d_o_data.data,
                                d_energy_sum.data,
                                d_v_xx_sum.data,
                                d_v_xy_sum.data,
                                d_v_xz_sum.data,
                                d_v_yy_sum.data,
                                d_v_yz_sum.data,
                                d_v_zz_sum.data,
                                pppm_virial_energy,
                                m_block_size);

        Scalar3 L = box.getL();

        pppm_virial_energy[0] *= m_energy_virial_factor;
        pppm_virial_energy[0] -= m_q2 * m_kappa / Scalar(1.772453850905516027298168);
        pppm_virial_energy[0] -= 0.5*M_PI*m_q*m_q / (m_kappa*m_kappa* L.x * L.y * L.z);

        for(int i = 1; i < 7; i++) {
            pppm_virial_energy[i] *= m_energy_virial_factor;
            }

        // apply the correction to particle 0
            {
            ArrayHandle<Scalar4> h_force(m_force,access_location::host, access_mode::readwrite);
            ArrayHandle<Scalar> h_virial(m_virial,access_location::host, access_mode::readwrite);
            unsigned int virial_pitch = m_virial.getPitch();

            h_force.data[0].w += pppm_virial_energy[0];
            h_virial.data[0*virial_pitch+0] += pppm_virial_energy[1]; // xx
            h_virial.data[1*virial_pitch+0] += pppm_virial_energy[2]; // xy
            h_virial.data[2*virial_pitch+0] += pppm_virial_energy[3]; // xz
            h_virial.data[3*virial_pitch+0] += pppm_virial_energy[4]; // yy
            h_virial.data[4*virial_pitch+0] += pppm_virial_energy[5]; // yz
            h_virial.data[5*virial_pitch+0] += pppm_virial_energy[6]; // zz
            }
        }
    if (m_prof) m_prof->pop(exec_conf);
    }

void export_PPPMForceComputeGPU()
    {
    class_<PPPMForceComputeGPU, boost::shared_ptr<PPPMForceComputeGPU>, bases<PPPMForceCompute>, boost::noncopyable >
        ("PPPMForceComputeGPU", init< boost::shared_ptr<SystemDefinition>, 
         boost::shared_ptr<NeighborList>,
         boost::shared_ptr<ParticleGroup> >())
        .def("setBlockSize", &PPPMForceComputeGPU::setBlockSize)
        ;
    }<|MERGE_RESOLUTION|>--- conflicted
+++ resolved
@@ -223,48 +223,13 @@
                                  m_block_size);
 
 
-            Scalar scale = 1.0f/((Scalar)(m_Nx * m_Ny * m_Nz));
+            Scalar scale = Scalar(1.0)/((Scalar)(m_Nx * m_Ny * m_Nz));
             m_energy_virial_factor = 0.5 * L.x * L.y * L.z * scale * scale;
             m_box_changed = false;
             }
 
         // run the kernel in parallel on all GPUs
 
-<<<<<<< HEAD
-    if(m_box_changed) 
-        {
-        Scalar3 L = box.getL();
-        Scalar temp = floor(((m_kappa*L.x/(M_PI*m_Nx)) *  pow(-log(EPS_HOC),0.25)));
-        int nbx = (int)temp;
-        temp = floor(((m_kappa*L.y/(M_PI*m_Ny)) * pow(-log(EPS_HOC),0.25)));
-        int nby = (int)temp;
-        temp =  floor(((m_kappa*L.z/(M_PI*m_Nz)) *  pow(-log(EPS_HOC),0.25)));
-        int nbz = (int)temp;
-
-        ArrayHandle<Scalar> d_vg(m_vg, access_location::device, access_mode::readwrite);;
-        ArrayHandle<Scalar> d_gf_b(m_gf_b, access_location::device, access_mode::readwrite);
-
-        reset_kvec_green_hat(box,
-                             m_Nx,
-                             m_Ny,
-                             m_Nz,
-                             nbx,
-                             nby,
-                             nbz,
-                             m_order,
-                             m_kappa,
-                             d_kvec.data,
-                             d_green_hat.data,
-                             d_vg.data,
-                             d_gf_b.data,
-                             m_block_size);
-
-
-        Scalar scale = Scalar(1.0)/((Scalar)(m_Nx * m_Ny * m_Nz));
-        m_energy_virial_factor = 0.5 * L.x * L.y * L.z * scale * scale;
-        m_box_changed = false;
-        }
-=======
         gpu_compute_pppm_forces(d_force.data,
                                 m_pdata->getN(),
                                 d_pos.data,
@@ -286,7 +251,6 @@
                                 d_index_array.data,
                                 group_size,
                                 m_block_size);
->>>>>>> 2e5d0fba
 
         if (exec_conf->isCUDAErrorCheckingEnabled())
             CHECK_CUDA_ERROR();
